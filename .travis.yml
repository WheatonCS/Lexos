--- conflicted
+++ resolved
@@ -51,10 +51,5 @@
   - ./node_modules/.bin/eslint ./js/scripts_similarity.js
   - ./node_modules/.bin/eslint ./js/scripts_dendrogram.js
   - ./node_modules/.bin/eslint ./js/scripts_kmeans.js
-<<<<<<< HEAD
-  - ./node_modules/.bin/eslint ./js/scripts_analyze.js
-  - ./node_modules/.bin/eslint ./js/utility.js
-=======
   - ./node_modules/.bin/eslint ./js/scripts_cut.js
->>>>>>> d7ab21e0
   - cd ../..