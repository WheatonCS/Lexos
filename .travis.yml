language: python

# command to install dependencies
install:
  # update the apt-get database
  - sudo apt-get update

  # Install latest version of Mini conda 3
  - wget https://repo.continuum.io/miniconda/Miniconda3-latest-Linux-x86_64.sh -O miniconda.sh;
  - bash miniconda.sh -b -p $HOME/miniconda
  - export PATH="$HOME/miniconda/bin:$PATH"
  - hash -r
  - conda config --set always_yes yes --set changeps1 no
  # Useful for debugging any issues with conda
  - conda info -a

  # installing anaconda
  - conda install anaconda

  # install project dependency
  - pip install -r requirements.txt
  - pip install -r dev_requirements.txt

  # install nodejs 10. Remember to change this when nodejs updated!
  - curl -sL https://deb.nodesource.com/setup_10.x | sudo -E bash -
  - sudo apt-get install -y nodejs

  # use npm to install all the dependencies (including dev)
  - cd ./lexos/static
  - npm install
  - cd ../..

script:
  # test for python static analysis
  # including code style, doc style, and basic code analysis
  # ignore F841 because it includes blackhole variable: "_"
  # ignore E123 because https://github.com/PyCQA/pycodestyle/issues/103
  - flake8 --ignore F841,E123 --count .
  # unit testing
  - pytest --cov=./lexos
  - codecov
  # doc style, at the moment only test files under models and receivers.
  - pydocstyle lexos/models/
  - pydocstyle lexos/receivers/

  # test for javascript code style
  - cd ./lexos/static
  # following line is commented out, because frontend refactor is not yet completed
  # - .\node_modules\.bin\eslint ./js/script_*.js
  - ./node_modules/.bin/eslint ./js/scripts_statistics.js
  - ./node_modules/.bin/eslint ./js/scripts_similarity.js
  - ./node_modules/.bin/eslint ./js/scripts_dendrogram.js
  - ./node_modules/.bin/eslint ./js/scripts_kmeans.js
<<<<<<< HEAD
  - ./node_modules/.bin/eslint ./js/scripts_scrub.js
=======
  - ./node_modules/.bin/eslint ./js/scripts_cut.js
>>>>>>> d7ab21e0
  - cd ../..<|MERGE_RESOLUTION|>--- conflicted
+++ resolved
@@ -51,9 +51,5 @@
   - ./node_modules/.bin/eslint ./js/scripts_similarity.js
   - ./node_modules/.bin/eslint ./js/scripts_dendrogram.js
   - ./node_modules/.bin/eslint ./js/scripts_kmeans.js
-<<<<<<< HEAD
-  - ./node_modules/.bin/eslint ./js/scripts_scrub.js
-=======
   - ./node_modules/.bin/eslint ./js/scripts_cut.js
->>>>>>> d7ab21e0
   - cd ../..