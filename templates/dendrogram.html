--- conflicted
+++ resolved
@@ -73,28 +73,7 @@
 	</div>
 </fieldset>
 
-<<<<<<< HEAD
-
 {% endblock %}
-
-
-=======
-</div>
-
-<div class= "bttn bttn-minor" id="labeleditting">Edit Labels</div>
-
-<div id="modifylabels">
-{% for fileID, label in labels.items() %}
-	<label for="{{fileID}}">{{fileID}}: 
-		<input type="text" class="filenames" name="file_{{fileID}}" id="{{fileID}}" value="{{label}}">
-	</label>
-{%- endfor %}
-</div>
-
-{% endblock %}
-
->>>>>>> 7b203004
-{% block results %}
 
 {% if session['dengenerated'] %}
 <img src={{url_for('dendrogramimage')}}>
