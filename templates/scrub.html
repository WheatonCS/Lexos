{% extends "base_prepare.html" %}
{% set active_page = 'scrub' %}

{% block head %}
<script type="text/javascript" src="{{ url_for('static', filename='js/scripts_scrub.js') }}?ver={{version}}"></script>
<script>
<<<<<<< HEAD

=======
    //var xmlhandlingoptions = {{ xmlhandlingoptions|safe }};
    //console.log(xmlhandlingoptions);
>>>>>>> b4127793
    $(function(){
       $('#save-button').on('click', function(e){
            e.preventDefault();
            console.log($(this).closest('form').serialize());
           var o = {};
           var  a= $(this).closest('form').serializeArray();

           $.each(a, function() {
                if (o[this.name] !== undefined) {
                    if (!o[this.name].push) {
                        o[this.name] = [o[this.name]];
                    }
                    o[this.name].push(this.value || '');
                } else {
                    o[this.name] = this.value || '';
                }
    });
           o=JSON.stringify(o);
           $.ajax({
                type: "POST",
                url: "/xml",
                data: o,
                contentType: 'application/json;charset=UTF-8',
                cache: false,
                success: function(response){
                    console.log({{ session['xmlhandlingoptions']}})
                    console.log(response);
                },
                error: function(jqXHR, textStatus, errorThrown){
                    $("#error-modal .modal-body").html("Lexos could not perform the requested function.");
                    $("#error-modal").modal();
                    console.log("bad: " + textStatus + ": " + errorThrown);
                }
            });
        });

    });
</script>
{% endblock %}

{% block title %}scrubber{% endblock %}

{% block options %}

<input type="hidden" name="haveGutenberg" value="{{ haveGutenberg }}"/>
{% if haveGutenberg %}
<div id="gutenberg-modal" class="modal fade" role="dialog">
    <div class="modal-dialog modal-lg">
    <!-- Modal content-->
    <div class="modal-content panel-warning">
      <div class="modal-header panel-heading">
        <button type="button" class="close" data-dismiss="modal">&times;</button>
        <h4 class="modal-title">Warning!</h4>
      </div>
      <div class="modal-body">
      	<p id="gutenberg-modal-message">One or more files you uploaded contain Project Gutenberg licensure material.  You may want to remove the beginning and ending material, save, and re-upload. <br> If you Apply Scrubbing and continue, Lexos will remove the majority of the Project Gutenberg Licensure, but there may still be some unwanted material left over.</p>
      </div>
    </div>
  </div>
</div>
{% endif %}

<!-- XML Modal -->
<!-- Must remain here to avoid conflicts with punctuation options -->
<div id="xml-modal" class="modal fade" role="dialog">
    <div class="modal-dialog modal-lg">
    <!-- Modal content-->
        <div class="modal-content panel-primary">
            <div class="modal-header panel-heading">
                <button type="button" class="close" data-dismiss="modal">&times;</button>
                <h4 class="modal-title">XML Handling</h4>
            </div>
            <div id="xmlModalBody" class="modal-body" style="max-height: calc(100vh - 210px); overflow-y: auto;">
      	        <p style="color:red">This is a temporary place filler for the future XML handling function.</p>
      	        <p>Your XML file contains the elements listed below. Please select how you would like each tag to be treated.
                    <i class="fa fa-question-circle lexos-tooltip-trigger" data-toggle="tooltip" data-html="true" data-placement="right" data-container="body" title="This should link to an ITM article." style="padding-left:4px;font-size:18px;"></i>
                </p>
            </div>
          <div class="modal-footer">
            <button type="button" class="btn btn-default" data-dismiss="modal">Close</button>
            <button id="save-button" type="button" class="btn btn-primary">Save changes</button>
          </div>
        </div>
    </div>
</div>

<fieldset id="normalscrubbingoptions">
    <legend>Scrubbing Options</legend>

    <input type="hidden" id="usecacheswfileselect" name="usecacheswfileselect" value="" {{ 'disabled' if session['scrubbingoptions']['optuploadnames']['swfileselect[]'] == '' }}/>
    <input type="hidden" id="usecachelemfileselect" name="usecachelemfileselect" value="" {{ 'disabled' if session['scrubbingoptions']['optuploadnames']['lemfileselect[]'] == '' }}/>
    <input type="hidden" id="usecacheconsfileselect" name="usecacheconsfileselect" value="" {{ 'disabled' if session['scrubbingoptions']['optuploadnames']['consfileselect[]'] == '' }}/>
    <input type="hidden" id="usecachescfileselect" name="usecachescfileselect" value="" {{ 'disabled' if session['scrubbingoptions']['optuploadnames']['scfileselect[]'] == '' }}/>

    <input type="hidden" id="num_active_files" value="{{ previews|len }}" />
    <div class="row">
		<div id="mainscruboptions" class="col-md-5">
		    <label id="punctbox" for="punctuationbox">
			    <input type="checkbox" name="punctuationbox" id="punctuationbox" {{ "checked" if session['scrubbingoptions']['punctuationbox'] }}>
			    Remove All Punctuation
                </label>
                <label for="lowercasebox">
			    <input type="checkbox" name="lowercasebox" id="lowercasebox" {{ "checked" if session['scrubbingoptions']['lowercasebox'] }}>
			    Make Lowercase
		    </label>
		    <label for="digitsbox">
			    <input type="checkbox" name="digitsbox" id="digitsbox" {{ "checked" if session['scrubbingoptions']['digitsbox'] }}>
			    Remove Digits
		    </label>
            <label for="whitespacebox">
                <input type="checkbox" name="whitespacebox" id="whitespacebox" {{ "checked" if session['scrubbingoptions']['whitespacebox'] }}>
                Remove White Space
            </label>
            <div class="{{ 'hidden' if not session['scrubbingoptions']['whitespacebox'] }}" id="whitespace">
                <label for="spacesbox">
                    <input type="checkbox" name="spacesbox" id="spacesbox" {{ "checked" if session['scrubbingoptions']['spacesbox'] }}>
                    Remove Spaces
                </label><br>
                <label for="tabsbox">
                    <input type="checkbox" name="tabsbox" id="tabsbox" {{ "checked" if session['scrubbingoptions']['tabsbox'] }}>
                    <span>Remove Tabs</span>
                </label><br>
                <label for="newlinesbox">
                    <input type="checkbox" name="newlinesbox" id="newlinesbox" {{ "checked" if session['scrubbingoptions']['newlinesbox'] }}>
                    Remove New Lines
                </label>
            </div>
            <label type="checkbox" class="{{ 'hidden' if not haveTags }}"  for="tagbox">
                <input type="checkbox" name="tagbox" id="tagbox" {{ "checked" if session['scrubbingoptions']['tagbox'] }}>
                Remove Tags
            </label>
            <p class="{{ 'hidden' if not haveTags }}">
                <button class="btn btn-success" type="button" data-toggle="modal" data-target="#xml-modal">Handle XML Tags</button>
            </p>
		</div>
		<div class="col-md-7">
		    <div class="{{ 'hidden' if not session['scrubbingoptions']['punctuationbox'] }}" id="aposhyph">
			    <label for="hyphensbox">
				    <input type="checkbox" name="hyphensbox" id="hyphensbox" {{ "checked" if session['scrubbingoptions']['hyphensbox'] }}>
				    Keep Hyphens
			    </label>
			    <label for="aposbox">
				    <input type="checkbox" name="aposbox" id="aposbox" {{ "checked" if session['scrubbingoptions']['aposbox'] }}>
				    <span>Keep Word-Internal Apostrophes</span><i class="fa fa-question-circle lexos-tooltip-trigger" data-toggle="tooltip" data-html="true" data-placement="right" data-container="body" title="Retain apostrophes in contractions and possessives, but not those in plural possessives and other miscellaneous cases." style="padding-left:4px;font-size:18px;"></i>
			    </label>

                <label for="ampersandbox">
				    <input type="checkbox" name="ampersandbox" id="ampersandbox" {{ "checked" if session['scrubbingoptions']['ampersandbox'] }}>
				    Keep Ampersands<i class="fa fa-question-circle lexos-tooltip-trigger" data-toggle="tooltip" data-html="true" data-placement="right" data-container="body" title="Ampersands are removed by default, but you may want to keep them if you have HTML or XML entities such as &amp;t;. You can convert these entities to standard Unicode characters using the Special Characters function below." style="padding-left:4px;font-size:18px;"></i>
			    </label>
		    </div>
		</div>
    </div>
    <div class="row">
		<div class="col-md-12">

		</div>
    </div>
    <div id="tagsradiodiv" class="{{ 'hidden' if not haveDOE }}">
	    <label>You have text(s) from the Dictionary of Old English. Would you like to:
		    <label class="radio" id="tagsradio" for="ktags">
			    <input type="radio" name="tags" value="keep" id="ktags" {{ "checked" if session['scrubbingoptions']['keepDOEtags'] }}/>Keep Words Between corr/foreign Tags
		    </label>
		    <label class="radio" for="dtags">
			    <input type="radio" name="tags" value="discard" id="dtags" {{ "checked" if not session['scrubbingoptions']['keepDOEtags'] }}/>Discard Words Between corr/foreign Tags
		    </label>
	    </label>
    </div>
</fieldset>

<fieldset id="additionalscrubbingoptions">
    <legend id="advanced-title" class="has-expansion">Additional Options</legend>

    <div class="advanced-options">
        <!-- Stop Words/Keep Words-->
        <fieldset class="advanced-option">
		    {% set sw_showing = (session['scrubbingoptions']['optuploadnames']['swfileselect[]']) or (session['scrubbingoptions']['manualstopwords']) %}
            <legend id="Stopwords" class="has-chevron">
                Stop Words/Keep Words
                <i class="fa fa-question-circle lexos-tooltip-trigger" data-toggle="tooltip" data-html="true" data-placement="right" data-container="body" title="Input a list of Stop Words (words to be removed) or Keep Words(words to keep)." style="padding-left:4px;font-size:18px;"></i>
                <span class="fa fa-chevron-right rotate {{ 'showing' if sw_showing }}" data-target="#stopwordPanel" aria-expanded="false" aria-controls="stopwordPanel"></span>
                <span id="swfileselectbttnlabel" class="bttnfilelabels" style="font-size:12px;float:right;">{{ session['scrubbingoptions']['optuploadnames']['swfileselect[]'] + '\n(using stored)' if session['scrubbingoptions']['optuploadnames']['swfileselect[]'] != '' }}</span>
            </legend>
            <div class="collapse" id="stopwordPanel">
                <label class="radio sizeradio icon-radio">
                    <input type="radio" name="sw_option" value="stop"> Stop Words
                </label>
                <label class="radio sizeradio icon-radio">
                    <input type="radio" name="sw_option" value="keep"> Keep Words
                </label>
                <label class="radio sizeradio icon-radio">
                    <input type="radio" name="sw_option" value="off" checked> Off<br>
                </label>
                <div style="position:relative;left:310px;top:7px;height:0;margin:0;padding:0;">
                    <i class="fa fa-question-circle lexos-tooltip-trigger" data-toggle="tooltip" data-html="true" data-placement="right" data-container="body" title="List format: a list of words separated by commas." style="margin-left:-24px;font-size:12px;"></i>
                </div>
                <textarea class="manualinput" name="manualstopwords" placeholder="Enter stopwords..." >{{ session['scrubbingoptions']['manualstopwords'] }}</textarea>
                <div class="optuploadbuttondiv">
                    <div class="bttn upload-bttn" style="margin-top: 5px;">Upload File</div>

                        <input type="file" class="scrub-upload inputWrapper" id="swfileselect" name="swfileselect[]"/>

                </div>
            </div>
        </fieldset>

	    <!-- Lemmas -->
	    <fieldset class="advanced-option">
		    {% set lem_showing = (session['scrubbingoptions']['optuploadnames']['lemfileselect[]']) or (session['scrubbingoptions']['manuallemmas']) %}
		    <legend id="Lemmas" class="has-chevron">
                Lemmas
                <i class="fa fa-question-circle lexos-tooltip-trigger" data-toggle="tooltip" data-html="true" data-placement="right" data-container="body" title="Input a list of lemmas (word replacements)." style="padding-left:4px;font-size:18px;"></i>
                <span class="fa fa-chevron-right rotate {{ 'showing' if lem_showing }}" data-target="#lemmasPanel" aria-expanded="false" aria-controls="lemmasPanel"></span>
                <span id="lemfileselectbttnlabel" class="bttnfilelabels" style="font-size:12px;float:right;">{{ session['scrubbingoptions']['optuploadnames']['lemfileselect[]'] + '\n(using stored)' if session['scrubbingoptions']['optuploadnames']['lemfileselect[]'] != '' }}</span>
            </legend>
			<div class="collapse" id="lemmasPanel">
				<div style="position:relative;left:310px;top:7px;height:0px;margin:0;padding:0;">
                    <i class="fa fa-question-circle lexos-tooltip-trigger" data-toggle="tooltip" data-html="true" data-placement="right" data-container="body" title="Lemma list format: one set of replacement words per line (each separated by commas) followed by a colon(:) then the lemma (e.g. <em>cyng, kyng: king</em> will replace every <em>cyng</em> and <em>kyng</em> in the document with <em>king</em>)." style="margin-left:-24px;font-size:12px;"></i>
                </div>
				<textarea class="manualinput" name="manuallemmas" placeholder="Enter lemmas..." >{{ session['scrubbingoptions']['manuallemmas'] }}
                </textarea>
                <div class="optuploadbuttondiv">
					<div class="bttn upload-bttn" style="margin-top: 5px;">Upload File</div>
                    <input type="file" class="scrub-upload inputWrapper" id="lemfileselect" name="lemfileselect[]"/>

                </div>



			</div>
	    </fieldset>

	    <!-- Consolidations -->
	    <fieldset class="advanced-option">
		    {% set cons_showing = (session['scrubbingoptions']['optuploadnames']['consfileselect[]']) or (session['scrubbingoptions']['manualconsolidations']) %}
		    <legend id="Consolidations" class="has-chevron">
                Consolidations
                <i class="fa fa-question-circle lexos-tooltip-trigger" data-toggle="tooltip" data-html="true" data-placement="right" data-container="body" title="Input a list of consolidations (character replacements)." style="padding-left:4px;font-size:18px;"></i>
                <span class="fa fa-chevron-right rotate {{ 'showing' if cons_showing }}" data-target="#consolidationsPanel" aria-expanded="false" aria-controls="consolidationsPanel"></span>
                <span id="consfileselectbttnlabel" class="bttnfilelabels" style="font-size:12px;float:right;">{{ session['scrubbingoptions']['optuploadnames']['consfileselect[]'] + '\n(using stored)' if session['scrubbingoptions']['optuploadnames']['consfileselect[]'] != '' }}</span>
            </legend>
			<div class="collapse" id="consolidationsPanel">
				<div style="position:relative;left:310px;top:7px;height:0px;margin:0;padding:0;">
                    <i class="fa fa-question-circle lexos-tooltip-trigger" data-toggle="tooltip" data-html="true" data-placement="right" data-container="body" title="Consolidation list format: one set of replacement characters per line (each separated by commas) followed by a colon(:) then the replacement character (e.g. <em>a,b: c</em> will replace every <em>a</em> and <em>b</em> in the document with <em>c</em>)." style="margin-left:-24px;font-size:12px;"></i>
                </div>
				<textarea class="manualinput" name="manualconsolidations" placeholder="Enter consolidations..." >{{ session['scrubbingoptions']['manualconsolidations'] }}</textarea>
                <div class="optuploadbuttondiv">
					<div class="bttn upload-bttn" style="margin-top: 5px;">Upload File</div>
                    <input type="file" class="scrub-upload inputWrapper" id="consfileselect" name="consfileselect[]"/>

                </div>



			</div>
	    </fieldset>


	    <fieldset class="advanced-option">
		    {% set special_showing = (session['scrubbingoptions']['optuploadnames']['scfileselect[]']) or (session['scrubbingoptions']['manualspecialchars']) or (session['scrubbingoptions']['entityrules'] != 'default')%}
		    <legend id="Special Characters" class="has-chevron">
                Special Characters
                <i class="fa fa-question-circle lexos-tooltip-trigger" data-toggle="tooltip" data-html="true" data-placement="right" data-container="body" title="Input a list of rules for handling non-unicode characters <p> (e.g. <em>&aelig;</em>)." style="padding-left:4px;font-size:18px;"></i>
                <span class="fa fa-chevron-right rotate {{ 'showing' if special_showing }}" data-target="#specialCharsPanel" aria-expanded="false" aria-controls="specialCharsPanelPanel"></span>
                <span id="scfileselectbttnlabel" class="bttnfilelabels" style="font-size:12px;float:right;">{{ session['scrubbingoptions']['optuploadnames']['scfileselect[]'] + '\n(using stored)' if session['scrubbingoptions']['optuploadnames']['scfileselect[]'] != '' }}</span>
            </legend>
			<div class="collapse" id="specialCharsPanelPanel">
				<div class="row">
					<div class="col-md-6">
						<select id="entityrules" name="entityrules">
							<option value="default" {{ "selected" if session['scrubbingoptions']['entityrules'] == 'default'}}> - Select Built-In Option - </option>
							<option value="early-english-html"  {{ "selected" if request.form['entityrules'] == 'early-english-html' or session['scrubbingoptions']['entityrules'] == 'early-english-html'}}>Early English HTML</option>
							<option value="doe-sgml" {{ "selected" if session['scrubbingoptions']['entityrules'] == 'doe-sgml'}}>Dictionary of Old English SGML</option>
						    <option value="MUFI-3" {{ "selected" if session['scrubbingoptions']['entityrules'] == 'MUFI-3'}}>MUFI 3</option>
                        </select>
					</div>
					<div class="col-md-6">
						<a href="{{ url_for('static', filename='html/pre_defined_rules.html') }}" target="_blank" id="ruleslink">View Pre-Defined Rule Sets</a>
                    </div>
                </div>

                <div class="row">
                    <div class="col-md-12">
                        <i class="fa fa-question-circle lexos-tooltip-trigger" data-toggle="tooltip" data-html="true" data-placement="right" data-container="body" title="Special Character list format: one set of replacement words or characters per line (each separated by commas) followed by a colon(:) then the replacement word or character (e.g. <em>&aelig;, ae: æ</em> will replace <em>&aelig;</em> and <em>ae</em> with <em>æ</em>)." style="position:relative;margin-left:285px;margin-right:0px;top:25px;font-size:12px;"></i>
						<textarea class="manualinput" name="manualspecialchars" placeholder="Enter special characters...">{{ session['scrubbingoptions']['manualspecialchars'] }}</textarea>
						<div class="optuploadbuttondiv">
							<div class="bttn upload-bttn">Upload File</div>

							    <input type="file" class="scrub-upload inputWrapper" id="scfileselect" name="scfileselect[]"/>

					    </div>
				    </div>
			    </div>
            </div>
	    </fieldset>
    </div>
{% endblock %}

{% block previews %}

{% for (fileID, filename, classLabel, fileContents) in previews %}

<fieldset>
	<legend class="has-tooltip" style="color:#999; width:auto;">{{ filename }}</legend>
	<div class="filecontents">{{ fileContents }}</div> <!-- Keep this with no whitespace! -->
</fieldset>

{%- endfor %}

<script>
$(document).ready( function () {
	// I'm not sure if this function is needed. Display of the loading icon can be moved to the ajax functions
	$('.scrubTrigger').click(function() {
		{% if (previews|len) != 0 %}
			//$("#status-prepare").css({"visibility":"visible"});
		{% endif %}
	});

	$('.bttnfilelabels').tooltip({
		container: "body",
		placement: "right",
		title: "Click the filename to de-activate the stored version."
	})
});
</script>

{% endblock %}
	{% block actions %}
		<a class="btn btn-primary scrubTrigger" onclick="doScrubbing('preview')" role="button">Preview Scrubbing</a>
		<a class="btn btn-success scrubTrigger" onclick="doScrubbing('apply')" role="button">Apply Scrubbing</a>
		<a class="btn btn-info" onclick="downloadScrubbing()" role="button">Download Scrubbed Files</a>
		<input type="hidden" id="formAction" name="formAction" value="">
	{% endblock %}
</fieldset><|MERGE_RESOLUTION|>--- conflicted
+++ resolved
@@ -4,12 +4,9 @@
 {% block head %}
 <script type="text/javascript" src="{{ url_for('static', filename='js/scripts_scrub.js') }}?ver={{version}}"></script>
 <script>
-<<<<<<< HEAD
-
-=======
     //var xmlhandlingoptions = {{ xmlhandlingoptions|safe }};
     //console.log(xmlhandlingoptions);
->>>>>>> b4127793
+
     $(function(){
        $('#save-button').on('click', function(e){
             e.preventDefault();
