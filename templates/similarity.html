--- conflicted
+++ resolved
@@ -61,18 +61,16 @@
 	<div class="explanation">The module used to produce this ranking employs Latent Semantic Analysis to generate unique vectors for each document. The cosine angle between your comparison document's vector and the vector of each document of your corpus is calculated, and these values are then compared. Cosine similarity measures can be between (0, 1), and the higher the value, the closer the comparison document's vector is to that document's vector as opposed to the other documents' vectors.</div>
 
 	<br><br>
-<<<<<<< HEAD
 	
 {% if (similaritiesgenerated) and docsListScore != 'Error'%}
-	<div id="selectedDocument" data-labels="{{encodedLabels}}">
-=======
+
 	<div id="selectedDocument">
->>>>>>> 5cc3d39d
+
 	</div>
 	<div id="simstable" style="overflow: auto; max-width: 100%; max-height:300px;"></div>
 
 {% elif docsListScore == 'Error' %}
-	<div id="selectedDocument" data-labels="{{encodedLabels}}">
+	<div id="selectedDocument">
 	</div>
 	<div class="explanation" style="color: red; font-size: 1.25em"> Error: {{ docsListName }}</div>
 
