{% extends "base_visualize.html" %}
{% set active_page = 'rollingwindow' %}

{% block head %}
<script type="text/javascript" src="{{ url_for('static', filename='js/d3.v3.min.js') }}?ver={{version}}"></script>
<!-- javascript that formats options and graph -->
<script type="text/javascript" src="{{ url_for('static', filename='js/scripts_rwanalysis.js') }}?ver={{version}}"></script> 
<script type="text/javascript">
	var dataLines = {{ data|default(0) }};
	var xAxisLabel = "{{xAxisLabel}}";
	var yAxisLabel = "{{yAxisLabel}}";
	var legendLabels = "{{legendLabels[0].decode("utf-8", "replace")}}";
	legendLabels = legendLabels.split("#");
	noDots = {{ 'true' if session['rwoption']['hideDots'] else 'false' }};
	BandW = {{ 'true' if session['rwoption']['BWoutput'] else 'false' }};
</script>
{% endblock %}

{% block title %}visualizer{% endblock %} 


{% block options %}
<legend>Rolling Window Options <div style="margin: 0 10px; float: right; width: 125px;" class="bttn bttn-action ITMtrigger video-dialog" data-slug="rolling-window-analysis-video">Watch the Video</div></legend>
<div>
	<legend style="width: 300px;">Select Active File:</legend>
	<input type="hidden" value="{{ request.form['filetorollinganalyze'] }}" id="filetorollinganalyze" />
	<div id="rwFileselect" style="overflow:auto; width: 300px; float: left; max-height: 125px;">
		{% for fileID, label in labels.items() %}
			<label>{{label}} 
				<input type="radio" class="minifilepreview" {{ 'checked' if fileID|unicode == session['rwoption']['filetorollinganalyze'] or loop.first }} name="filetorollinganalyze" id="{{fileID}}_selector" value="{{fileID}}"/>
			</label>
		{%- endfor %}
		{% if labels|len == 0 %}
			<span id="no-labels">No Documents are Selected</span>
		{%- endif %}
	</div>
	
	<fieldset class="rwanalysisradiosdiv" style="position: relative; top: -55px; float: left;">
		<legend>Type of Count:</legend>
		<label class="radio has-tooltip" for="rollingaverage" id="radioaverage">
			<input type="radio" checked name="counttype" value="average" id="rollingaverage" data-toggle="radio" />
			<span>Rolling Average</span>
			<span class="icon-help tooltip rolling-window small" data-tooltip="Measures the number of times the input appears in the window, divided by the overall size of the window"></span>
		</label>
		<label class="radio has-tooltip" for="rollingratio" id="radioratio">
			<input type="radio" {{ "checked" if session['rwoption']["counttype"] == "ratio" }} name="counttype" value="ratio" id="rollingratio" data-toggle="radio"/>
			<span>Rolling Ratio</span>
			<span class="icon-help tooltip rolling-window small" data-tooltip="Measures the value of the first input divided by the sum of the first and second inputs."></span>
		</label>
	</fieldset>

	<fieldset class="rwanalysisradiosdiv" style="float: left; position: relative; top: -55px; left: -20px;">
		<legend>Unit of Window:</legend>
		<label class="radio" for="windowletter" id="radiowindowletter">
			<input type="radio" checked name="windowtype" value="letter" id="windowletter" data-toggle="radio" />in window of Letters
		</label>
		<label class="radio" for="windowword" id="radiowindowword">
			<input type="radio" {{ "checked" if session['rwoption']["windowtype"] == "word" }} name="windowtype" value="word" id="windowword" data-toggle="radio" />in window of Words
		</label>
		<label class="radio" for="windowline" id="radiowindowline">
			<input type="radio" {{ "checked" if session['rwoption']["windowtype"] == "line" }} name="windowtype" value="line" id="windowline" data-toggle="radio" />in window of Lines
		</label>
	</fieldset>

	<fieldset class="rwanalysisradiosdiv" style="float: left; position: relative; top: -55px; left: -40px;">
		<legend>Unit of Token:</legend>
		<label class="radio" for="inputstring" id="radioinputletter">
			<input type="radio" checked name="inputtype" value="string" id="inputstring" data-toggle="radio"/>of String(s)
			<span class="icon-help tooltip rolling-window small" data-tooltip="A string can be of any length."></span>
		</label>
		<label class="radio" for="inputword" id="radioinputword">
			<input type="radio" {{ "checked" if session['rwoption']["inputtype"] == "word" }} name="inputtype" value="word" id="inputword" data-toggle="radio" />of Word(s)
		</label>
		<label class="radio" for="inputregex" id="radioinputregex">
			<input type="radio" {{ "checked" if session['rwoption']["inputtype"] == "regex" }} name="inputtype" value="regex" id="inputregex" data-toggle="radio" />RegEx
			<span class="icon-help tooltip rolling-window small" data-tooltip="Regular Expressions (RegEx) can be used as the input."></span>
		</label>
	</fieldset>


	<legend style="position: relative; top: -50px; width: 260px;">Enter Values:</legend>
	<fieldset class="rwanalysisradiosdiv" style="background-color: #efefef; width: 250px; height:  float: left; position: relative; top: -65px; padding: 25px 5px 10px;" id="rolling-analysis-inputs">
		<label id="rollinginputlabel" style="padding-bottom: 6px">Search Token:
			<span class="icon-help tooltip rolling-window small" data-tooltip="Up to six inputs, divided by commas."></span>
			<br>
			<input type="text" name="rollingsearchword" class="rollinginput" id="rollingsearchword" value="{{ session['rwoption']['rollingsearchword'] }}" />
			<span class="rollingsearchwordoptdiv {{ 'hidden' if session['rwoption']['counttype'] != 'ratio' }}" > <hr>
				<input type="text" name="rollingsearchwordopt" class="rollinginput" id="rollingsearchwordopt" value="{{ session['rwoption']['rollingsearchwordopt'] }}" />
			</span>
			
		</label>
		<label for="rollingwindowsize" style="padding-bottom: 6px">Size of Rolling Window:
			<input type="number" min="1" name="rollingwindowsize" id="rollingwindowsize" value="{{ session['rwoption']['rollingwindowsize'] }}" />
		</label>
		<label class="milestoneCheckbox">
			Document has Milestones<input type="checkbox" class="milestoneCheckbox" name="rollinghasmilestone" id="rollinghasmilestone" {{ "checked" if session['rwoption']['rollinghasmilestone']}} style="text-align: left;" onclick="updateMSopt()" />
			<span class="icon-help tooltip rolling-window small" data-tooltip="Search the file for all instances of a specified string and plot a vertical dividing line at those location"></span>
		</label>
		<span class="rollingmilestoneopt" id="rollingmilestoneopt" name="rollingmilestoneopt" >Milestone delimeter:
			<input type="text" name="rollingmilestonetype" id="rollingmilestonetype" value="{{ session['rwoption']['rollingmilestonetype'] }}" style="width: 92px" />
		</span>
	</fieldset>

	<fieldset class="rwanalysisradiosdiv" style="position: relative; top: -105px; left: 0px;">
		<legend>Display Options:</legend>
<<<<<<< HEAD
		<label>Hide individual points<input type="checkbox" name="hideDots" id="hideDots" {{ 'checked' if session['rwoption']['hideDots'] or not rwadatagenerated  }}></label>
		<label>Black and White only<input type="checkbox" name="BWoutput" id="BWoutput" {{ 'checked' if session['rwoption']['BWoutput'] }}></label>
=======
		<label>Hide individual points<input type="checkbox" name="hideDots" id="hideDots" {{ 'checked' if session['rwoption']['hideDots'] }} /></label>
		<label>Black and White only<input type="checkbox" name="BWoutput" id="BWoutput" {{ 'checked' if session['rwoption']['BWoutput'] }} /></label>
>>>>>>> e636a4b5
	</fieldset>
</div>
{% endblock %}

{% block results %}
{% if rwadatagenerated %}
<div id="rwagraphlabel">{{graphTitle}}</div>
<div id="rwagraphdiv" class="hidden">{{ rwadatagenerated }}</div> 
<label>Download:</label>
<input type="submit" class="bttn bttn-action" id="generateRWmatrix" name="get-RW-plot" value="Graph Data"/>
<input type="submit" class="bttn bttn-action" id="generateRWmatrix" name="get-RW-data" value="CSV Matrix"/>
<div class="bttn bttn-action" id="svg-Chrome" href="#">SVG (Chrome)</div>
<a id="svg-Other" href="#" target="_blank">SVG (other browsers)</a>

<div id="rwagraphdiv" class="infobox">
	<p></p>
</div>
{% endif %}
{% endblock %}


{% block submit %}
<input type="submit" class="bttn bttn-action" name="rollinganalyze" value="Get Graph"/>

{% endblock %}<|MERGE_RESOLUTION|>--- conflicted
+++ resolved
@@ -103,13 +103,8 @@
 
 	<fieldset class="rwanalysisradiosdiv" style="position: relative; top: -105px; left: 0px;">
 		<legend>Display Options:</legend>
-<<<<<<< HEAD
 		<label>Hide individual points<input type="checkbox" name="hideDots" id="hideDots" {{ 'checked' if session['rwoption']['hideDots'] or not rwadatagenerated  }}></label>
 		<label>Black and White only<input type="checkbox" name="BWoutput" id="BWoutput" {{ 'checked' if session['rwoption']['BWoutput'] }}></label>
-=======
-		<label>Hide individual points<input type="checkbox" name="hideDots" id="hideDots" {{ 'checked' if session['rwoption']['hideDots'] }} /></label>
-		<label>Black and White only<input type="checkbox" name="BWoutput" id="BWoutput" {{ 'checked' if session['rwoption']['BWoutput'] }} /></label>
->>>>>>> e636a4b5
 	</fieldset>
 </div>
 {% endblock %}
