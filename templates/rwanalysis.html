--- conflicted
+++ resolved
@@ -236,9 +236,6 @@
 {% endif %}
 
 {% endif %}
-<<<<<<< HEAD
-
-=======
->>>>>>> 09ff0e9b
+
 {% endblock %}
 
