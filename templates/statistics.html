--- conflicted
+++ resolved
@@ -9,7 +9,6 @@
 
 
 {% block content %}
-<<<<<<< HEAD
 
 
 {% if (labels|len) == 0 %}
@@ -33,6 +32,8 @@
 		<tr>
 			<td>ID</td>
 			<td><center>Name</center></td>
+			<td><center>Q1</center></td>
+			<td><center>Q3</center></td>
 			<td><center>IQR</center></td>
 			<td><center>Total Wordcount</center></td>
 			<td><center>Unique Words</center></td>
@@ -40,16 +41,18 @@
 			<td><center>Average</center></td>
 			<td><center>Median</center></td>
 		</tr>
-	{% for key in FileInfoDict %}
+	{% for file in FileInfoDict %}
 		<tr>
-			<td>{{ key }}</td>
-			<td><center> {{ FileInfoDict[key].name }} </center></td>
-			<td><center> {{ FileInfoDict[key].IQR }} </center></td>
-			<td><center> {{ FileInfoDict[key].totalwordCount }} </center></td>
-			<td><center> {{ FileInfoDict[key].numUniqueWords }} </center></td>
-			<td><center> {{ FileInfoDict[key].stdE }} </center></td>
-			<td><center> {{ FileInfoDict[key].average }} </center></td>
-			<td><center> {{ FileInfoDict[key].median }} </center></td>
+			<td>{{ file[0] }}</td>
+			<td><center> {{ file[1].name }} </center></td>
+			<td><center> {{ file[1].Q1 }} </center></td>
+			<td><center> {{ file[1].Q3 }} </center></td>
+			<td><center> {{ file[1].IQR }} </center></td>
+			<td><center> {{ file[1].totalwordCount }} </center></td>
+			<td><center> {{ file[1].numUniqueWords }} </center></td>
+			<td><center> {{ file[1].stdE }} </center></td>
+			<td><center> {{ file[1].average }} </center></td>
+			<td><center> {{ file[1].median }} </center></td>
 		</tr>
 
 	{% endfor %}
@@ -62,6 +65,8 @@
 	</table>
 	<table border=4>
 		<tr>
+			<td><center>Q1</center></td>
+			<td><center>Q3</center></td>
 			<td><center>IQR</center></td>
 			<td><center>Standard Deviation</center></td>
 			<td><center>File Anomaly IQR</center></td>
@@ -70,6 +75,8 @@
 			<td><center>Average</center></td>
 		</tr>
 		<tr>
+			<td>{{ corpusInfoDict.Q1 }}</td>
+			<td>{{ corpusInfoDict.Q3 }}</td>
 			<td>{{ corpusInfoDict.IQR }}</td>
 			<td>{{ corpusInfoDict.StdE }}</td>
 			<td>{{ corpusInfoDict.fileanomalyIQR }}</td>
@@ -79,19 +86,4 @@
 		</tr>
 	</table>
 {% endif %}
-=======
-<div>Each File</div>
-
-<table border=4>
-{% for info in FileInfoDict %}
-	<tr><td>{{ info[0] }}</td>
-	<td> {{ info[1] }}</td></tr>
-{% endfor %}
-</table>
-
-<div>Whole Corpus</div>
-<table border=4>
-<tr><td><div>{{ corpusInfoDict }}</div></td></tr>
-</table>
->>>>>>> ead3ee31
 {% endblock %}
