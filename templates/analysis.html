--- conflicted
+++ resolved
@@ -60,16 +60,10 @@
 
 {% block submit %}
 <input type="submit" value="Get Dendrogram"/>
-<<<<<<< HEAD
-
 
 {% if session['denpath'] %}
 <input class="btn btn-inverse" type="submit" name="download" value="Download Dendrogram" style="float:right"/>
+
 {% endif %}
 
-=======
-{% if session['denpath'] %}
-<input class="btn btn-inverse" type="submit" name="download" value="Download Dendrogram" style="float:right"/>
-{% endif %}
->>>>>>> 52b2b215
-{% endblock %}+{% endblock %}
