--- conflicted
+++ resolved
@@ -18,17 +18,17 @@
 	}, 10);
 
 	if ($("#prepare-options").height() >= $("#prepare-previews").height()) {
-<<<<<<< HEAD
+// <<<<<<< HEAD
 		var newHeight = $("#prepare-options").height()+70;
 		$(".optionsandpreviewwrapper").height(newHeight);
 	} else {
 		var newHeight = $("#prepare-previews").height()+70;
 		$(".optionsandpreviewwrapper").height(newHeight);
-=======
-		$("#prepare-wrapper").height($("#prepare-options").height()+60);
-	} else {
-		$("#prepare-wrapper").height($("#prepare-previews").height()+60);
->>>>>>> 452bd2d6
+// =======
+// 		$("#prepare-wrapper").height($("#prepare-options").height()+60);
+// 	} else {
+// 		$("#prepare-wrapper").height($("#prepare-previews").height()+60);
+// >>>>>>> 452bd2d63dfdb36dded0a3d73409fc59d86dd7dd
 	}
 
 	$("form").submit(function() {
@@ -38,7 +38,6 @@
 		}
 	});
 
-<<<<<<< HEAD
 	var options = $('#prepare-options');
 	var buttons = $('#prepare-submit');
 
@@ -51,9 +50,7 @@
 
 	var topHeight = $('#navbardiv').height() + $('header').height();
 	var atBottom = false;
-=======
-	var heightAboveOptions = $("#navbardiv").height() + $("header").height();
->>>>>>> 452bd2d6
+
 
 	// throttle scroll event
 	$(window).scroll(function(){
@@ -64,13 +61,12 @@
 			// fix buttons to bottom
 			var scrollBottom = $(window).scrollTop() + $(window).height() + $('footer').height();
 
-<<<<<<< HEAD
+
 			if (scrollBottom >= $(document).height()){
 				atBottom = true;
-=======
-			if($(window).scrollTop() > heightAboveOptions) {
+
 				$("#prepare-options").addClass("fixed");
->>>>>>> 452bd2d6
+
 			} else {
 				atBottom = false;
 			}
