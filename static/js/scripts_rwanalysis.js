--- conflicted
+++ resolved
@@ -202,17 +202,11 @@
 				svg.select(".line")
 					.attr("class", "line")
 					.attr("d", line);
-<<<<<<< HEAD
-
-				// Blah de da
-=======
 				svg.selectAll(".dot")
       				.attr("class", "dot")
       				.attr("r", 3)
       				.attr("cx", function(d) {return x(d[0]);})
       				.attr("cy", function(d) {return y(d[1]);})
-
->>>>>>> 5a25d661
 			}
 
 
