$(function() {

	// Hide unnecessary divs for DTM
	$("#dtm-div").hide();
	$("#normalize-options").hide();
	$("#culling-options").hide();
	$("#temp-label-div").css("position","relative").css("left","-10px").css("top","0px");

	// Initialize the Bootstrap multiselect plugin
	$('#simFileSelect').multiselect();

	$("form").submit(function(){
<<<<<<< HEAD
		if ($(".minifilepreview.enabled").length < 1) {
			$("#simsubmiterrormessage").show().fadeOut(3000,"easeInOutCubic");
=======
		if ($("input[name='uploadname']:checked").length < 1) {
			$("#simsubmiterrormessage").show().fadeOut(2500);
>>>>>>> 23c9274a
			return false;
		}
	});

	// Code to try and make the tokenize box look pretty on simQ page.  Only works in firefox? Makes templabels disappear in chromium
	// var brow, usrAG = navigator.userAgent;		// Catch browser info
	// if (usrAG.indexOf("Firefox") > -1) {        // if 'firefox' in browser name then apply this style stuff
	// 	$("#temp-label-div").css("position","relative").css("top","-126px").css("left","-10px");
	// 	$("#analyze-advanced").css("max-height","150px").css("overflow","hidden");

	// 	$("input[name='tokenType']").click(function(){
	// 		if ($(this).val() == 'word'){
	// 			$("#temp-label-div").css("top","-126px");
	// 		} else {
	// 			$("#temp-label-div").css("top","-161px");
	// 		}
	// 	});
	// } 

	$('#getsims').click(function () {
		return true;
	});

	// Doesn't work?
	// $("form").submit(function () {
	// 	if ($("#uploadname").val() == '') {
	// 		//$('#error-message').text("You must select a comparison file!");
	// 		$('#error-message').show().fadeOut(1200, "easeInOutCubic");
	// 		return false;
	// 	}
	// 	else {
	// 		return true;
	// 	}

	// });

	function createList() {

		mytable = $('<table></table>').attr({id: "basicTable"});

		// title row
		var titleRow = $('<tr></tr>').appendTo(mytable);
		$('<td></td>').text("Rank").appendTo(titleRow);
		$('<td></td>').text("Filename").appendTo(titleRow);
		$('<td></td>').text("Cosine Similarity").appendTo(titleRow);

		// rankings
		var rows = (docsListScore.length - 1);
		var cols = 3;
		var tr = [];
		for (var i = 0; i < rows; i++) {
			var row = $('<tr></tr>').appendTo(mytable);
			for (var j = 0; j < cols; j++) {

				if (j == 0) {
					$('<td></td>').text(i + 1).appendTo(row);
				} else if (j == 1) {
					$('<td></td>').text(docsListName[i]).appendTo(row);
				} else {
					$('<td></td>').text(docsListScore[i]).appendTo(row);
				}
			}//for
		}//for

		mytable.appendTo("#simstable");
	}

	createList();

});<|MERGE_RESOLUTION|>--- conflicted
+++ resolved
@@ -10,13 +10,8 @@
 	$('#simFileSelect').multiselect();
 
 	$("form").submit(function(){
-<<<<<<< HEAD
-		if ($(".minifilepreview.enabled").length < 1) {
+		if ($("input[name='uploadname']:checked").length < 1) {
 			$("#simsubmiterrormessage").show().fadeOut(3000,"easeInOutCubic");
-=======
-		if ($("input[name='uploadname']:checked").length < 1) {
-			$("#simsubmiterrormessage").show().fadeOut(2500);
->>>>>>> 23c9274a
 			return false;
 		}
 	});
