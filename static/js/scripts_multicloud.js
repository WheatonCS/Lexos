--- conflicted
+++ resolved
@@ -1,13 +1,8 @@
 $(function() {
 	// Multiselect Dropdown Functionality
 	$("form").submit(function(){
-<<<<<<< HEAD
-		if ($(".minifilepreview.enabled").length < 1) {
+		if ($("input[name='segmentlist']:checked").length < 1) {
 			$("#mcsubmiterrormessage").show().fadeOut(3000,"easeInOutCubic");
-=======
-		if ($("input[name='segmentlist']:checked").length < 1) {
-			$("#mcsubmiterrormessage").show().fadeOut(2500);
->>>>>>> 23c9274a
 			return false;
 		}
 	});
