--- conflicted
+++ resolved
@@ -1053,19 +1053,12 @@
   height:100%;
   width: 100%
   border-radius: 10px;
-<<<<<<< HEAD
-  visibility: visible;
-  /*display: none;*/
-  
-=======
-visibility: hidden;
+  visibility: hidden;
   background:rgba( 255, 255, 255, .8 ) 
               50% 50% ;
   text-align: center;
   padding-top: -100px;
   z-index: 1;
-
->>>>>>> 1c26bd6a
 }
 
 #loading-icon{
