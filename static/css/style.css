--- conflicted
+++ resolved
@@ -4,6 +4,8 @@
 
 body {
   font-size: 14px;
+  margin: 0;
+  padding: 0;
 }
 
 fieldset {
@@ -1058,7 +1060,6 @@
 }
 
 footer {
-  display: inline-block;
   float: none;
   border-top: 1px solid #AAAAAA;
   width: 100%;
@@ -1211,16 +1212,15 @@
 #prepare-submit {
   clear: both;
   display: block;
-  float: left;
+  position: absolute;
+  bottom: 0;
   width: 100%;
-  /*height: 50px;*/
-  bottom: 0;
-  /*margin-top: 40px;*/
+  padding-top: 10px;
+  padding-bottom: 20px;
 }
 
 #prepare-submit.fixed {
   position: fixed;
-  bottom: 20px;
   width: 940px;
 }
 
@@ -1364,16 +1364,12 @@
   display: block;
 }
 
-
-
 .taginput {
   width: 100%;
   height: 50px;
   padding: 0px 9px;
 }
 
-<<<<<<< HEAD
-=======
 .tagbadge {
   position: absolute;
   top: 0;
@@ -1382,30 +1378,6 @@
   background-color: red;
 }
 
-.tagfield {
-  float: left;
-  border-radius: 5px;
-  border: 3px solid;
-  border-color: #d8d8d8;
-  width: 200px;
-  height: 30px;
-  font-weight: 400;
-  font-size: 19px;
-  padding: 0px 5px;
-  margin-top: 7px;
-  outline: none;
-  
-  -webkit-transition: border-color 0.5s ease;
-  -moz-transition:    border-color 0.5s ease;
-  -o-transition:      bordercolor 0.5s ease;
-  transition:         border-color 0.5s ease;
-}
-
-.tagfield:focus {
-  border-color: #2ecc71;
-}
-
->>>>>>> fa79ec4b
 #tagsubmit {
   width: 100px;
   margin-right: 10px;
