$(function() {
	$(".minifilepreview").click(function() {
		$(this).siblings(".minifilepreview").removeClass('enabled');
		$(this).addClass('enabled');
		$("#filetorollinganalyze").val($(this).prop('id'));
	});

	$("#radioratio").click(function() {
		var timeToToggle = 150;
		$(".rollingsearchwordoptdiv").fadeIn(timeToToggle);
		$(".rollingsearchwordoptdiv").css('display', 'inline');
	});
	$("#radioaverage").click(function() {
		var timeToToggle = 150;
		$(".rollingsearchwordoptdiv").fadeOut(timeToToggle);
	});

	$("#radioinputletter").click(function() {
		var oldVal = $(".rollinginput").val();
		$(".rollinginput").val(oldVal.slice(0,1));
	});

	$("#radioinputword").click(function() {
		if ($("#windowletter").prop('checked')) {
			$("#windowword").click();
		}
	});
	$("#radiowindowletter").click(function() {
		if ($("#inputword").prop('checked')) {
			$("#rwasubmiterrormessage3").show().fadeOut(1200, "easeInOutCubic");
			return false;
		}
	});

<<<<<<< HEAD
=======

	$(".rollinginput").keypress(function(evt) {
		var theEvent = evt || window.event;
		var key = theEvent.keyCode || theEvent.which;
		if (key != 8) {
			if ($(this).val().length > 0 && $("#inputletter").prop('checked')) {
				theEvent.returnValue = false;
				if(theEvent.preventDefault) theEvent.preventDefault();
			}
		}
	});
	$("#rollingwindowsize").keypress(function(evt) {
		var theEvent = evt || window.event;
		var key = theEvent.keyCode || theEvent.which;
		if (key != 8) {
			key = String.fromCharCode( key );
			var regex = /[0-9]|\./;
			if( !regex.test(key) ) {
				theEvent.returnValue = false;
				if(theEvent.preventDefault) theEvent.preventDefault();
			}
		}
	});


>>>>>>> b1b3dd15
	$("form").submit(function() {
		if ($(".minifilepreview.enabled").length == 0) {
			$("#rwasubmiterrormessage2").show().fadeOut(1200, "easeInOutCubic");
			return false;
		}
		else {
			var empty = $("input").filter(function() {
				return this.value == '' && this.type == 'text';
			});
			numEmpty = empty.length;
			if (numEmpty > 0) {
				for (var index = 0; index < numEmpty; index++) {
					id = empty[index].id;
					if ( !(id == 'rollingsearchwordopt' && !$("#rollingratio").prop('checked')) ) {
						$("#rwasubmiterrormessage1").show().fadeOut(1200, "easeInOutCubic");
						return false;
					}
				}
			}
		}
	});
});<|MERGE_RESOLUTION|>--- conflicted
+++ resolved
@@ -32,9 +32,6 @@
 		}
 	});
 
-<<<<<<< HEAD
-=======
-
 	$(".rollinginput").keypress(function(evt) {
 		var theEvent = evt || window.event;
 		var key = theEvent.keyCode || theEvent.which;
@@ -58,8 +55,6 @@
 		}
 	});
 
-
->>>>>>> b1b3dd15
 	$("form").submit(function() {
 		if ($(".minifilepreview.enabled").length == 0) {
 			$("#rwasubmiterrormessage2").show().fadeOut(1200, "easeInOutCubic");
