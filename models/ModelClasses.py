import StringIO
import zipfile
import re
import os
from os.path import join as pathjoin
from os import makedirs, remove
from flask import session, request, send_file

import prepare.scrubber as scrubber
import prepare.cutter as cutter

import helpers.general_functions as general_functions
import helpers.session_functions as session_functions
import helpers.constants as constants

import analyze.dendrogrammer as dendrogrammer
import analyze.rw_analyzer as rw_analyzer


class FileManager:
    PREVIEW_NORMAL = 1
    PREVIEW_CUT = 2

    def __init__(self, sessionFolder):
        self.files = {}
        self.lastID = 0
        self.noActiveFiles = True

        makedirs(pathjoin(sessionFolder, constants.FILECONTENTS_FOLDER))

    def addFile(self, fileName, fileString):
        newFile = LexosFile(fileName, fileString, self.lastID)

        self.files[newFile.id] = newFile

        self.lastID += 1
        print "addFile ID is: ", self.lastID

        return newFile.id

    def deleteActiveFiles(self):
        # Delete the contents and mark them for removal from list
        for fileID, lFile in self.files.items(): # Using an underscore is a convention for not using that variable
            if lFile.active:
                lFile.cleanAndDelete()
                del self.files[fileID] # Delete the entry

    def fileExists(self, fileID):
        for lFile in self.files.values():
            if lFile.id == fileID:
                return True

        return False

    def disableAll(self):
        for lFile in self.files.values():
            lFile.disable()

    def enableAll(self):
        for lFile in self.files.values():
            lFile.enable()

    def getPreviewsOfActive(self):
        previews = []

        for lFile in self.files.values():
            if lFile.active:
                previews.append((lFile.id, lFile.label, lFile.classLabel, lFile.getPreview()))

        return previews

    def getPreviewsOfInactive(self):
        previews = []

        for lFile in self.files.values():
            if not lFile.active:
                previews.append((lFile.id, lFile.label, lFile.classLabel, lFile.getPreview()))

        return previews

    def numActiveFiles(self):
        numActive = 0
        for lFile in self.files.values():
            if lFile.active:
                numActive += 1

        return numActive

    def toggleFile(self, fileID):
        numActive = 0

        for lFile in self.files.values():
            if lFile.id == fileID:
                if lFile.active:
                    lFile.disable()
                    numActive -= 1
                else:
                    lFile.enable()
                    numActive += 1

            elif lFile.active:
                numActive += 1

        if numActive == 0:
            self.noActiveFiles = True

    def classifyActiveFiles(self):
        for lFile in self.files.values():
            if lFile.active:
                lFile.setClassLabel(request.data)

    def scrubFiles(self, savingChanges):
        previews = []

        for lFile in self.files.values():
            if lFile.active:
                previews.append((lFile.id, lFile.label, lFile.classLabel, lFile.scrubContents(savingChanges)))

        return previews

    def cutFiles(self, savingChanges):
        previews = []

        activeFiles = []
        for lFile in self.files.values():
            if lFile.active:
                activeFiles.append(lFile)

        for lFile in activeFiles:
            subFileTuples = lFile.cutContents()
            lFile.active = False

            if savingChanges:
                for i, (fileLabel, fileString) in enumerate(subFileTuples):
<<<<<<< HEAD
                    fileID = self.addFile(fileLabel + '_' + str(i+1) + '.txt', fileString)
=======
                    #print type(fileString)
                    self.addFile(fileLabel + '_' + str(i+1) + '.txt', fileString)
>>>>>>> 1e88d674

            else:
                cutPreview = []
                for i, (fileLabel, fileString) in enumerate(subFileTuples):
                    cutPreview.append(('Chunk ' + str(i+1), general_functions.makePreviewFrom(fileString)))

                previews.append((lFile.id, lFile.label, lFile.classLabel, cutPreview))

        if savingChanges:
            previews = self.getPreviewsOfActive()

        return previews

    def zipActiveFiles(self, fileName):
        zipstream = StringIO.StringIO()
        zfile = zipfile.ZipFile(file=zipstream, mode='w')
        for lFile in self.files.values():
            if lFile.active:
                zfile.write(lFile.savePath, arcname=lFile.name, compress_type=zipfile.ZIP_STORED)
        zfile.close()
        zipstream.seek(0)

        return send_file(zipstream, attachment_filename=fileName, as_attachment=True)

    def checkActivesTags(self):
        foundTags = False
        foundDOE = False

        for lFile in self.files.values():
            if not lFile.active:
                continue # with the looping, do not do the rest of current loop
                
            if lFile.type == lFile.TYPE_DOE:
                foundDOE = True
                foundTags = True
            if lFile.hasTags:
                foundTags = True

            if foundDOE and foundTags:
                break

        return foundTags, foundDOE

    def updateLabel(self, fileID, fileLabel):
        for lFile in self.files.values():
            if lFile.id == fileID:
                lFile.label = fileLabel
                return

    def getActiveLabels(self):
        labels = {}
        for lFile in self.files.values():
            if lFile.active:
                labels[lFile.id] = lFile.label

        return labels

    def generateDataMatrix(self, labels, useFreq):
        countDictDict = {} # Dictionary of dictionaries, keys are ids, values are count dictionaries of {'word' : number of occurances}
        totalWordCountDict = {}
        allWords = set()
        for lFile in self.files.values():
            if lFile.active:
                countDictDict[lFile.id] = lFile.getWordCounts()
                totalWordCountDict[lFile.id] = lFile.length()
                allWords.update(countDictDict[lFile.id].keys()) # Update the master list of all words from the word in each file

        countMatrix = [[''] + sorted(allWords)]
        for fileID, fileCountDict in countDictDict.items():
            countMatrix.append([labels[fileID]])
            for word in sorted(allWords):
                if word in fileCountDict:
                    if useFreq:
                        countMatrix[-1].append(fileCountDict[word] / float(totalWordCountDict[fileID]))
                    else:
                        countMatrix[-1].append(fileCountDict[word])
                else:
                    countMatrix[-1].append(0)

        return countMatrix


    def generateCSV(self, tempLabels):
        useCounts = request.form['csvdata'] == 'count'
        transpose = request.form['csvorientation'] == 'filecolumn'
        useTSV = request.form['csvdelimiter'] == 'tab'

        extension = '.tsv' if useTSV else '.csv'

        matrix = self.generateDataMatrix(labels=tempLabels, useFreq = not useCounts)

        if transpose:
            matrix = zip(*matrix)

        delimiter = '\t' if useTSV else ','
        outFilePath = pathjoin(session_functions.session_folder(), 'csvfile'+extension)

        with open(outFilePath, 'w') as outFile:
            for row in matrix:
                rowStr = delimiter.join([str(x) for x in row])

                outFile.write(rowStr + '\n')

        return outFilePath, extension


    def getMatrix(self, tempLabels):
        useFreq = request.form['matrixData'] == 'freq'
        countDictDict = {} # Dictionary of dictionaries, keys are ids, values are count dictionaries of {'word' : number of occurances}
        totalWordCountDict = {}
        allWords = set()
        for lFile in self.files.values():
            if lFile.active:
                countDictDict[lFile.id] = lFile.getWordCounts()
                totalWordCountDict[lFile.id] = lFile.length()
                allWords.update(countDictDict[lFile.id].keys()) # Update the master list of all words from the word in each file

        countMatrix = [[''] + sorted(allWords)]
        for fileID, fileCountDict in countDictDict.items():
            countMatrix.append([tempLabels[fileID]])
            for word in sorted(allWords):
                if word in fileCountDict:
                    if useFreq:
                        countMatrix[-1].append(fileCountDict[word] / float(totalWordCountDict[fileID]))
                    else:
                        countMatrix[-1].append(fileCountDict[word])
                else:
                    countMatrix[-1].append(0)
       
        matrix = []
        fileNumber = len(countMatrix)
        totalWords = len(countMatrix[0])

        for i in range(1,fileNumber):
            wordCount = []
            for j in range(1,totalWords):
                wordCount.append(countMatrix[i][j])
            matrix.append(wordCount)

        fileName = []
        for s in range (1,fileNumber):
            fileName.append(countMatrix[s][0])
            
        return matrix, fileName


    def generateDendrogram(self,tempLabels):
        orientation = str(request.form['orientation'])
        title       = request.form['title'] 
        pruning     = request.form['pruning']
        pruning     = int(request.form['pruning']) if pruning else 0
        linkage     = str(request.form['linkage'])
        metric      = str(request.form['metric'])
        folderPath  = pathjoin(session_functions.session_folder(),constants.DENDROGRAM_FOLDER)
   
        if (not os.path.isdir(folderPath)):
            makedirs(folderPath)

        matrix, fileName = self.getMatrix(tempLabels)
        return dendrogrammer.dendrogram(orientation, title, pruning, linkage, metric, fileName, matrix, folderPath)


    def getDendroLegend(self):
        for lFile in self.files.values():
            if lFile.active:
                # -------- store dendrogram options ----------
                lFile.optionsDic["dendrogram"]['metric']   = request.form['metric']
                lFile.optionsDic["dendrogram"]['linkage']  = request.form['linkage']
                lFile.optionsDic["dendrogram"]['format']   = request.form['matrixData']


    def generateRWA(self):

        fileID        = int(request.form['filetorollinganalyze'])    # file the user selected to use for generating the grpah
        fileString    = self.files[fileID].fetchContents()

        #user inputed option choices
        analysisType  = request.form['analysistype']
        inputType     = request.form['inputtype']
        windowType    = request.form['windowtype']
        keyWord       = request.form['rollingsearchword']
        secondKeyWord = request.form['rollingsearchwordopt']
        windowSize    = request.form['rollingwindowsize']

        """Calls rw_analyzer, which 1) returns session['rwadatagenerated'] true
                                    2) generates and returns dataList, a list of single average or ratio values
                                    3) returns label (ex: "Average number of e's in a window of 207 characters")
        all according to the user inputed options"""
        dataList, label = rw_analyzer.rw_analyze(fileString, analysisType, inputType, windowType, keyWord, secondKeyWord, windowSize)

        """Creates a list of two-item lists using previously generated dataList. These are our x and y values for
            our graph, ex: [0, 4.3], [1, 3.9], [2, 8.5], etc. """
        dataPoints = [[i, dataList[i]] for i in xrange(len(dataList))]

        return dataPoints, label


    def getAllContents(self):
        chosenFileIDs = [int(x) for x in request.form.getlist('segmentlist')]

        allWordsString = ""

        if chosenFileIDs:
            for ID in chosenFileIDs:
                allWordsString += " " + self.files[ID].getWords()

        else:
            for lFile in self.files.values():
                if lFile.active:
                    allWordsString += " " + lFile.getWords()

        return allWordsString


    def generateJSONForD3(self, mergedSet):
        chosenFileIDs = [int(x) for x in request.form.getlist('segmentlist')]

        activeFiles = []
        if chosenFileIDs:
            for ID in chosenFileIDs:
                activeFiles.append(self.files[ID])
        else:
            for lFile in self.files.values():
                if lFile.active:
                    activeFiles.append(lFile)

        if mergedSet: # Create one JSON Object across all the chunks
            minimumLength = int(request.form['minlength'])
            masterWordCounts = {}
            
            for lFile in activeFiles:
                wordCounts = lFile.getWordCounts()

                for key in wordCounts:
                    if len(key) <= minimumLength:
                        print "Key", key, "is too short"
                        continue

                    if key in masterWordCounts:
                        masterWordCounts[key] += wordCounts[key]
                    else:
                        masterWordCounts[key] = wordCounts[key]



            returnObj = general_functions.generateD3Object(masterWordCounts, objectLabel="tokens", wordLabel="name", countLabel="size")

        else: # Create a JSON object for each chunk
            returnObj = []
            for lFile in activeFiles:
                returnObj.append(lFile.generateD3JSONObject(wordLabel="text", countLabel="size"))

        return returnObj

class LexosFile:
    TYPE_TXT = 1
    TYPE_HTML = 2
    TYPE_XML = 3
    TYPE_SGML = 4
    TYPE_DOE = 5

    def __init__(self, fileName, fileString, fileID):
        self.contents = fileString
        self.id = fileID
        self.name = fileName
        self.contentsPreview = ''
        self.savePath = pathjoin(session_functions.session_folder(), constants.FILECONTENTS_FOLDER, str(self.id) + '.txt')
        self.active = True
        self.isChild = False
        self.classLabel = ''

        splitName = self.name.split('.')

        self.label = self.updateLabel()
        self.updateType(splitName[-1])
        self.hasTags = self.checkForTags()
        self.generatePreview()
        self.dumpContents()

        # -------- store all options -----------
        self.optionsDic = {}
        
        # -------- store scrubbing options ----------
        self.optionsDic["scrub"] = {}

        # for box in constants.SCRUBBOXES:
        #     self.optionsDic["scrub"][box] = False
        self.optionsDic["scrub"]['punctuationbox'] = True
        self.optionsDic["scrub"]['lowercasebox']   = True
        self.optionsDic["scrub"]['digitsbox']      = True
        self.optionsDic["scrub"]['tagbox']         = True
        self.optionsDic["scrub"]['hyphensbox']     = False
        self.optionsDic["scrub"]['aposbox']        = False

        for box in constants.TEXTAREAS:
            self.optionsDic["scrub"][box] = ''
        for box in constants.OPTUPLOADNAMES:
            self.optionsDic["scrub"][box] = ''
        self.optionsDic["scrub"]['entityrules'] = 'none'


        # ------- store cutting options ---------
        self.optionsDic["cut"] = {}

        self.optionsDic["cut"]['cut_type']      = 'size'
        self.optionsDic["cut"]['cutting_value'] = None
        self.optionsDic["cut"]['overlap']       = 0 
        self.optionsDic["cut"]['lastprop']      = 50

        # ------- store dendrogram options ---------
        self.optionsDic["dendrogram"] = {}

        self.optionsDic["dendrogram"]['metric']   = 'euclidean'
        self.optionsDic["dendrogram"]['linkage']  = 'average'
        self.optionsDic["dendrogram"]['format']   = 'frequency percentage'


    def cleanAndDelete(self):
        # Delete the file on the hard drive where the LexosFile saves its contents string
        remove(self.savePath)

    def loadContents(self):
        with open(self.savePath, 'r') as inFile:
            self.contents = inFile.read().decode('utf-8')

    def emptyContents(self):
        self.contents = ''

    def dumpContents(self):
        if self.contents == '':
            return
        else:
            with open(self.savePath, 'w') as outFile:
                outFile.write(self.contents.encode('utf-8'))
            self.emptyContents()

    def fetchContents(self):
        if self.contents == '':
            tempLoaded = True
            self.loadContents()
        else:
            tempLoaded = False

        returnStr = self.contents

        if tempLoaded:
            self.contents = ''

        return returnStr

    def updateType(self, extension):

        DOEPattern = re.compile("<publisher>Dictionary of Old English")
        if DOEPattern.search(self.contents) != None:
            self.type = self.TYPE_DOE

        elif extension == 'sgml':
            self.type = self.TYPE_SGML

        elif extension == 'html' or extension == 'htm':
            self.type = self.TYPE_HTML

        elif extension == 'xml':
            self.type = self.TYPE_XML

        else:
            self.type = self.TYPE_TXT

    def checkForTags(self):
        if re.search('\<.*\>', self.contents):
            return True
        else:
            return False

    def generatePreview(self):
        if self.contents == '':
            contentsTempLoaded = True
            self.loadContents()
        else:
            contentsTempLoaded = False

        self.contentsPreview = general_functions.makePreviewFrom(self.contents)

        if contentsTempLoaded:
            self.emptyContents()

    def getPreview(self):
        if self.contentsPreview == '':
            self.generatePreview()

        return self.contentsPreview

    def updateLabel(self):
        splitName = self.name.split('.')

        return '.'.join( splitName[:-1] )

    def enable(self):
        self.active = True

        self.generatePreview()

    def disable(self):
        self.active = False

        self.contentsPreview = ''

    def setClassLabel(self, classLabel):
        self.classLabel = classLabel

    def scrubContents(self, savingChanges):
        cache_options = []
        for key in request.form.keys():
            if 'usecache' in key:
                cache_options.append(key[len('usecache'):])

        options = session['scrubbingoptions']

        if savingChanges:
            self.loadContents()
            textString = self.contents
        else:
            textString = self.contentsPreview

        textString = scrubber.scrub(textString, 
            filetype = self.type, 
            lower = options['lowercasebox'],
            punct = options['punctuationbox'],
            apos = options['aposbox'],
            hyphen = options['hyphensbox'],
            digits = options['digitsbox'],
            tags = options['tagbox'],
            keeptags = options['keepDOEtags'],
            opt_uploads = request.files, 
            cache_options = cache_options, 
            cache_folder = session_functions.session_folder() + '/scrub/',
            previewing = not savingChanges)

        if savingChanges:
            self.contents = textString
            self.dumpContents()

            self.generatePreview()
            textString = self.contentsPreview

            # ----------- store scrub options -----------
            for box in constants.SCRUBBOXES:
                self.optionsDic["scrub"][box] = (box in request.form)
            for box in constants.TEXTAREAS:
                self.optionsDic["scrub"][box] = (request.form[box] if box in request.form else '')
            for box in constants.OPTUPLOADNAMES:
                self.optionsDic["scrub"][box] = options['optuploadnames'][box]
            self.optionsDic["scrub"]['entityrules'] = options['entityrules']

            # ------- cutting options: still need some work ---------

        return textString

    def cutContents(self):
        self.loadContents()

        # Test if the file had specific options assigned
        if request.form['cutting_value_' + str(self.id)] != '':
            keySuffix = '_' + str(self.id)
        else:
            keySuffix = ''

        textStrings = cutter.cut(self.contents,
            cuttingValue = request.form['cutting_value'+keySuffix],
            cuttingBySize = request.form['cut_type'+keySuffix] == 'words',
            overlap = request.form['overlap'+keySuffix],
            lastProp = request.form['lastprop'+keySuffix] if 'lastprop'+keySuffix in request.form else '50%')

        self.emptyContents()

        return [(self.label, textString) for textString in textStrings]

    def length(self):
        self.loadContents()
        length = len(self.contents.split())
        self.emptyContents()
        
        return length

    def getWordCounts(self):
        self.loadContents()
        from collections import Counter
        wordCountDict = dict(Counter(self.contents.split()))
        self.emptyContents()

        return wordCountDict


    def getWords(self):
        self.loadContents()
        words = self.contents
        self.emptyContents()

        return words

    def generateD3JSONObject(self, wordLabel, countLabel):
        self.loadContents()
        wordCounts = self.getWordCounts()
        self.emptyContents()

        return general_functions.generateD3Object(wordCounts, self.label, wordLabel, countLabel)<|MERGE_RESOLUTION|>--- conflicted
+++ resolved
@@ -34,7 +34,6 @@
         self.files[newFile.id] = newFile
 
         self.lastID += 1
-        print "addFile ID is: ", self.lastID
 
         return newFile.id
 
@@ -132,12 +131,7 @@
 
             if savingChanges:
                 for i, (fileLabel, fileString) in enumerate(subFileTuples):
-<<<<<<< HEAD
                     fileID = self.addFile(fileLabel + '_' + str(i+1) + '.txt', fileString)
-=======
-                    #print type(fileString)
-                    self.addFile(fileLabel + '_' + str(i+1) + '.txt', fileString)
->>>>>>> 1e88d674
 
             else:
                 cutPreview = []
@@ -373,7 +367,6 @@
 
                 for key in wordCounts:
                     if len(key) <= minimumLength:
-                        print "Key", key, "is too short"
                         continue
 
                     if key in masterWordCounts:
