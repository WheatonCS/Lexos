--- conflicted
+++ resolved
@@ -12,12 +12,8 @@
 import helpers.session_functions as session_functions
 import helpers.constants as constants
 
-<<<<<<< HEAD
-=======
-import analyze.csv_generator as csv_generator
 import analyze.rw_analyzer as rw_analyzer
 
->>>>>>> 2bd63187
 class FileManager:
     PREVIEW_NORMAL = 1
     PREVIEW_CUT = 2
