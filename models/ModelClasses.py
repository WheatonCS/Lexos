--- conflicted
+++ resolved
@@ -718,10 +718,7 @@
         Returns:
             Returns the sparse matrix and a list of lists representing the matrix of data.
         """
-<<<<<<< HEAD
-        print request.form
-=======
->>>>>>> 4ebf6bcd
+
         ngramSize, useWordTokens, useFreq, useTfidf, normOption, greyWord, showDeleted, onlyCharGramsWithinWords, MFW, culling = self.getMatrixOptions()
                 
         # Loads existing matrices if exist, otherwise generates new ones
