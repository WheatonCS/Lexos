--- conflicted
+++ resolved
@@ -340,10 +340,6 @@
 
         return labels
 
-<<<<<<< HEAD
-
-=======
->>>>>>> 5f7c7fb1
     def getMatrix(self, useWordTokens, onlyCharGramsWithinWords, ngramSize, useFreq):
         """
         Gets a matrix properly formatted for output to a CSV file, with labels along the top and side
@@ -398,9 +394,37 @@
         # make a (sparse) Document-Term-Matrix (DTM) to hold all counts
         DocTermSparseMatrix = CountVector.fit_transform(allContents)
 
+        """Parameters TfidfTransformer (TF/IDF)"""
+        # Note: by default, idf use natural log
+        #
+        # (a) norm: 'l1', 'l2' or None, optional
+        #            {USED AS THE LAST STEP: after getting the result of tf*idf, normalize the vector (row-wise) into unit vector}
+        #           'l1': Taxicab / Manhattan distance (p=1)
+        #                 [ ||u|| = |u1| + |u2| + |u3| ... ]
+        #           'l2': Euclidean norm (p=2), the most common norm; typically called "magnitude"
+        #                 [ ||u|| = sqrt( (u1)^2 + (u2)^2 + (u3)^2 + ... )]
+        #            *** we choose l2, as the most common method for calculating distance ***
+        #
+        # (b) use_idf: boolean, optional ; "Enable inverse-document-frequency reweighting."
+        #              which means: True if you want to use idf (times idf)
+        #                           False if you don't want to use idf at all, the result is only term-frequency
+        #              *** we choose True here because the user has already chosen TF/IDF, instead of raw counts ***
+        #
+        # (c) smooth_idf: boolean, optional; "Smooth idf weights by adding one to document frequencies, as if an extra 
+        #                 document was seen containing every term in the collection exactly once. Prevents zero divisions.""
+        #                 if True,  idf = log( float(number of doc in total) / number of doc where term t appears ) + 1
+        #                 if False, idf = log( float(number of doc in total + 1) / (number of doc where term t appears + 1) ) + 1
+        #                 *** we choose False, because denominator never equals 0 in our case, no need to prevent zero divisions ***
+        # 
+        # (d) sublinear_tf: boolean, optional ; "Apply sublinear tf scaling"
+        #                   if True,  tf = 1 + log(tf) (log here is base 10)
+        #                   if False, tf = term-frequency
+        #                   *** we choose False as the normal term-frequency ***
+
         if request.form['normalizeType'] == 'tfidf':   # if use TF/IDF
-            transformer = TfidfTransformer(norm=u'l2', use_idf=True, smooth_idf=True, sublinear_tf=False)
+            transformer = TfidfTransformer(norm=u'l2', use_idf=True, smooth_idf=False, sublinear_tf=False)
             DocTermSparseMatrix = transformer.fit_transform(DocTermSparseMatrix)
+
         # elif use Proportional Counts
         elif useFreq:	# we need token totals per file-segment
             totals = DocTermSparseMatrix.sum(1)
