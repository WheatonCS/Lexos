import StringIO
import zipfile
import re
import os
from os.path import join as pathjoin
from os import makedirs, remove
from flask import session, request, send_file

import prepare.scrubber as scrubber
import prepare.cutter as cutter

import helpers.general_functions as general_functions
import helpers.session_functions as session_functions
import helpers.constants as constants

import analyze.dendrogrammer as dendrogrammer
import analyze.rw_analyzer as rw_analyzer

import codecs
import textwrap

from sklearn.feature_extraction.text import CountVectorizer
import numpy as np


"""
FileManager:

Description:
    Class for an object to hold all information about a user's files and choices throughout Lexos.
    Each user will have their own unique instance of the FileManager.

Major data attributes:
files:  A dictionary holding the LexosFile objects, each representing an uploaded file to be
        used in Lexos. The key for the dictionary is the unique ID if the file, with the value
        being the corresponding LexosFile object.
"""
class FileManager:
    def __init__(self):
        """ Constructor:
        Creates an empty file manager.

        Args:
            None

        Returns:
            FileManager object with no files.
        """
        self.files = {}
        self.nextID = 0

        makedirs(pathjoin(session_functions.session_folder(), constants.FILECONTENTS_FOLDER))

    def addFile(self, fileName, fileString):
        """
        Adds a file to the FileManager, identifying the new file with the next ID to be used.

        Args:
            fileName: The original filename of the uploaded file.
            fileString: The string contents of the text.

        Returns:
            The id of the newly added file.
        """
        newFile = LexosFile(fileName, fileString, self.nextID)

        self.files[newFile.id] = newFile

        self.nextID += 1

        return newFile.id

    def getActiveFiles(self):
        """
        Creates a list of all the active files in FileManager.

        Args:
            None

        Returns:
            A list of LexosFile objects.
        """
        activeFiles = []

        for lFile in self.files.values():
            if lFile.active:
                activeFiles.append(lFile)

        return activeFiles


    def deleteActiveFiles(self):
        """
        Deletes every active file by calling the delete method on the LexosFile object before removing it
        from the dictionary.

        Args:
            None.

        Returns:
            None.
        """
        for fileID, lFile in self.files.items():
            if lFile.active:
                lFile.cleanAndDelete()
                del self.files[fileID] # Delete the entry

    def disableAll(self):
        """
        Disables every file in the file manager.

        Args:
            None

        Returns:
            None
        """
        for lFile in self.files.values():
            lFile.disable()

    def enableAll(self):
        """
        Enables every file in the file manager.

        Args:
            None

        Returns:
            None
        """
        for lFile in self.files.values():
            lFile.enable()

    def getPreviewsOfActive(self):
        """
        Creates a formatted list of previews from every active file in the file manager.

        Args:
            None

        Returns:
            A formatted list with an entry (tuple) for every active file, containing the preview information.
        """
        previews = []

        for lFile in self.files.values():
            if lFile.active:
                previews.append((lFile.id, lFile.label, lFile.classLabel, lFile.getPreview()))

        return previews

    def getPreviewsOfInactive(self):
        """
        Creates a formatted list of previews from every inactive file in the file manager.

        Args:
            None

        Returns:
            A formatted list with an entry (tuple) for every inactive file, containing the preview information.
        """
        previews = []

        for lFile in self.files.values():
            if not lFile.active:
                previews.append((lFile.id, lFile.label, lFile.classLabel, lFile.getPreview()))

        return previews

    def toggleFile(self, fileID):
        """
        Toggles the active status of the given file.

        Args:
            fileID: The id of the file to be toggled.

        Returns:
            None
        """
        numActive = 0

        lFile = self.files[fileID]

        if lFile.active:
            lFile.disable()
        else:
            lFile.enable()

    def classifyActiveFiles(self):
        """
        Applies a given class label (contained in the request.data) to every active file.

        Args:
            None

        Returns:
            None
        """
        classLabel = request.data

        for lFile in self.files.values():
            if lFile.active:
                lFile.setClassLabel(classLabel)

    def scrubFiles(self, savingChanges):
        """
        Scrubs the active files, and creates a formatted preview list with the results.

        Args:
            savingChanges: A boolean saying whether or not to save the changes made.

        Returns:
            A formatted list with an entry (tuple) for every active file, containing the preview information.
        """
        previews = []

        for lFile in self.files.values():
            if lFile.active:
                previews.append((lFile.id, lFile.label, lFile.classLabel, lFile.scrubContents(savingChanges)))

        return previews

    def cutFiles(self, savingChanges):
        """
        Cuts the active files, and creates a formatted preview list with the results.

        Args:
            savingChanges: A boolean saying whether or not to save the changes made.

        Returns:
            A formatted list with an entry (tuple) for every active file, containing the preview information.
        """
        activeFiles = []
        for lFile in self.files.values():
            if lFile.active:
                activeFiles.append(lFile)

        previews = []
        for lFile in activeFiles:
            lFile.active = False

            childrenFileContents = lFile.cutContents()

            if savingChanges:
                for i, fileString in enumerate(childrenFileContents):
                    fileID = self.addFile(lFile.label + '_' + str(i+1) + '.txt', fileString)

                    self.files[fileID].setScrubOptionsFrom(parent=lFile)
                    self.files[fileID].saveCutOptions(parentID=lFile.id)

            else:
                cutPreview = []
                for i, fileString in enumerate(childrenFileContents):
                    cutPreview.append(('Chunk ' + str(i+1), general_functions.makePreviewFrom(fileString)))

                previews.append((lFile.id, lFile.label, lFile.classLabel, cutPreview))

        if savingChanges:
            previews = self.getPreviewsOfActive()

        return previews

    def zipActiveFiles(self, fileName):
        """
        Sends a zip file containing files containing the contents of the active files.

        Args:
            fileName: Name to assign to the zipped file.

        Returns:
            Zipped archive to send to the user, created with Flask's send_file.
        """
        zipstream = StringIO.StringIO()
        zfile = zipfile.ZipFile(file=zipstream, mode='w')
        for lFile in self.files.values():
            if lFile.active:
                zfile.write(lFile.savePath, arcname=lFile.name, compress_type=zipfile.ZIP_STORED)
        zfile.close()
        zipstream.seek(0)

        return send_file(zipstream, attachment_filename=fileName, as_attachment=True)

    def checkActivesTags(self):
        """
        Checks the tags of the active files for DOE/XML/HTML/SGML tags.

        Args:
            None

        Returns:
            Two booleans, the first signifying the presence of any type of tags, the secondKeyWord
            the presence of DOE tags.
        """
        foundTags = False
        foundDOE = False

        for lFile in self.files.values():
            if not lFile.active:
                continue # with the looping, do not do the rest of current loop
                
            if lFile.type == 'doe':
                foundDOE = True
                foundTags = True
            if lFile.hasTags:
                foundTags = True

            if foundDOE and foundTags:
                break

        return foundTags, foundDOE

    def updateLabel(self, fileID, fileLabel):
        """
        Sets the file label of the file denoted by the given id to the supplied file label.

        Args:
            fileID: The id of the file for which to change the label.
            fileLabel: The label to set the file to.

        Returns:
            None
        """
        self.files[fileID] = fileLabel

    def getActiveLabels(self):
        """
        Gets the labels of all active files in a dictionary of { file_id: file_label }.

        Args:
            None

        Returns:
            Returns a dictionary of the currently active files' labels.
        """
        labels = {}
        for lFile in self.files.values():
            if lFile.active:
                labels[lFile.id] = lFile.label

        return labels


    def getMatrix(self, useWordTokens, ngramSize, useFreq):
        """
        Gets a matrix properly formatted for output to a CSV file, with labels along the top and side
        for the words and files. Uses scikit-learn's CountVectorizer class

        Args:
            useWordTokens: A boolean: True if 'word' tokens; False if 'char' tokens
	    ngramSize: int for size of ngram (either n-words or n-chars, depending on useWordTokens)
            useFreq: A boolean saying whether or not to use the frequency (count / total), as opposed to the raw counts, for the count data.

        Returns:
            Returns a list of lists representing the matrix of data, ready to be output to a .csv.
        """

	allContents = []  # list of strings-of-text for each segment
	tempLabels  = []  # list of labels for each segment
        for lFile in self.files.values():
            if lFile.active:
		allContents.append(lFile.loadContents())
		tempLabels.append(lFile.label)

	if useWordTokens:
            tokenType = u'word'
	else:
            tokenType = u'char'

	# heavy hitting tokenization and counting options set here

        # CountVectorizer can do 
        #       (a) preprocessing (but we don't need that); 
        #       (b) tokenization: analyzer=['word', 'char', or 'char_wb'(chars only within word boundaries)]
        #                         token_pattern (only for analyzer='word')
        #                         ngram_range (presuming this works for both word and char??)
        #       (c) culling:      min_df..max_df (keep if term occurs in at least these documents)
        #                         stop_words 
        #       Note:  dtype=float sets type of resulting matrix of values; need float in case we use proportions

        # for example:
        # word 1-grams ['content' means use strings of text, analyzer='word' means features are "words";
        #                min_df=1 means include word if it appears in at least one doc, the default;
        #                token_pattern used to include single letter words (default is two letter words)

        CountVector = CountVectorizer(input=u'content', encoding=u'utf-8', min_df=1,
                            analyzer=tokenType, token_pattern=r'\b\w+\b', ngram_range=(ngramSize,ngramSize),
                            stop_words=[], dtype=float)

        # make a (sparse) Document-Term-Matrix (DTM) to hold all counts
        DocTermSparseMatrix = CountVector.fit_transform(allContents)

        # need to get at the entire matrix and not sparse matrix
        matrix = DocTermSparseMatrix.toarray()
	#print matrix

	if useFreq:	# we need token totals per file-segment
	    totals = DocTermSparseMatrix.sum(1)
	    # make new list (of sum of token-counts in this file-segment) 
            allTotals = [totals[i,0] for i in range(len(totals))]
	    #print "*****", allTotals

	# snag all features (e.g., word-grams or char-grams) that were counted
        allFeatures = CountVector.get_feature_names()

        # build countMatrix[rows: fileNames, columns: words]
        countMatrix = [[''] + allFeatures]
        for i,row in enumerate(matrix):
            newRow = []
            newRow.append(tempLabels[i])
            for j,col in enumerate(row):
                if not useFreq: # use raw counts
                    newRow.append(col)
                else: # use proportion within file
                    #totalWords = len(allContents[i].split())  # needs work
                    newProp = float(col)/allTotals[i]
                    newRow.append(newProp)
            # end each column in matrix
            countMatrix.append(newRow)
        # end each row in matrix
	
        for i in xrange(len(countMatrix)):
            row = countMatrix[i]
            for j in xrange(len(row)):
                element = countMatrix[i][j]
                if isinstance(element, unicode):
                    countMatrix[i][j] = element.encode('utf-8')

        return countMatrix


    def generateCSV(self):
        """
        Generates a CSV file from the active files.

        Args:
            None

        Returns:
            The filepath where the CSV was saved, and the chosen extension (.csv or .tsv) for the file.
        """
        transpose = request.form['csvorientation'] == 'filecolumn'
        useTSV    = request.form['csvdelimiter'] == 'tab'
        extension = '.tsv' if useTSV else '.csv'

        useFreq        = request.form['normalizeType'] == 'freq'
        useWordTokens  = request.form['tokenType']     == 'word'
	ngramSize      = int(request.form['tokenSize'])

        countMatrix = self.getMatrix(useWordTokens=useWordTokens, ngramSize=ngramSize, useFreq=useFreq)

        delimiter = '\t' if useTSV else ','

        if transpose:
            countMatrix = zip(*countMatrix)

        folderPath = pathjoin(session_functions.session_folder(), constants.RESULTS_FOLDER)
        if (not os.path.isdir(folderPath)):
            makedirs(folderPath)
        outFilePath = pathjoin(folderPath, 'results'+extension)

        with open(outFilePath, 'w') as outFile:
            for row in countMatrix:
                rowStr = delimiter.join([str(x) for x in row])
                outFile.write(rowStr + '\n')
        outFile.close()

        return outFilePath, extension

    def getDendrogramLegend(self):
        """
        Generates the legend for the dendrogram from the active files.

        Args:
            None

        Returns:
            A string with all the formatted information of the legend.
        """
        strFinalLegend = ""

        # ----- DENDROGRAM OPTIONS -----
        strLegend = "Dendrogram Options - "

        needTranslate, translateMetric, translateDVF = dendrogrammer.translateDenOptions()

        if needTranslate == True:
            strLegend += "Distance Metric: " + translateMetric + ", "
            strLegend += "Linkage Method: "  + request.form['linkage'] + ", "
            strLegend += "Data Values Format: " + translateDVF + "\n\n"
        else:
            strLegend += "Distance Metric: " + request.form['metric'] + ", "
            strLegend += "Linkage Method: "  + request.form['linkage'] + ", "
            strLegend += "Data Values Format: " + request.form['normalizeType'] + "\n\n"

        strWrappedDendroOptions = textwrap.fill(strLegend, constants.CHARACTERS_PER_LINE_IN_LEGEND)
        # -------- end DENDROGRAM OPTIONS ----------

        strFinalLegend += strWrappedDendroOptions + "\n\n"

        for lexosFile in self.files.values():
            if lexosFile.active:
                strFinalLegend += lexosFile.getLegend() + "\n\n"

        return strFinalLegend

    def generateDendrogram(self):
        """
        Generate dendrogram image and pdf from the active files.

        Args:
            None

        Returns:
            None
        """
        orientation = str(request.form['orientation'])
        title       = request.form['title'] 
        pruning     = request.form['pruning']
        pruning     = int(request.form['pruning']) if pruning else 0
        linkage     = str(request.form['linkage'])
        metric      = str(request.form['metric'])
        
        useFreq        = request.form['normalizeType'] == 'freq'
        useWordTokens  = request.form['tokenType']     == 'word'
	ngramSize      = int(request.form['tokenSize'])

        countMatrix = self.getMatrix(useWordTokens=useWordTokens, ngramSize=ngramSize, useFreq=useFreq)
        
        dendroMatrix = []
        fileNumber = len(countMatrix)
        totalWords = len(countMatrix[0])

        for row in range(1,fileNumber):
            wordCount = []
            for col in range(1,totalWords):
                wordCount.append(countMatrix[row][col])
            dendroMatrix.append(wordCount)

        #fileName = []
        #for eachLabel in tempLabels:
            #fileName.append(tempLabels[eachLabel])

        legend = self.getDendrogramLegend()

        folderPath = pathjoin(session_functions.session_folder(), constants.RESULTS_FOLDER)
        if (not os.path.isdir(folderPath)):
            makedirs(folderPath)

<<<<<<< HEAD
	# we need labels (segment names)
	tempLabels = []
        for lFile in self.files.values():
            if lFile.active:
		tempLabels.append(lFile.label)

        dendrogrammer.dendrogram(orientation, title, pruning, linkage, metric, tempLabels, dendroMatrix, legend, folderPath)

=======
        pdfPageNumber = dendrogrammer.dendrogram(orientation, title, pruning, linkage, metric, fileName, dendroMatrix, legend, folderPath)
        return pdfPageNumber
>>>>>>> 46436cab

    def generateRWA(self):
        """
        Generates the data for the rolling window page.

        Args:
            None

        Returns:
            The data points, as a list of [x, y] points, the title for the graph, and the labels for the axes.
        """
        fileID        = int(request.form['filetorollinganalyze'])    # file the user selected to use for generating the grpah
        fileString    = self.files[fileID].loadContents()

        # user input option choices
        analysisType  = request.form['analysistype']
        inputType     = request.form['inputtype']
        windowType    = request.form['windowtype']
        keyWord       = request.form['rollingsearchword']
        secondKeyWord = request.form['rollingsearchwordopt']
        windowSize    = request.form['rollingwindowsize']

        dataList, graphTitle, xAxisLabel, yAxisLabel = rw_analyzer.rw_analyze(fileString, analysisType, inputType, windowType, keyWord, secondKeyWord, windowSize)

        dataPoints = [[i+1, dataList[i]] for i in xrange(len(dataList))]

        return dataPoints, graphTitle, xAxisLabel, yAxisLabel


    def generateJSONForD3(self, mergedSet):
        """
        Generates the data formatted nicely for the d3 visualization library.

        Args:
            mergedSet: Boolean saying whether to merge all files into one dataset or, if false,
                create a list of datasets.

        Returns:
            An object, formatted in the JSON that d3 needs, either a list or a dictionary.
        """
        chosenFileIDs = [int(x) for x in request.form.getlist('segmentlist')]

        activeFiles = []
        if chosenFileIDs:
            for ID in chosenFileIDs:
                activeFiles.append(self.files[ID])
        else:
            for lFile in self.files.values():
                if lFile.active:
                    activeFiles.append(lFile)

        if mergedSet: # Create one JSON Object across all the chunks
            minimumLength = int(request.form['minlength']) if 'minlength' in request.form else 0
            masterWordCounts = {}
            
            for lFile in activeFiles:
                wordCounts = lFile.getWordCounts()

                for key in wordCounts:
                    if len(key) <= minimumLength:
                        continue

                    if key in masterWordCounts:
                        masterWordCounts[key] += wordCounts[key]
                    else:
                        masterWordCounts[key] = wordCounts[key]



            returnObj = general_functions.generateD3Object(masterWordCounts, objectLabel="tokens", wordLabel="name", countLabel="size")

        else: # Create a JSON object for each chunk
            returnObj = []
            for lFile in activeFiles:
                returnObj.append(lFile.generateD3JSONObject(wordLabel="text", countLabel="size"))

        return returnObj # NOTE: Objects in JSON are dictionaries in Python, but Lists are Arrays are Objects as well.


"""
FileManager:

Description:
    Class for an object to hold all information about a specific uploaded file.
    Each uploaded file will be stored in a unique object, and accessed through the FileManager files dictionary.

Major data attributes:
contents: A string that (sometimes) contains the text contents of the file. Most of the time
"""
class LexosFile:
    def __init__(self, fileName, fileString, fileID):
        """ Constructor
        Creates a new LexosFile object from the information passed in, and performs some preliminary processing.

        Args:
            fileName: File name of the originally uploaded file.
            fileString: Contents of the file's text.
            fileID: The ID to assign to the new file.

        Returns:
            The newly constructed LexosFile object.
        """
        self.id = fileID # Starts out without an id - later assigned one from FileManager
        self.name = fileName
        self.contentsPreview = self.generatePreview(fileString)
        self.savePath = pathjoin(session_functions.session_folder(), constants.FILECONTENTS_FOLDER, str(self.id) + '.txt')
        self.saveContents(fileString)

        self.active = True
        self.classLabel = ''

        splitName = self.name.split('.')

        self.label = '.'.join(splitName[:-1])
        self.setTypeFrom(splitName[-1], fileString)

        self.hasTags = self.checkForTags(fileString)

        self.options = {}

        # print "Created file", self.id, "for user", session['id']

    def cleanAndDelete(self):
        """
        Handles everything necessary for the LexosFile object to be deleted cleanly, after this method has been called.

        Args:
            None

        Returns:
            None
        """
        # Delete the file on the hard drive where the LexosFile saves its contents string
        remove(self.savePath)

    def loadContents(self):
        """
        Loads the contents of the file from the hard drive.

        Args:
            None

        Returns:
            The string of the file contents.
        """
        return open(self.savePath, 'r').read().decode('utf-8')

    def saveContents(self, fileContents):
        """
        Saves the contents of the file to the hard drive, possibly overwriting the old version.

        Args:
            fileContents: The string with the contents of the file to be saved.

        Returns:
            None
        """
        open(self.savePath, 'w').write(fileContents.encode('utf-8'))

    def setTypeFrom(self, extension, fileContents):
        """
        Sets the type of the file from the file's extension and contents.

        Args:
            None

        Returns:
            None
        """
        DOEPattern = re.compile("<publisher>Dictionary of Old English")

        if DOEPattern.search(fileContents) != None:
            self.type = 'doe'

        elif extension == 'sgml':
            self.type = 'sgml'

        elif extension == 'html' or extension == 'htm':
            self.type = 'html'

        elif extension == 'xml':
            self.type = 'xml'

        else:
            self.type = 'text'

    def checkForTags(self, fileContents):
        """
        Checks the file for tags.

        Args:
            None

        Returns:
            A boolean representing the presence of tags in the contents.
        """
        if re.search('\<.*\>', fileContents):
            return True
        else:
            return False

    def generatePreview(self, textString=None):
        """
        Generates a preview either from the provided text string or from the contents on the disk.

        Args:
            textString: Optional argument of a string from which to create the preview.

        Returns:
            A string containing a preview of the larger string.
        """
        if textString == None:
            return general_functions.makePreviewFrom(self.loadContents())
        else:
            return general_functions.makePreviewFrom(textString)

    def getPreview(self):
        """
        Gets the previews, and loads it before if necessary.

        Args:
            None

        Returns:
            The preview string of the contents of the file.
        """
        if self.contentsPreview == '':
            self.contentsPreview = self.generatePreview()

        return self.contentsPreview

    def enable(self):
        """
        Enables the file, re-generating the preview.

        Args:
            None

        Returns:
            None
        """
        self.active = True
        self.contentsPreview = self.generatePreview()

    def disable(self):
        """
        Disables the file, emptying the preview.

        Args:
            None

        Returns:
            None
        """
        self.active = False
        self.contentsPreview = ''

    def setClassLabel(self, classLabel):
        """
        Assigns the class label to the file.

        Args:
            None

        Returns:
            None
        """
        self.classLabel = classLabel

    def getScrubOptions(self):
        """
        Gets the options for scrubbing from the request.form and returns it in a formatted dictionary.

        Args:
            None

        Returns:
            A dictionary of the chosen options for scrubbing a file.
        """
        scrubOptions = {}

        for uploadFile in constants.OPTUPLOADNAMES:
            if uploadFile in self.options['scrub']:
                scrubOptions[uploadFile] = self.options['scrub'][uploadFile]

        for checkbox in constants.SCRUBBOXES:
            scrubOptions[checkbox] = (checkbox in request.form)
        for textarea in constants.TEXTAREAS:
            scrubOptions[textarea] = request.form[textarea]
        for uploadFile in request.files:
            fileName = request.files[uploadFile].filename
            if (fileName != ''):
                scrubOptions[uploadFile] = fileName
        if 'tags' in request.form:
            scrubOptions['keepDOEtags'] = request.form['tags'] == 'keep'
        scrubOptions['entityrules'] = request.form['entityrules']

        return scrubOptions

    def scrubContents(self, savingChanges):
        """
        Scrubs the contents of the file according to the options chosen by the user, saves the changes or doesn't,
        and returns a preview of the changes either way.

        Args:
            savingChanges: Boolean saying whether or not to save the changes made.

        Returns:
            Returns a preview string of the possibly changed file.
        """
        cache_options = []
        for key in request.form.keys():
            if 'usecache' in key:
                cache_options.append(key[len('usecache'):])

        if 'scrub' not in self.options:
            self.options['scrub'] = {}
        scrubOptions = self.getScrubOptions()

        if savingChanges:
            textString = self.loadContents()
        else:
            textString = self.contentsPreview

        textString = scrubber.scrub(textString, 
            filetype = self.type, 
            lower = scrubOptions['lowercasebox'],
            punct = scrubOptions['punctuationbox'],
            apos = scrubOptions['aposbox'],
            hyphen = scrubOptions['hyphensbox'],
            digits = scrubOptions['digitsbox'],
            tags = scrubOptions['tagbox'],
            keeptags = scrubOptions['keepDOEtags'],
            opt_uploads = request.files, 
            cache_options = cache_options, 
            cache_folder = session_functions.session_folder() + '/scrub/',
            previewing = not savingChanges)

        if savingChanges:
            self.saveContents(textString)

            self.contentsPreview = self.generatePreview()
            textString = self.contentsPreview

            self.saveScrubOptions()

        return textString

    def saveScrubOptions(self):
        """
        Saves the scrubbing options into the LexosFile object's metadata.

        Args:
            None

        Returns:
            None
        """
        self.options['scrub'] = self.getScrubOptions()

    def setScrubOptionsFrom(self, parent):
        """
        Sets the scrubbing options from another file, most often the parent file that a child file was cut from.

        Args:
            None

        Returns:
            None
        """
        if ("scrub" not in self.options) or ("scrub" not in self.options):
            self.options['scrub'] = {}
            parent.options['scrub'] = {}

        self.options['scrub'] = parent.options['scrub']

    def cutContents(self):
        """
        Cuts the contents of the file according to options chosen by the user.

        Args:
            None

        Returns:
            The substrings that the file contents have been cut up into.
        """
        textString = self.loadContents()

        cuttingValue, cuttingType, overlap, lastProp = self.getCuttingOptions()

        textStrings = cutter.cut(textString, cuttingValue=cuttingValue, cuttingType=cuttingType, overlap=overlap, lastProp=lastProp)

        return textStrings

    def getCuttingOptions(self, overrideID=None):
        """
        Gets the cutting options for a specific file, or if not defined, then grabs the overall options, from the request.form.

        Args:
            overrideID: An id for which to grab the options instead of the object's id.

        Returns:
            A tuple of options for cutting the files.
        """
        if overrideID == None:
            fileID = self.id
        else:
            fileID = overrideID

        if request.form['cutValue_' + str(fileID)] != '': # A specific cutting value has been set for this file
            optionIdentifier = '_' + str(fileID)
        else:
            optionIdentifier = ''

        cuttingValue = request.form['cutValue'+optionIdentifier]
        cuttingType = request.form['cutType'+optionIdentifier]
        overlap = request.form['cutOverlap'+optionIdentifier] if 'cutOverlap'+optionIdentifier in request.form else '0'
        lastProp = request.form['cutLastProp'+optionIdentifier].strip('%') if 'cutLastProp'+optionIdentifier in request.form else '50'

        return (cuttingValue, cuttingType, overlap, lastProp)


    def saveCutOptions(self, parentID):
        """
        Saves the cutting options into the LexosFile object's metadata.

        Args:
            parentID: The id of the parent file from which this file has been cut.

        Returns:
            None
        """
        cuttingValue, cuttingType, overlap, lastProp = self.getCuttingOptions(parentID)

        if 'cut' not in self.options:
            self.options['cut'] = {}

        self.options['cut']['value'] = cuttingValue
        self.options['cut']['type'] = cuttingType
        self.options['cut']['chunk_overlap'] = overlap
        self.options['cut']['last_chunk_prop'] = lastProp

    def numLetters(self):
        """
        Gets the number of letters in the file.

        Args:
            None

        Returns:
            Number of letters in the file.
        """
        length = len(self.loadContents())
        return length

    def numWords(self):
        """
        Gets the number of words in the file.

        Args:
            None

        Returns:
            Number of words in the file.
        """
        length = len(self.loadContents().split())
        return length

    def numLines(self):
        """
        Gets the number of lines in the file.

        Args:
            None

        Returns:
            Number of lines in the file.
        """
        length = len(self.loadContents().split('\n'))
        return length

    def getWordCounts(self):
        """
        Gets the dictionary of { word: word_count }'s in the file.

        Args:
            None

        Returns:
            The word count dictionary for this file.
        """
        from collections import Counter
        wordCountDict = dict(Counter(self.loadContents().split()))
        return wordCountDict

    def generateD3JSONObject(self, wordLabel, countLabel):
        """
        Generates a JSON object for d3 from the word counts of the file.

        Args:
            wordLabel: Label to use for identifying words in the sub-objects.
            countLabel: Label to use for identifying counts in the sub-objects.

        Returns:
            The resultant JSON object, formatted for d3.
        """
        wordCounts = self.getWordCounts()
        return general_functions.generateD3Object(wordCounts, self.label, wordLabel, countLabel)

    def getLegend(self):
        """
        Generates the legend for the file, for use in the dendrogram.

        Args:
            None

        Returns:
            A string with the legend information for the file.
        """

        strLegend = self.label + ": \n"

        strLegend += "\nScrubbing Options - "

        if 'scrub' in self.options:

            if ("punctuationbox" in self.options["scrub"]) and (self.options["scrub"]['punctuationbox'] == True):
                strLegend += "Punctuation: removed, "

                if ('aposbox' in self.options["scrub"]) and (self.options["scrub"]['aposbox'] == True):
                    strLegend += "Apostrophes: kept, "
                else:
                    strLegend += "Apostrophes: removed, "

                if ('hyphensbox' in self.options["scrub"]) and (self.options["scrub"]['hyphensbox'] == True):
                    strLegend += "Hyphens: kept, "
                else:
                    strLegend += "Hypens: removed, "
            else:
                strLegend += "Punctuation: kept, "

            if ('lowercasebox' in self.options["scrub"]) and (self.options["scrub"]['lowercasebox'] == True):
                strLegend += "Lowercase: on, "
            else:
                strLegend += "Lowercase: off, "

            if ('digitsbox' in self.options["scrub"]) and (self.options["scrub"]['digitsbox'] == True):
                strLegend += "Digits: removed, "
            else:
                strLegend += "Digits: kept, "

            if ('tagbox' in self.options["scrub"]) and (self.options["scrub"]['tagbox'] == True):
                strLegend += "Tags: removed, "
            else:
                strLegend += "Tags: kept, "

            if 'keepDOEtags' in self.options["scrub"]:
                if (self.options["scrub"]['keepDOEtags'] == True):
                    strLegend += "corr/foreign words: kept, "
                else:
                    strLegend += "corr/foreign words: discard, "

            # stop words
            if ('swfileselect[]' in self.options["scrub"]) and (self.options["scrub"]['swfileselect[]'] != ''):
                strLegend = strLegend + "Stopword file: " + self.options["scrub"]['swfileselect[]'] + ", "
            if ('manualstopwords' in self.options["scrub"]) and (self.options["scrub"]['manualstopwords'] != ''):
                strLegend = strLegend + "Stopwords: [" + self.options["scrub"]['manualstopwords'] + "], "

            # lemmas
            if ('lemfileselect[]' in self.options["scrub"]) and (self.options["scrub"]['lemfileselect[]'] != ''):
                strLegend = strLegend + "Lemma file: " + self.options["scrub"]['lemfileselect[]'] + ", "
            if ('manuallemmas' in self.options["scrub"]) and (self.options["scrub"]['manuallemmas'] != ''):
                strLegend = strLegend + "Lemmas: [" + self.options["scrub"]['manuallemmas'] + "], "

            # consolidations
            if ('consfileselect[]' in self.options["scrub"]) and (self.options["scrub"]['consfileselect[]'] != ''):
                strLegend = strLegend + "Consolidation file: " + self.options["scrub"]['consfileselect[]'] + ", "
            if ('manualconsolidations' in self.options["scrub"]) and (self.options["scrub"]['manualconsolidations'] != ''):
                strLegend = strLegend + "Consolidations: [" + self.options["scrub"]['manualconsolidations'] + "], "

            # special characters (entities) - pull down
            if ('entityrules' in self.options["scrub"]) and (self.options["scrub"]['entityrules'] != 'default'):
                strLegend = strLegend + "Special Character Rule Set: " + self.options["scrub"]['entityrules'] + ", "
            if ('scfileselect[]' in self.options["scrub"]) and (self.options["scrub"]['scfileselect[]'] != ''):
                strLegend = strLegend + "Special Character file: " + self.options["scrub"]['scfileselect[]'] + ", "
            if ('manualspecialchars' in self.options["scrub"]) and (self.options["scrub"]['manualspecialchars'] != ''):
                strLegend = strLegend + "Special Characters: [" + self.options["scrub"]['manualspecialchars'] + "], "

        else:
            strLegend += "Unscrubbed."

        strWrappedScrubOptions = textwrap.fill(strLegend, constants.CHARACTERS_PER_LINE_IN_LEGEND)


        # ----------- CUTTING OPTIONS -------------------
        strLegend = "Cutting Options - "

        if "cut" not in self.options:
            strLegend += "Not cut."

        else:
            if (self.options["cut"]["value"] != ''):
                strLegend += "Cut by [" + self.options["cut"]['type'] +  "]: " +  self.options["cut"]["value"] + ", "
            else:
                strLegend += "Cut by [" + self.options["cut"]['type'] + "], "
            
            strLegend += "Percentage Overlap: " +  str(self.options["cut"]["chunk_overlap"]) + ", "
            if self.options["cut"]['type'] != 'number':
                strLegend += "Last Chunk Proportion: " +  str(self.options["cut"]["last_chunk_prop"])
        
        strLegend += "\n"
            
        strWrappedCuttingOptions = textwrap.fill(strLegend, constants.CHARACTERS_PER_LINE_IN_LEGEND)

        # make the three section appear in separate paragraphs
        strLegendPerObject = strWrappedScrubOptions + "\n" + strWrappedCuttingOptions

        return strLegendPerObject<|MERGE_RESOLUTION|>--- conflicted
+++ resolved
@@ -546,19 +546,14 @@
         if (not os.path.isdir(folderPath)):
             makedirs(folderPath)
 
-<<<<<<< HEAD
 	# we need labels (segment names)
 	tempLabels = []
         for lFile in self.files.values():
             if lFile.active:
 		tempLabels.append(lFile.label)
 
-        dendrogrammer.dendrogram(orientation, title, pruning, linkage, metric, tempLabels, dendroMatrix, legend, folderPath)
-
-=======
-        pdfPageNumber = dendrogrammer.dendrogram(orientation, title, pruning, linkage, metric, fileName, dendroMatrix, legend, folderPath)
+        pdfPageNumber = dendrogrammer.dendrogram(orientation, title, pruning, linkage, metric, tempLabels, dendroMatrix, legend, folderPath)
         return pdfPageNumber
->>>>>>> 46436cab
 
     def generateRWA(self):
         """
