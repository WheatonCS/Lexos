import StringIO
import zipfile
import re
from os.path import join as pathjoin
from os import makedirs, remove
from flask import session, request, send_file

import prepare.scrubber as scrubber
import prepare.cutter as cutter

import helpers.general_functions as general_functions
import helpers.session_functions as session_functions
import helpers.constants as constants

import analyze.rw_analyzer as rw_analyzer

class FileManager:
    PREVIEW_NORMAL = 1
    PREVIEW_CUT = 2

    def __init__(self, sessionFolder):
        self.files = {}
        self.lastID = 0
        self.noActiveFiles = True

        makedirs(pathjoin(sessionFolder, constants.FILECONTENTS_FOLDER))

    def addFile(self, fileName, fileString):
        newFile = LexosFile(fileName, fileString, self.lastID)

        self.files[newFile.id] = newFile

        self.lastID += 1

    def deleteActiveFiles(self):
        # Delete the contents and mark them for removal from list
        for fileID, lFile in self.files.items(): # Using an underscore is a convention for not using that variable
            if lFile.active:
                lFile.cleanAndDelete()
                del self.files[fileID] # Delete the entry

    def fileExists(self, fileID):
        for lFile in self.files.values():
            if lFile.id == fileID:
                return True

        return False

    def disableAll(self):
        for lFile in self.files.values():
            lFile.disable()

    def enableAll(self):
        for lFile in self.files.values():
            lFile.enable()

    def getPreviewsOfActive(self):
        previews = []

        for lFile in self.files.values():
            if lFile.active:
                previews.append((lFile.id, lFile.label, lFile.classLabel, lFile.getPreview()))

        return previews

    def getPreviewsOfInactive(self):
        previews = []

        for lFile in self.files.values():
            if not lFile.active:
                previews.append((lFile.id, lFile.label, lFile.classLabel, lFile.getPreview()))

        return previews

    def numActiveFiles(self):
        numActive = 0
        for lFile in self.files.values():
            if lFile.active:
                numActive += 1

        return numActive

    def toggleFile(self, fileID):
        numActive = 0

        for lFile in self.files.values():
            if lFile.id == fileID:
                if lFile.active:
                    lFile.disable()
                    numActive -= 1
                else:
                    lFile.enable()
                    numActive += 1

            elif lFile.active:
                numActive += 1

        if numActive == 0:
            self.noActiveFiles = True

    def classifyActiveFiles(self):
        for lFile in self.files.values():
            if lFile.active:
                lFile.setClassLabel(request.data)

    def scrubFiles(self, savingChanges):
        previews = []

        for lFile in self.files.values():
            if lFile.active:
                previews.append((lFile.id, lFile.label, lFile.classLabel, lFile.scrubContents(savingChanges)))

        return previews

    def cutFiles(self, savingChanges):
        previews = []

        activeFiles = []
        for lFile in self.files.values():
            if lFile.active:
                activeFiles.append(lFile)


        for lFile in activeFiles:
            subFileTuples = lFile.cutContents()
            lFile.active = False

            if savingChanges:
                for i, (fileLabel, fileString) in enumerate(subFileTuples):
                    self.addFile(fileLabel + '_' + str(i+1) + '.txt', fileString)

            else:
                cutPreview = []
                for i, (fileLabel, fileString) in enumerate(subFileTuples):
                    cutPreview.append(('Chunk ' + str(i+1), general_functions.makePreviewFrom(fileString)))

                previews.append((lFile.id, lFile.label, lFile.classLabel, cutPreview))

        if savingChanges:
            previews = self.getPreviewsOfActive()

        return previews

    def zipActiveFiles(self, fileName):
        zipstream = StringIO.StringIO()
        zfile = zipfile.ZipFile(file=zipstream, mode='w')
        for lFile in self.files.values():
            if lFile.active:
                zfile.write(lFile.savePath, arcname=lFile.name, compress_type=zipfile.ZIP_STORED)
        zfile.close()
        zipstream.seek(0)

        return send_file(zipstream, attachment_filename=fileName, as_attachment=True)

    def checkActivesTags(self):
        foundTags = False
        foundDOE = False

        for lFile in self.files.values():
            if not lFile.active:
                continue # with the looping, do not do the rest of current loop
                
            if lFile.type == lFile.TYPE_DOE:
                foundDOE = True
                foundTags = True
            if lFile.hasTags:
                foundTags = True

            if foundDOE and foundTags:
                break

        return foundTags, foundDOE

    def updateLabel(self, fileID, fileLabel):
        for lFile in self.files.values():
            if lFile.id == fileID:
                lFile.label = fileLabel
                return

    def getActiveLabels(self):
        labels = {}
        for lFile in self.files.values():
            if lFile.active:
                labels[lFile.id] = lFile.label

        return labels

    def generateDataMatrix(self, labels, useFreq):
        countDictDict = {} # Dictionary of dictionaries, keys are ids, values are count dictionaries of {'word' : number of occurances}
        totalWordCountDict = {}
        allWords = set()
        for lFile in self.files.values():
            if lFile.active:
                countDictDict[lFile.id] = lFile.getWordCounts()
                totalWordCountDict[lFile.id] = lFile.length()
                allWords.update(countDictDict[lFile.id].keys()) # Update the master list of all words from the word in each file

        print labels
        countMatrix = [[''] + sorted(allWords)]
        for fileID, fileCountDict in countDictDict.items():
            countMatrix.append([labels[fileID]])
            for word in sorted(allWords):
                if word in fileCountDict:
                    if useFreq:
                        countMatrix[-1].append(fileCountDict[word] / float(totalWordCountDict[fileID]))
                    else:
                        countMatrix[-1].append(fileCountDict[word])
                else:
                    countMatrix[-1].append(0)

        return countMatrix


    def generateCSV(self, tempLabels):
        useCounts = request.form['csvdata'] == 'count'
        transpose = request.form['csvorientation'] == 'filecolumn'
        useTSV = request.form['csvdelimiter'] == 'tab'

        extension = '.tsv' if useTSV else '.csv'

        matrix = self.generateDataMatrix(labels=tempLabels, useFreq = not useCounts)

        if transpose:
            matrix = zip(*matrix)

        delimiter = '\t' if useTSV else ','
        outFilePath = pathjoin(session_functions.session_folder(), 'csvfile'+extension)

        with open(outFilePath, 'w') as outFile:
            for row in matrix:
                rowStr = delimiter.join([str(x) for x in row])

                outFile.write(rowStr + '\n')

        return outFilePath, extension

    def generateRWA(self):

        filePath      = request.form['filetorollinganalyze']    #file the user selected to use for generating the grpah
        fileString    = open(filePath, 'r').read().decode('utf-8', 'ignore')    #text from within file

        #user inputed option choices
        analysisType  = request.form['analysistype']
        inputType     = request.form['inputtype']
        windowType    = request.form['windowtype']
        keyWord       = request.form['rollingsearchword']
        secondKeyWord = request.form['rollingsearchwordopt']
        windowSize    = request.form['rollingwindowsize']

        """Calls rw_analyzer, which 1) returns session['rwadatagenerated'] true
                                    2) generates and returns dataList, a list of single average or ratio values
                                    3) returns label (ex: "Average number of e's in a window of 207 characters")
        all according to the user inputed options"""
        return rw_analyzer.rw_analyze(fileString, analysisType, inputType, windowType, keyWord, secondKeyWord, windowSize)


    def getAllContents(self):
        chosenFileIDs = [int(x) for x in request.form.getlist('segmentlist')]

        allWordsString = ""

        if chosenFileIDs:
            for ID in chosenFileIDs:
                allWordsString += " " + self.files[ID].getWords()

        else:
            for lFile in self.files.values():
                if lFile.active:
                    allWordsString += " " + lFile.getWords()

        return allWordsString


    def generateJSONForD3(self, mergedSet):
        chosenFileIDs = [int(x) for x in request.form.getlist('segmentlist')]

        activeFiles = []
        if chosenFileIDs:
            for ID in chosenFileIDs:
                activeFiles.append(self.files[ID])
        else:
            for lFile in self.files.values():
                if lFile.active:
                    activeFiles.append(lFile)

        if mergedSet: # Create one JSON Object across all the chunks
            masterWordCounts = {}
            for lFile in activeFiles:
                wordCounts = lFile.getWordCounts()

                for key in wordCounts:
                    if key in masterWordCounts:
                        masterWordCounts[key] += wordCounts[key]
                    else:
                        masterWordCounts[key] = wordCounts[key]


<<<<<<< HEAD
            returnObj = general_functions.generateD3Object(masterWordCounts, objectLabel="tokens", wordLabel="name", countLabel="size")
=======
    def generateVizJSONString(self, chosenFileIDs, minlength):
        activeFiles = []
        if chosenFileIDs:
            for ID in chosenFileIDs:
                activeFiles.append(self.files[ID])
        else:
            for lFile in self.files.values():
                if lFile.active:
                    activeFiles.append(lFile)
>>>>>>> b422e0ae

        else: # Create a JSON object for each chunk
            returnObj = []
            for lFile in activeFiles:
                returnObj.append(lFile.generateD3JSONObject(wordLabel="text", countLabel="size"))

<<<<<<< HEAD
        return returnObj
=======
            for key in wordCounts:
                if len(key) >= minlength:
                    if key in masterWordCounts: 
                        masterWordCounts[key] += wordCounts[key]
                    else:
                        masterWordCounts[key] = wordCounts[key]
>>>>>>> b422e0ae



class LexosFile:
    TYPE_TXT = 1
    TYPE_HTML = 2
    TYPE_XML = 3
    TYPE_SGML = 4
    TYPE_DOE = 5

    def __init__(self, fileName, fileString, fileID):
        self.contents = unicode(fileString.decode('utf-8'))
        self.id = fileID
        self.name = fileName
        self.contentsPreview = ''
        self.savePath = pathjoin(session_functions.session_folder(), constants.FILECONTENTS_FOLDER, str(self.id) + '.txt')
        self.active = True
        self.isChild = False
        self.classLabel = ''

        splitName = self.name.split('.')

        self.label = self.updateLabel()
        self.updateType(splitName[-1])
        self.hasTags = self.checkForTags()
        self.generatePreview()
        self.dumpContents()

    def cleanAndDelete(self):
        # Delete the file on the hard drive where the LexosFile saves its contents string
        remove(self.savePath)

    def loadContents(self):
        with open(self.savePath, 'r') as inFile:
            self.contents = inFile.read().decode('utf-8')

    def emptyContents(self):
        self.contents = ''

    def dumpContents(self):
        if self.contents == '':
            return
        else:
            with open(self.savePath, 'w') as outFile:
                outFile.write(self.contents.encode('utf-8'))
            self.emptyContents()

    def updateType(self, extension):

        DOEPattern = re.compile("<publisher>Dictionary of Old English")
        if DOEPattern.search(self.contents) != None:
            self.type = self.TYPE_DOE

        elif extension == 'sgml':
            self.type = self.TYPE_SGML

        elif extension == 'html' or extension == 'htm':
            self.type = self.TYPE_HTML

        elif extension == 'xml':
            self.type = self.TYPE_XML

        else:
            self.type = self.TYPE_TXT

    def checkForTags(self):
        if re.search('\<.*\>', self.contents):
            return True
        else:
            return False

    def generatePreview(self):
        if self.contents == '':
            contentsTempLoaded = True
            self.loadContents()
        else:
            contentsTempLoaded = False

        self.contentsPreview = general_functions.makePreviewFrom(self.contents)

        if contentsTempLoaded:
            self.emptyContents()

    def getPreview(self):
        if self.contentsPreview == '':
            self.generatePreview()

        return self.contentsPreview

    def updateLabel(self):
        splitName = self.name.split('.')

        return '.'.join( splitName[:-1] )

    def enable(self):
        self.active = True

        self.generatePreview()

    def disable(self):
        self.active = False

        self.contentsPreview = ''

    def setClassLabel(self, classLabel):
        self.classLabel = classLabel

    def scrubContents(self, savingChanges):
        cache_options = []
        for key in request.form.keys():
            if 'usecache' in key:
                cache_options.append(key[len('usecache'):])

        options = session['scrubbingoptions']

        if savingChanges:
            self.loadContents()
            textString = self.contents
        else:
            textString = self.contentsPreview

        textString = scrubber.scrub(textString, 
            filetype = self.type, 
            lower = options['lowercasebox'],
            punct = options['punctuationbox'],
            apos = options['aposbox'],
            hyphen = options['hyphensbox'],
            digits = options['digitsbox'],
            tags = options['tagbox'],
            keeptags = options['keepDOEtags'],
            opt_uploads = request.files, 
            cache_options = cache_options, 
            cache_folder = session_functions.session_folder() + '/scrub/',
            previewing = not savingChanges)

        if savingChanges:
            self.contents = textString
            self.dumpContents()

            self.generatePreview()
            textString = self.contentsPreview

        return textString

    def cutContents(self):
        self.loadContents()

        # Test if the file had specific options assigned
        if request.form['cutting_value_' + str(self.id)] != '':
            keySuffix = '_' + str(self.id)
        else:
            keySuffix = ''

        textStrings = cutter.cut(self.contents,
            cuttingValue = request.form['cutting_value'+keySuffix],
            cuttingBySize = request.form['cut_type'+keySuffix] == 'size',
            overlap = request.form['overlap'+keySuffix],
            lastProp = request.form['lastprop'+keySuffix] if 'lastprop'+keySuffix in request.form else '50%')

        self.emptyContents()

        return [(self.label, textString) for textString in textStrings]

    def length(self):
        self.loadContents()
        length = len(self.contents.split())
        self.emptyContents()
        
        return length

    def getWordCounts(self):
        self.loadContents()
        from collections import Counter
        wordCountDict = dict(Counter(self.contents.split()))
        self.emptyContents()

        return wordCountDict


    def getWords(self):
        self.loadContents()
        words = self.contents
        self.emptyContents()

        return words

    def generateD3JSONObject(self, wordLabel, countLabel):
        self.loadContents()
        wordCounts = self.getWordCounts()
        self.emptyContents()

        return general_functions.generateD3Object(wordCounts, self.label, wordLabel, countLabel)<|MERGE_RESOLUTION|>--- conflicted
+++ resolved
@@ -284,48 +284,30 @@
                     activeFiles.append(lFile)
 
         if mergedSet: # Create one JSON Object across all the chunks
+            minimumLength = int(request.form['minlength'])
             masterWordCounts = {}
+            
             for lFile in activeFiles:
                 wordCounts = lFile.getWordCounts()
 
                 for key in wordCounts:
+                    if len(key) <= minimumLength:
+                        print "Key", key, "is too short"
+                        continue
+
                     if key in masterWordCounts:
                         masterWordCounts[key] += wordCounts[key]
                     else:
                         masterWordCounts[key] = wordCounts[key]
 
-
-<<<<<<< HEAD
             returnObj = general_functions.generateD3Object(masterWordCounts, objectLabel="tokens", wordLabel="name", countLabel="size")
-=======
-    def generateVizJSONString(self, chosenFileIDs, minlength):
-        activeFiles = []
-        if chosenFileIDs:
-            for ID in chosenFileIDs:
-                activeFiles.append(self.files[ID])
-        else:
-            for lFile in self.files.values():
-                if lFile.active:
-                    activeFiles.append(lFile)
->>>>>>> b422e0ae
 
         else: # Create a JSON object for each chunk
             returnObj = []
             for lFile in activeFiles:
                 returnObj.append(lFile.generateD3JSONObject(wordLabel="text", countLabel="size"))
 
-<<<<<<< HEAD
         return returnObj
-=======
-            for key in wordCounts:
-                if len(key) >= minlength:
-                    if key in masterWordCounts: 
-                        masterWordCounts[key] += wordCounts[key]
-                    else:
-                        masterWordCounts[key] = wordCounts[key]
->>>>>>> b422e0ae
-
-
 
 class LexosFile:
     TYPE_TXT = 1
