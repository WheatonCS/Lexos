import numpy as np
import pandas as pd
<<<<<<< HEAD
import flask.json
=======
>>>>>>> 4f54c448
import lexos.application as application
from lexos.helpers.error_messages import EMPTY_DTM_MESSAGE
from lexos.models.stats_model import StatsModel, StatsTestOptions

# ------------------------ First test suite ------------------------
from lexos.receivers.stats_receiver import StatsFrontEndOption

test_dtm_one = pd.DataFrame(data=np.array([(40, 20, 15, 5, 0, 0, 0, 0, 0),
                                           (0, 0, 0, 0, 1, 2, 3, 4, 5)]),
                            index=np.array([0, 1]),
                            columns=np.array(["A", "B", "C", "D", "E", "F",
                                              "G", "H", "I"]))
test_id_temp_table_one = {0: "F1.txt", 1: "F2.txt"}
test_front_end_option_one = StatsFrontEndOption(active_file_ids=[0, 1],
                                                sort_ascending=True,
                                                sort_column=0)
test_option_one = StatsTestOptions(
    token_type_str="terms",
    doc_term_matrix=test_dtm_one,
    front_end_option=test_front_end_option_one,
    id_temp_label_map=test_id_temp_table_one)
with application.app.app_context():
    test_stats_model_one = StatsModel(test_options=test_option_one)
    test_corpus_result_one = test_stats_model_one.get_corpus_stats()
    test_file_result_one = test_stats_model_one.get_document_statistics()
    # noinspection PyProtectedMember
    test_box_plot_result_one = test_stats_model_one._get_box_plot_object()
<<<<<<< HEAD
    print(test_file_result_one["table"])
    test_pandas_one = pd.read_json(test_file_result_one["table"])
=======
    test_pandas_one = test_file_result_one
>>>>>>> 4f54c448
# ------------------------------------------------------------------

# ------------------------ Second test suite -----------------------
test_dtm_two = pd.DataFrame(
    data=np.array([(40, 20, 15, 5, 0, 0, 0, 0, 0, 0, 0, 0),
                   (0, 0, 0, 0, 1, 2, 3, 4, 5, 0, 0, 0),
                   (0, 0, 0, 0, 0, 0, 0, 0, 10, 11, 12, 13)]),
    index=np.array([0, 1, 2]),
    columns=np.array(["A", "B", "C", "D", "E", "F", "G", "H",
                      "I", "J", "K", "L"]))
test_id_temp_table_two = {0: "F1.txt", 1: "F2.txt", 2: "F3.txt"}
test_stats_front_end_option_two = \
    StatsFrontEndOption(active_file_ids=[0, 1, 2], sort_column=0,
                        sort_ascending=True)
test_option_two = StatsTestOptions(
    token_type_str="characters",
    doc_term_matrix=test_dtm_two,
    front_end_option=test_stats_front_end_option_two,
    id_temp_label_map=test_id_temp_table_two)
with application.app.app_context():
    test_stats_model_two = StatsModel(test_options=test_option_two)
    test_corpus_result_two = test_stats_model_two.get_corpus_stats()
    test_file_result_two = test_stats_model_two.get_document_statistics()
<<<<<<< HEAD
    test_box_plot_result_two = test_stats_model_two.get_box_plot()
    test_pandas_two = pd.read_json(test_file_result_two["table"])
=======
    # noinspection PyProtectedMember
    test_box_plot_result_two = test_stats_model_two.get_box_plot()
    test_pandas_two = test_file_result_two
>>>>>>> 4f54c448
# ------------------------------------------------------------------

# ------------------- test suite for anomaly test ------------------
test_dtm_anomaly = pd.DataFrame(
    data=np.array([(1, 1), (50, 50), (50, 50), (50, 50), (50, 50),
                   (50, 50), (50, 50), (50, 50), (50, 50), (100, 100)]),
    index=np.array([0, 1, 2, 3, 4, 5, 6, 7, 8, 9]),
    columns=np.array(["A", "B"]))
test_id_temp_table_anomaly = \
    {0: "F1.txt", 1: "F2.txt", 2: "F3.txt", 3: "F4.txt", 4: "F5.txt",
     5: "F6.txt", 6: "F7.txt", 7: "F8.txt", 8: "F9.txt", 9: "F10.txt"}
test_stats_front_end_option_anomaly = \
    StatsFrontEndOption(active_file_ids=[0, 1, 2, 3, 4, 5, 6, 7, 8, 9],
                        sort_column=0, sort_ascending=True)
test_option_anomaly = \
    StatsTestOptions(token_type_str="characters",
                     doc_term_matrix=test_dtm_anomaly,
                     front_end_option=test_stats_front_end_option_anomaly,
                     id_temp_label_map=test_id_temp_table_anomaly)
with application.app.app_context():
    test_stats_model_anomaly = StatsModel(test_options=test_option_anomaly)
    test_corpus_result_anomaly = test_stats_model_anomaly.get_corpus_stats()
    test_file_result_anomaly = test_stats_model_anomaly.get_document_statistics()
    test_box_plot_anomaly = test_stats_model_anomaly.get_box_plot()
<<<<<<< HEAD
    test_pandas_anomaly = flask.json.text_type(test_file_result_anomaly)[0]
=======
    test_pandas_anomaly = test_file_result_anomaly
>>>>>>> 4f54c448


# ------------------------------------------------------------------
'''class TestFileResult:

    def test_basic_info(self):
        print("!!!!", test_pandas_two)
        print("????", test_pandas_two[0][2])
        assert test_pandas_one[0][2] == "F1.txt"
        assert test_pandas_one[1][2] == "F2.txt"
        assert test_pandas_two[2][2] == "F3.txt"

    def test_distinct_words(self):
        assert test_pandas_one.iloc[1, 0] == 4
        assert test_pandas_one.iloc[1, 1] == 5
        assert test_pandas_two.iloc[1, 2] == 4

    def test_total_words(self):
        assert test_pandas_one.iloc[4, 0] == 80
        assert test_pandas_one.iloc[4, 1] == 15
        assert test_pandas_two.iloc[4, 2] == 46

    def test_vocab_density(self):
        assert test_pandas_one.iloc[0, 0] == 0.05
        assert test_pandas_one.iloc[0, 1] == 0.333
        assert test_pandas_two.iloc[0, 2] == 0.0870

    def test_hapax(self):
        assert test_pandas_one.iloc[3, 0] == 0
        assert test_pandas_one.iloc[3, 1] == 1
        assert test_pandas_two.iloc[3, 2] == 0

'''
class TestCorpusInfo:
    def test_average(self):
        assert test_corpus_result_one.mean == 47.5
        assert test_corpus_result_two.mean == 47

    def test_std(self):
        assert test_corpus_result_one.std_deviation == 45.96
        assert test_corpus_result_two.std_deviation == 32.51

    def test_quartiles(self):
        assert test_corpus_result_one.inter_quartile_range == 65
        assert test_corpus_result_two.inter_quartile_range == 48.75

    def test_file_anomaly_iqr(self):
        assert test_corpus_result_one.anomaly_iqr.small_items == []
        assert test_corpus_result_one.anomaly_iqr.large_items == []
        assert test_corpus_result_two.anomaly_iqr.small_items == []
        assert test_corpus_result_anomaly.anomaly_iqr.small_items == ["F1.txt"]
        assert \
            test_corpus_result_anomaly.anomaly_iqr.large_items == ["F10.txt"]

    def test_file_anomaly_std(self):
        assert test_corpus_result_one.anomaly_se.small_items == []
        assert test_corpus_result_two.anomaly_se.large_items == []
        assert test_corpus_result_anomaly.anomaly_se.small_items == ["F1.txt"]
        assert test_corpus_result_anomaly.anomaly_se.large_items == ["F10.txt"]

    def test_file_unit(self):
        assert test_corpus_result_one.unit == "terms"
        assert test_corpus_result_two.unit == "characters"


# -------------------- Empty data frame case test suite ---------------------
test_dtm_empty = pd.DataFrame()
test_id_temp_table_empty = {}
test_stats_front_end_option_empty = StatsFrontEndOption(active_file_ids=[],
                                                        sort_ascending=True,
                                                        sort_column=0)
test_option_empty = \
    StatsTestOptions(token_type_str="terms",
                     doc_term_matrix=test_dtm_empty,
                     front_end_option=test_stats_front_end_option_empty,
                     id_temp_label_map=test_id_temp_table_empty)
test_stats_model_empty = StatsModel(test_options=test_option_empty)


class TestSpecialCase:
    def test_empty_list(self):
        try:
            _ = test_stats_model_empty.get_document_statistics()
            raise AssertionError("Empty input error message did not raise")
        except AssertionError as error:
            assert str(error) == EMPTY_DTM_MESSAGE

        try:
            _ = test_stats_model_empty.get_corpus_stats()
            raise AssertionError("Empty input error message did not raise")
        except AssertionError as error:
            assert str(error) == EMPTY_DTM_MESSAGE


# -------------------- Plotly result test suite -----------------------------
basic_fig = test_box_plot_result_one


class TestStatsPlotly:
    def test_get_stats_scatter(self):
        assert basic_fig['data'][0]['type'] == 'scatter'

        assert basic_fig['data'][0]['y'][0] == 80

        assert basic_fig['data'][0]['y'][1] == 15

    def test_get_stats_box_plot(self):
        assert basic_fig['data'][1]['type'] == 'box'

        assert basic_fig['data'][1]['y'][0] == 80

        assert basic_fig['data'][1]['y'][1] == 15

    def test_get_stats_layout(self):
        assert basic_fig['layout']['xaxis']['showgrid'] is False

        assert basic_fig['layout']['xaxis']['zeroline'] is False

        assert basic_fig['layout']['xaxis']['showline'] is True<|MERGE_RESOLUTION|>--- conflicted
+++ resolved
@@ -1,9 +1,6 @@
 import numpy as np
 import pandas as pd
-<<<<<<< HEAD
 import flask.json
-=======
->>>>>>> 4f54c448
 import lexos.application as application
 from lexos.helpers.error_messages import EMPTY_DTM_MESSAGE
 from lexos.models.stats_model import StatsModel, StatsTestOptions
@@ -17,9 +14,7 @@
                             columns=np.array(["A", "B", "C", "D", "E", "F",
                                               "G", "H", "I"]))
 test_id_temp_table_one = {0: "F1.txt", 1: "F2.txt"}
-test_front_end_option_one = StatsFrontEndOption(active_file_ids=[0, 1],
-                                                sort_ascending=True,
-                                                sort_column=0)
+test_front_end_option_one = StatsFrontEndOption(active_file_ids=[0, 1])
 test_option_one = StatsTestOptions(
     token_type_str="terms",
     doc_term_matrix=test_dtm_one,
@@ -31,12 +26,8 @@
     test_file_result_one = test_stats_model_one.get_document_statistics()
     # noinspection PyProtectedMember
     test_box_plot_result_one = test_stats_model_one._get_box_plot_object()
-<<<<<<< HEAD
     print(test_file_result_one["table"])
     test_pandas_one = pd.read_json(test_file_result_one["table"])
-=======
-    test_pandas_one = test_file_result_one
->>>>>>> 4f54c448
 # ------------------------------------------------------------------
 
 # ------------------------ Second test suite -----------------------
@@ -49,8 +40,7 @@
                       "I", "J", "K", "L"]))
 test_id_temp_table_two = {0: "F1.txt", 1: "F2.txt", 2: "F3.txt"}
 test_stats_front_end_option_two = \
-    StatsFrontEndOption(active_file_ids=[0, 1, 2], sort_column=0,
-                        sort_ascending=True)
+    StatsFrontEndOption(active_file_ids=[0, 1, 2])
 test_option_two = StatsTestOptions(
     token_type_str="characters",
     doc_term_matrix=test_dtm_two,
@@ -60,14 +50,8 @@
     test_stats_model_two = StatsModel(test_options=test_option_two)
     test_corpus_result_two = test_stats_model_two.get_corpus_stats()
     test_file_result_two = test_stats_model_two.get_document_statistics()
-<<<<<<< HEAD
     test_box_plot_result_two = test_stats_model_two.get_box_plot()
     test_pandas_two = pd.read_json(test_file_result_two["table"])
-=======
-    # noinspection PyProtectedMember
-    test_box_plot_result_two = test_stats_model_two.get_box_plot()
-    test_pandas_two = test_file_result_two
->>>>>>> 4f54c448
 # ------------------------------------------------------------------
 
 # ------------------- test suite for anomaly test ------------------
@@ -80,8 +64,7 @@
     {0: "F1.txt", 1: "F2.txt", 2: "F3.txt", 3: "F4.txt", 4: "F5.txt",
      5: "F6.txt", 6: "F7.txt", 7: "F8.txt", 8: "F9.txt", 9: "F10.txt"}
 test_stats_front_end_option_anomaly = \
-    StatsFrontEndOption(active_file_ids=[0, 1, 2, 3, 4, 5, 6, 7, 8, 9],
-                        sort_column=0, sort_ascending=True)
+    StatsFrontEndOption(active_file_ids=[0, 1, 2, 3, 4, 5, 6, 7, 8, 9])
 test_option_anomaly = \
     StatsTestOptions(token_type_str="characters",
                      doc_term_matrix=test_dtm_anomaly,
@@ -92,22 +75,16 @@
     test_corpus_result_anomaly = test_stats_model_anomaly.get_corpus_stats()
     test_file_result_anomaly = test_stats_model_anomaly.get_document_statistics()
     test_box_plot_anomaly = test_stats_model_anomaly.get_box_plot()
-<<<<<<< HEAD
     test_pandas_anomaly = flask.json.text_type(test_file_result_anomaly)[0]
-=======
-    test_pandas_anomaly = test_file_result_anomaly
->>>>>>> 4f54c448
 
 
 # ------------------------------------------------------------------
-'''class TestFileResult:
-
+class TestFileResult:
     def test_basic_info(self):
-        print("!!!!", test_pandas_two)
-        print("????", test_pandas_two[0][2])
-        assert test_pandas_one[0][2] == "F1.txt"
-        assert test_pandas_one[1][2] == "F2.txt"
-        assert test_pandas_two[2][2] == "F3.txt"
+        print("!!!!", test_pandas_one)
+        assert test_pandas_one.iloc[2, 0] == "F1.txt"
+        assert test_pandas_one.iloc[2, 1] == "F2.txt"
+        assert test_pandas_two.iloc[2, 2] == "F3.txt"
 
     def test_distinct_words(self):
         assert test_pandas_one.iloc[1, 0] == 4
@@ -119,17 +96,17 @@
         assert test_pandas_one.iloc[4, 1] == 15
         assert test_pandas_two.iloc[4, 2] == 46
 
-    def test_vocab_density(self):
-        assert test_pandas_one.iloc[0, 0] == 0.05
-        assert test_pandas_one.iloc[0, 1] == 0.333
-        assert test_pandas_two.iloc[0, 2] == 0.0870
+    def test_average(self):
+        assert test_pandas_one.iloc[0, 0] == 20
+        assert test_pandas_one.iloc[0, 1] == 3
+        assert test_pandas_two.iloc[0, 2] == 11.5
 
     def test_hapax(self):
         assert test_pandas_one.iloc[3, 0] == 0
         assert test_pandas_one.iloc[3, 1] == 1
         assert test_pandas_two.iloc[3, 2] == 0
 
-'''
+
 class TestCorpusInfo:
     def test_average(self):
         assert test_corpus_result_one.mean == 47.5
@@ -140,8 +117,8 @@
         assert test_corpus_result_two.std_deviation == 32.51
 
     def test_quartiles(self):
-        assert test_corpus_result_one.inter_quartile_range == 65
-        assert test_corpus_result_two.inter_quartile_range == 48.75
+        assert test_corpus_result_one.inter_quartile_range == 32.5
+        assert test_corpus_result_two.inter_quartile_range == 32.5
 
     def test_file_anomaly_iqr(self):
         assert test_corpus_result_one.anomaly_iqr.small_items == []
@@ -165,9 +142,7 @@
 # -------------------- Empty data frame case test suite ---------------------
 test_dtm_empty = pd.DataFrame()
 test_id_temp_table_empty = {}
-test_stats_front_end_option_empty = StatsFrontEndOption(active_file_ids=[],
-                                                        sort_ascending=True,
-                                                        sort_column=0)
+test_stats_front_end_option_empty = StatsFrontEndOption(active_file_ids=[])
 test_option_empty = \
     StatsTestOptions(token_type_str="terms",
                      doc_term_matrix=test_dtm_empty,
@@ -215,4 +190,4 @@
 
         assert basic_fig['layout']['xaxis']['zeroline'] is False
 
-        assert basic_fig['layout']['xaxis']['showline'] is True+        assert basic_fig['layout']['xaxis']['showline'] is False