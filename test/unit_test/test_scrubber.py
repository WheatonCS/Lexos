--- conflicted
+++ resolved
@@ -581,19 +581,11 @@
 
     def test_scrub_select_apos(self):
         assert scrub_select_apos(
-<<<<<<< HEAD
-            text="Tes't test' ' 'test tes''t test'' '' ''test") == \
-            "Tes't test  test tes''t test  test"
-        assert scrub_select_apos(text="Test test") == "Test test"
-        assert scrub_select_apos(text="' ") == " "
-        assert scrub_select_apos(text="'") == "'"
-=======
             text="'Tes't test' ' 'test tes''t test'' '' ''test''") == \
             "Tes't test  test tes''t test  test"
         assert scrub_select_apos(text="Test test") == "Test test"
         assert scrub_select_apos(text="' ") == " "
         assert scrub_select_apos(text="'") == ""
->>>>>>> 62309845
         assert scrub_select_apos(text="") == ""
 
 
