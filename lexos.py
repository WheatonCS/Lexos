#!/usr/bin/python
# -*- coding: utf-8 -*-
import sys
import os
from shutil import rmtree
from urllib import unquote

from flask import Flask, make_response, redirect, render_template, request, session, url_for, send_file

from models.ModelClasses import FileManager

import helpers.general_functions as general_functions
import helpers.session_functions as session_functions
import helpers.constants as constants

from os.path import join as pathjoin

app = Flask(__name__)
app.config['MAX_CONTENT_LENGTH'] = 4 * 1024 * 1024

@app.route("/", methods=["GET"])
def base():
    """
    Redirection behavior (based on whether or not any files have been uploaded/activated)
    of the base URL of the lexos site.

    *base() is called with a "GET" request when first navigating to the website, or
    by clicking the header.

    Note: Returns a response object (often a render_template call) to flask and eventually
          to the browser.
    """
    if 'id' not in session:
        session_functions.init()
    return redirect(url_for('upload'))

@app.route("/reset", methods=["GET"])
def reset():
    """
    Resets the session and initializes a new one every time the reset URL is used
    (either manually or via the "Reset" button)

    *reset() is called with a "GET" request when the reset button is clicked or
    the URL is typed in manually.

    Note: Returns a response object (often a render_template call) to flask and eventually
          to the browser.
    """
    session_functions.reset()
    session_functions.init()
    return redirect(url_for('upload'))

@app.route("/upload", methods=["GET", "POST"])
def upload():
    """
    Handles the functionality of the upload page. It uploads files to be used
    in the current session.

    *upload() is called with a "GET" request when a new lexos session is started or the 'Upload'
    button is clicked in the navigation bar.

    Note: Returns a response object (often a render_template call) to flask and eventually
          to the browser.
    """
    if request.method == "GET":
        return render_template('upload.html')

    if 'X_FILENAME' in request.headers:
        # File upload through javascript
        fileManager = session_functions.loadFileManager()

        fileName = request.headers['X_FILENAME'] # Grab the filename, which will be UTF-8 percent-encoded (e.g. '%E7' instead of python's '\xe7')
        if isinstance(fileName, unicode): # If the filename comes through as unicode
            fileName = fileName.encode('ascii') # Convert to an ascii string

        fileName = unquote(fileName).decode('utf-8') # Unquote using urllib's percent-encoding decoder (turns '%E7' into '\xe7'), then deocde it

        fileString = request.data.decode('utf-8') # Grab the file contents, which were encoded/decoded automatically into python's format

        fileManager.addFile(fileName, fileString)
        session_functions.dumpFileManager(fileManager)
        return 'success'

@app.route("/select", methods=["GET", "POST"])
def select():
    """
    Handles the functionality of the select page. It activates/deactivates specific files depending
    on the user's input.

    *select() is called with a "GET" request when the 'Selecter' button is clicked in the
    navigation bar.

    Note: Returns a response object (often a render_template call) to flask and eventually
          to the browser.
    """
    fileManager = session_functions.loadFileManager()

    if request.method == "GET":

        activePreviews = fileManager.getPreviewsOfActive()
        inactivePreviews = fileManager.getPreviewsOfInactive()

        return render_template('select.html', activeFiles=activePreviews, inactiveFiles=inactivePreviews)

    if 'disableall' in request.headers:
        fileManager.disableAll()
        session_functions.dumpFileManager(fileManager)
        return '' # Return an empty string because you have to return something

    if 'selectAll' in request.headers:
        fileManager.enableAll()
        session_functions.dumpFileManager(fileManager)
        return '' # Return an empty string because you have to return something

    if 'applyClassLabel' in request.headers:
        fileManager.classifyActiveFiles()
        session_functions.dumpFileManager(fileManager)
        return ''

    if 'delete' in request.headers:
        fileManager.deleteActiveFiles()
        session_functions.dumpFileManager(fileManager)
        return ''

    if request.method == "POST":
        # Catch-all for any POST request.
        # On the select page, POSTs come from JavaScript AJAX XHRequests.
        fileID = int(request.data)

        fileManager.toggleFile(fileID)
        session_functions.dumpFileManager(fileManager)
        return '' # Return an empty string because you have to return something

@app.route("/scrub", methods=["GET", "POST"])
def scrub():
    """
    Handles the functionality of the scrub page. It scrubs the files depending on the
    specifications chosen by the user, and sends the scrubbed files.

    *scrub() is called with a "GET" request after the 'Scrub' button is clicked in the navigation bar.

    Note: Returns a response object (often a render_template call) to flask and eventually
          to the browser.
    """
    if request.method == "GET":
        # "GET" request occurs when the page is first loaded.
        if 'scrubbingoptions' not in session: # Default settings
            session['scrubbingoptions'] = general_functions.defaultScrubSettings()

        fileManager = session_functions.loadFileManager()
        previews = fileManager.getPreviewsOfActive()
        tagsPresent, DOEPresent = fileManager.checkActivesTags()

        return render_template('scrub.html', previews=previews, haveTags=tagsPresent, haveDOE=DOEPresent)

    if request.method == "POST": # Catch all for any POST request
        # "POST" request occur when html form is submitted (i.e. 'Preview Scrubbing', 'Apply Scrubbing', 'Restore Previews', 'Download...')
        session_functions.cacheAlterationFiles()
        session_functions.cacheScrubOptions()

    if 'preview' in request.form or 'apply' in request.form:
        #The 'Preview Scrubbing' or 'Apply Scrubbing' button is clicked on scrub.html.
        savingChanges = True if 'apply' in request.form else False

        fileManager = session_functions.loadFileManager()
        previews = fileManager.scrubFiles(savingChanges=savingChanges)
        tagsPresent, DOEPresent = fileManager.checkActivesTags()

        if savingChanges:
            session_functions.dumpFileManager(fileManager)

        return render_template('scrub.html', previews=previews, haveTags=tagsPresent, haveDOE=DOEPresent)

    if 'download' in request.form:
        # The 'Download Scrubbed Files' button is clicked on scrub.html.
        # sends zipped files to downloads folder.
        return session_functions.loadFileManager().zipActiveFiles('scrubbed.zip')

@app.route("/cut", methods=["GET", "POST"])
def cut():
    """
    Handles the functionality of the cut page. It cuts the files into various segments
    depending on the specifications chosen by the user, and sends the text segments.

    *cut() is called with a "GET" request after the 'Cut' button is clicked in the navigation bar.

    Note: Returns a response object (often a render_template call) to flask and eventually
          to the browser.
    """
    if request.method == "GET":
        # "GET" request occurs when the page is first loaded.
        fileManager = session_functions.loadFileManager()

        previews = fileManager.getPreviewsOfActive()

        if 'cuttingoptions' not in session:
            session['cuttingoptions'] = general_functions.defaultCutSettings()

        return render_template('cut.html', previews=previews, num_active_files=len(previews))

    if request.method == "POST":
        # "POST" request occur when html form is submitted (i.e. 'Preview Cuts', 'Apply Cuts', 'Download...')
        session_functions.cacheCuttingOptions()

    if 'preview' in request.form or 'apply' in request.form:
        # The 'Preview Cuts' or 'Apply Cuts' button is clicked on cut.html.
        savingChanges = True if 'apply' in request.form else False # Saving changes only if apply in request form

        print request.form

        fileManager = session_functions.loadFileManager()
        previews = fileManager.cutFiles(savingChanges=savingChanges)

        if savingChanges:
            session_functions.dumpFileManager(fileManager)

        return render_template('cut.html', previews=previews, num_active_files=len(previews))

    if 'downloadchunks' in request.form:
        # The 'Download Segmented Files' button is clicked on cut.html
        # sends zipped files to downloads folder
        return session_functions.loadFileManager().zipActiveFiles('cut_files.zip')

@app.route("/csvgenerator", methods=["GET", "POST"])
def csvgenerator():
    """
    Handles the functionality on the csvgenerator page. It analyzes the texts to produce
    and send various frequency matrices.

    *csvgenerator() is called with a "GET" request after the 'CSV-Generator' button is clicked in the navigation bar.

    Note: Returns a response object (often a render_template call) to flask and eventually
          to the browser.
    """
    if request.method == "GET":
        # "GET" request occurs when the page is first loaded.
        if 'csvoptions' not in session:
            session['csvoptions'] = general_functions.defaultCSVSettings()

        labels = session_functions.loadFileManager().getActiveLabels()
        return render_template('csvgenerator.html', labels=labels)

    if 'get-csv' in request.form:
        #The 'Generate and Download Matrix' button is clicked on csvgenerator.html.
        session_functions.cacheCSVOptions()

        fileManager = session_functions.loadFileManager()
        tempLabels = {}
        for field in request.form:
            if field.startswith('file_'):
                fileID = field.split('file_')[-1]
                tempLabels[int(fileID)] = request.form[field]

        savePath, fileExtension = fileManager.generateCSV(tempLabels)

        return send_file(savePath, attachment_filename="frequency_matrix"+fileExtension, as_attachment=True)


@app.route("/dendrogram", methods=["GET", "POST"])
def dendrogram():
    """
    Handles the functionality on the dendrogram page. It analyzes the various texts and
    displays a dendrogram.

    *dendrogram() is called with a "GET" request after the 'Dendrogram' button is clicked in the navigation bar.

    Note: Returns a response object (often a render_template call) to flask and eventually
          to the browser.
    """
    # return render_template('comingsoon.html') # Comment this out if you want to reenable this page
    if request.method == "GET":
        # "GET" request occurs when the page is first loaded.
        if 'analyzingoptions' not in session: # Default settings
            session['analyzingoptions'] = general_functions.defaultDendroSettings()

        labels = session_functions.loadFileManager().getActiveLabels()
        return render_template('dendrogram.html', labels=labels)

    if 'dendro_download' in request.form:
        # The 'Download Dendrogram' button is clicked on dendrogram.html.
        # sends pdf file to downloads folder.
        attachmentname = "den_"+request.form['title']+".pdf" if request.form['title'] != '' else 'dendrogram.pdf'
        return send_file(pathjoin(session_functions.session_folder(),constants.RESULTS_FOLDER+"dendrogram.pdf"), attachment_filename=attachmentname, as_attachment=True)

    if 'getdendro' in request.form:
        #The 'Get Dendrogram' button is clicked on dendrogram.html.
        fileManager = session_functions.loadFileManager()
        
        tempLabels = {}
        for field in request.form:
            if field.startswith('file_'):
                fileID = field.split('file_')[-1]
                tempLabels[int(fileID)] = request.form[field]
<<<<<<< HEAD
=======
        fileManager.getDendroLegend()
        
>>>>>>> 3bf931eef934b301bc92e2fe20b01e629eec337c
        session['dengenerated'] = fileManager.generateDendrogram(tempLabels)
        return render_template('dendrogram.html', labels=tempLabels)


@app.route("/dendrogramimage", methods=["GET", "POST"])
def dendrogramimage():
    """
    Reads the png image of the dendrogram and displays it on the web browser.

    *dendrogramimage() is called in analysis.html, displaying the dendrogram.png (if session['dengenerated'] != False).

    Note: Returns a response object with the dendrogram png to flask and eventually to the browser.
    """
    # dendrogramimage() is called in analysis.html, displaying the dendrogram.png (if session['dengenerated'] != False).
    imagePath = pathjoin(session_functions.session_folder(), constants.RESULTS_FOLDER, constants.DENDROGRAM_FILENAME)
    resp = make_response(open(imagePath).read())
    resp.content_type = "image/png"
    return resp


@app.route("/rwanalysis", methods=["GET", "POST"])
def rwanalysis():
    """
    Handles the functionality on the rwanalysis page. It analyzes the various
    texts using a rolling window of analysis.

    *rwanalysis() is called with a "GET" request after the 'Rolling Analysis'
    button is clicked in the navigation bar.

    Note: Returns a response object (often a render_template call) to flask and eventually
          to the browser.
    """
    #return render_template('comingsoon.html') # Comment this out if you want to reenable this page

    if request.method == "GET":
        #"GET" request occurs when the page is first loaded.
        fileManager = session_functions.loadFileManager()
        labels = fileManager.getActiveLabels()

        """Upon initially loading the page, a graph has not been created, so rwadatagenerated is False
            and the page is loaded with the graph hidden. filePathDict is passed to template so that the list of
            files the user has to choose from (only one file can be used to make the graph) will display at the beginning
            of the page."""
        session['rwadatagenerated'] = False
        return render_template('rwanalysis.html', labels=labels)

    if request.method == "POST":
        #"POST" request occurs when user hits submit (Get Graph) button
        fileManager = session_functions.loadFileManager()
        labels = fileManager.getActiveLabels()

        """Calls fileManager.generateRWA(). 
        dataList is a list of the data points (either a list of ratios or averages) generated in the rw_analyzer.py file 
            according to the specifications we pass it in generateRWA() from the user input
        label is also generated according to user input in rw_analyzer.py, tells you what the graph is showing, ex:
            "Average number of e's in a window of 207 characters"
        session['rwadatagenerated'] will allow the previously hidden graph to display. 
            """
        dataPoints, graphLabel = fileManager.generateRWA()
        session['rwadatagenerated'] = True

        """Renders the page again, passes our data (list of x,y coordinates) and label to rwanalysis.html, which in turn
            passes this information to the JavaScript (scripts_rwanalysis.js) where D3 uses this information to make
            the graph. Because fileManager.generateRWA() made session['rwadatagenerated'] true, the graph will now be
            visible on the page."""
        return render_template('rwanalysis.html', labels=labels, data=dataPoints, graphLabel=graphLabel)

@app.route("/wordcloud", methods=["GET", "POST"])
def wordcloud():
    """
    Handles the functionality on the visualisation page -- a prototype for displaying
    single word cloud graphs.

    *wordcloud() is currently called by clicking a button on the Analysis page

    Note: Returns a response object (often a render_template call) to flask and eventually
    to the browser.
    """
    if request.method == "GET":
        # "GET" request occurs when the page is first loaded.
        fileManager = session_functions.loadFileManager()
        labels = fileManager.getActiveLabels()

        return render_template('wordcloud.html', words="", labels=labels)

    if request.method == "POST":
        # "POST" request occur when html form is submitted (i.e. 'Get Dendrogram', 'Download...')
        fileManager = session_functions.loadFileManager()
        labels = fileManager.getActiveLabels()
        JSONObj = fileManager.generateJSONForD3(mergedSet=True)

        return render_template('wordcloud.html', labels=labels, JSONObj=JSONObj)

@app.route("/multicloud", methods=["GET", "POST"])
def multicloud():
    """
    Handles the functionality on the multicloud pages.

    *multicloud() is currently called by clicking a button on the Analysis page

    Note: Returns a response object (often a render_template call) to flask and eventually
    to the browser.
    """
    if request.method == 'GET':
        # 'GET' request occurs when the page is first loaded.
        labels = session_functions.loadFileManager().getActiveLabels()

        return render_template('multicloud.html', jsonStr="", labels=labels)

    if request.method == "POST":
        # 'POST' request occur when html form is submitted (i.e. 'Get Dendrogram', 'Download...')
        fileManager = session_functions.loadFileManager()

        labels = fileManager.getActiveLabels()
        JSONObj = fileManager.generateJSONForD3(mergedSet=False)

        return render_template('multicloud.html', JSONObj=JSONObj, labels=labels)

@app.route("/viz", methods=["GET", "POST"])
def viz():
    """
    Handles the functionality on the alternate bubbleViz page with performance improvements.

    *viz() is currently called by clicking a button on the Analysis page

    Note: Returns a response object (often a render_template call) to flask and eventually
    to the browser.
    """
    if request.method == "GET":
        # "GET" request occurs when the page is first loaded.
        labels = session_functions.loadFileManager().getActiveLabels()
        
        return render_template('viz.html', JSONObj="", labels=labels)

    if request.method == "POST":
        # "POST" request occur when html form is submitted (i.e. 'Get Dendrogram', 'Download...')
        fileManager = session_functions.loadFileManager()

        labels = fileManager.getActiveLabels()
        JSONObj = fileManager.generateJSONForD3(mergedSet=True)

        return render_template('viz.html', JSONObj=JSONObj, labels=labels)


@app.route("/extension", methods=["GET", "POST"])
def extension():
    """
    Handles the functionality on the External Tools page -- a prototype for displaying
    possible external analysis options.

    *extension() is currently called by clicking a button on the Analysis page

    Note: Returns a response object (often a render_template call) to flask and eventually
    to the browser.
    """
    topWordsTSV = os.path.join(constants.UPLOAD_FOLDER,session['id'], 'frequency_matrix.tsv')
    return render_template('extension.html', sid=session['id'], tsv=topWordsTSV)


# =================== Helpful functions ===================

def install_secret_key(fileName='secret_key'):
    """
    Creates an encryption key for a secure session.

    Args:
        fileName: A string representing the secret key.

    Returns:
        None
    """
    fileName = os.path.join(app.static_folder, fileName)
    try:
        app.config['SECRET_KEY'] = open(fileName, 'rb').read()
    except IOError:
        print 'Error: No secret key. Create it with:'
        if not os.path.isdir(os.path.dirname(fileName)):
            print 'mkdir -p', os.path.dirname(fileName)
        print 'head -c 24 /dev/urandom >', fileName
        sys.exit(1)

# ================ End of Helpful functions ===============

install_secret_key()
app.debug = True
app.jinja_env.filters['type'] = type
app.jinja_env.filters['str'] = str
app.jinja_env.filters['tuple'] = tuple
app.jinja_env.filters['len'] = len
app.jinja_env.filters['unicode'] = unicode
app.jinja_env.filters['natsort'] = general_functions.natsort

# app.config['PROFILE'] = True
# app.wsgi_app = ProfilerMiddleware(app.wsgi_app, restrictions = [30])

if __name__ == '__main__':
    app.run()<|MERGE_RESOLUTION|>--- conflicted
+++ resolved
@@ -291,11 +291,7 @@
             if field.startswith('file_'):
                 fileID = field.split('file_')[-1]
                 tempLabels[int(fileID)] = request.form[field]
-<<<<<<< HEAD
-=======
-        fileManager.getDendroLegend()
-        
->>>>>>> 3bf931eef934b301bc92e2fe20b01e629eec337c
+                
         session['dengenerated'] = fileManager.generateDendrogram(tempLabels)
         return render_template('dendrogram.html', labels=tempLabels)
 
