from flask import Flask, make_response, redirect, render_template, request, url_for, send_file, session
from werkzeug import secure_filename
from shutil import rmtree
import os, sys, zipfile, StringIO, pickle, re
from collections import OrderedDict
from scrubber import scrubber, minimal_scrubber
from cutter import cutter
from analysis import analyze
from rwanalysis import rollinganalyze

from werkzeug.contrib.profiler import ProfilerMiddleware

""" Constants """
UPLOAD_FOLDER = '/tmp/Lexos/'
FILES_FOLDER = 'active_files/'
INACTIVE_FOLDER = 'disabled_files/'
PREVIEWSIZE = 100 # note: number of words
PREVIEW_FILENAME = 'preview.p'
FILELABELSFILENAME = 'filelabels.p'
SETIDENTIFIER_FILENAME = 'identifierlist.p'
ALLOWED_EXTENSIONS = set(['txt', 'html', 'xml', 'sgml'])
SCRUBBOXES = ('punctuationbox', 'aposbox', 'hyphensbox', 'digitsbox', 'lowercasebox', 'tagbox')
TEXTAREAS = ('manualstopwords', 'manualspecialchars', 'manualconsolidations', 'manuallemmas')
ANALYZEOPTIONS = ('orientation', 'title', 'metric', 'pruning', 'linkage')

app = Flask(__name__)
app.jinja_env.filters['type'] = type
app.jinja_env.filters['str'] = str
app.config['MAX_CONTENT_LENGTH'] = 4 * 1024 * 1024

@app.route("/testing", methods=["GET", "POST"])
def testing():
    for i in xrange(1000):
        a = getAllFilenames()
    return render_template('test.html', files=a)


@app.route("/", methods=["GET", "POST"])
def upload():
    """
    Handles the functionality of the upload page. It uploads files to be used
    in the current session.

    *upload() is called with a 'GET' request when a new lexos session is started or the 'Upload' 
    button is clicked in the navigation bar.

    Note: Returns a response object (often a render_template call) to flask and eventually
          to the browser.
    """
    if 'reset' in request.form:
        # The 'reset' button is clicked.
        # reset() function is called, clearing the session and redirects to upload() with a 'GET' request.
        return reset()
    if request.method == "GET":
        # 'GET' request occurs when the page is first loaded.
        if 'id' not in session:
            # init() is called, initializing session variables
            init()
        return render_template('upload.html')
    if 'testforactive' in request.headers:
        # tests to see if any files are enabled to be worked on
        return str(not session['noactivefiles'])
    if request.method == "POST":
        # 'POST' request occur when html form is submitted.
        if 'X_FILENAME' in request.headers:
            # File upload through javascript
            filename = request.headers['X_FILENAME']
            filetype = find_type(filename)
            doe_pattern = re.compile("<publisher>Dictionary of Old English")
            if doe_pattern.search(request.data) != None:
                filename = re.sub('.sgml','.doe',filename)
                filetype = find_type(filename)
            filepath = os.path.join(UPLOAD_FOLDER, session['id'], FILES_FOLDER, filename)
            for existingfilename in getAllFilenames():
                if filename == existingfilename:
                    return 'redundant_fail'
            with open(filepath, 'w') as fout:
                fout.write(request.data)
            previewfilepath = os.path.join(UPLOAD_FOLDER, session['id'], PREVIEW_FILENAME)
            preview = pickle.load(open(previewfilepath, 'rb'))
            preview[filename] = makePreviewString(request.data.decode('utf-8'))
            pickle.dump(preview, open(previewfilepath, 'wb'))
            session['noactivefiles'] = False
            return 'success'
            # return preview[filename] # Return to AJAX XHRequest inside scripts_upload.js

@app.route("/manage", methods=["GET", "POST"])
def manage():
    """
    Handles the functionality of the manage page. It activates/deactivates specific files depending
    on the user.

    *manage() is called with a 'GET' request when the 'Manage' button is clicked in the 
    navigation bar.

    Note: Returns a response object (often a render_template call) to flask and eventually
          to the browser.
    """
    if 'reset' in request.form:
        return reset()
    if request.method == "GET":
        preview = makeManagePreview()
        identifierfilepath = os.path.join(UPLOAD_FOLDER, session['id'], SETIDENTIFIER_FILENAME)
        setnames = pickle.load(open(identifierfilepath, 'rb')).keys()
        x, y, active_files = next(os.walk(os.path.join(UPLOAD_FOLDER, session['id'], FILES_FOLDER)))
        return render_template('manage.html', preview=preview, active=active_files, sets=setnames)
    if 'getSubchunks' in request.headers:
        key = request.data
        identifierfilepath = os.path.join(UPLOAD_FOLDER, session['id'], SETIDENTIFIER_FILENAME)
        set_identifier = pickle.load(open(identifierfilepath, 'rb'))
        subchunknames = set_identifier[key]
        numEnabled = 0
        numTotal = len(subchunknames)
        for filename in subchunknames:
            filepath = getFilepath(filename)
            if filepath.find(FILES_FOLDER) != -1:
                numEnabled += 1
        if float(numEnabled) / numTotal > 0.5:
            for filename in subchunknames:
                filepath = getFilepath(filename)
                os.rename(filepath, filepath.replace(FILES_FOLDER, INACTIVE_FOLDER))
                result = 'disable'
        else:
            for filename in subchunknames:
                filepath = getFilepath(filename)
                os.rename(filepath, filepath.replace(INACTIVE_FOLDER, FILES_FOLDER))
                result = 'enable'
        return ','.join(subchunknames) + ',' + result
    if 'disableAll' in request.headers:
        allFiles = getAllFilenames()
        for filename in allFiles:
            filepath = getFilepath(filename)
            os.rename(filepath, filepath.replace(FILES_FOLDER, INACTIVE_FOLDER))
        return ''
    if 'testforactive' in request.headers:
        # tests to see if any files are enabled to be worked on
        return str(not session['noactivefiles'])
    if request.method == "POST":
        # Catch-all for any POST request.
        # In Manage, POSTs come from JavaScript AJAX XHRequests.
        filename = request.data
        if filename in paths():
            filepath = os.path.join(UPLOAD_FOLDER, session['id'], FILES_FOLDER, filename)
            newfilepath = filepath.replace(FILES_FOLDER, INACTIVE_FOLDER)
        else:
            filepath = os.path.join(UPLOAD_FOLDER, session['id'], INACTIVE_FOLDER, filename)
            newfilepath = filepath.replace(INACTIVE_FOLDER, FILES_FOLDER)
        os.rename(filepath, newfilepath)
        activeFiles = getAllFilenames(activeOnly=True).keys()
        if len(activeFiles) == 0:
            session['noactivefiles'] = True
        return ''


@app.route("/scrub", methods=["GET", "POST"])
def scrub():
<<<<<<< HEAD
	"""
	Handles the functionality of the scrub page. It scrubs the files depending on the 
	specifications chosen by the user, and sends the scrubbed files.

	*scrub() is called with a 'GET' request after the 'Scrub' button is clicked in the navigation bar.
	
	Note: Returns a response object (often a render_template call) to flask and eventually
		  to the browser.
	"""
	if 'reset' in request.form:
		# The 'reset' button is clicked.
		# reset() function is called, clearing the session and redirects to upload() with a 'GET' request.
		return reset()
	if request.method == "GET":
		# 'GET' request occurs when the page is first loaded.
		if session['scrubbingoptions'] == {}:
			for box in SCRUBBOXES:
				session['scrubbingoptions'][box] = False
			for box in TEXTAREAS:
				session['scrubbingoptions'][box] = ''
			session['scrubbingoptions']['optuploadnames'] = { 'swfileselect[]': '', 
															  'lemfileselect[]': '', 
															  'consfileselect[]': '', 
															  'scfileselect[]': '' }
			session['scrubbingoptions']['entityrules'] = 'default'
		session['scrubbingoptions']['keeptags'] = True
		session.modified = True # Letting Flask know that it needs to update session
		# calls makePreviewDict() in helpful functions
		preview = makePreviewDict()
		session['DOE'] = False
		session['hastags'] = False
		for name in preview.keys():
			if find_type(name) == 'doe':
				session['DOE'] = True
			else: # find_type(name) != 'doe'
				session['hastags'] = True
		return render_template('scrub.html', preview=preview)
	if request.method == "POST":
		# 'POST' request occur when html form is submitted (i.e. 'Preview Scrubbing', 'Apply Scrubbing', 'Restore Previews', 'Download...')
		for filetype in request.files:
			filename = request.files[filetype].filename
			if filename != '':
				session['scrubbingoptions']['optuploadnames'][filetype] = filename
		session.modified = True # Necessary to tell Flask that the mutable object (dict) has changed
	if 'preview' in request.form:
		#The 'Preview Scrubbing' button is clicked on scrub.html.
		previewfilepath = os.path.join(UPLOAD_FOLDER, session['id'], PREVIEW_FILENAME)
		preview = pickle.load(open(previewfilepath, 'rb'))
		for filename, path in paths().items():
			filetype = find_type(filename)
			if filetype == 'doe':
				with open(path, 'r') as edit:
					text = edit.read().decode('utf-8')
				text = minimal_scrubber(text,
										tags = session['scrubbingoptions']['tagbox'], 
										keeptags = session['scrubbingoptions']['keeptags'],
										filetype = filetype)
				preview[filename] = (' '.join(text.split()[:PREVIEWSIZE]))
		pickle.dump(preview, open(previewfilepath, 'wb'))
		# calls makePreviewDict() in helpful functions
		preview = makePreviewDict(scrub=True)
		return render_template('scrub.html', preview=preview)
		# scrub.html is rendered again with the scrubbed preview (depending on the chosen settings)
		return render_template('scrub.html', preview=preview)
	if 'apply' in request.form:
		# The 'Apply Scrubbing' button is clicked on scrub.html.
		storeScrubbingOptions()
		for filename, path in paths().items():
			with open(path, 'r') as edit:
				text = edit.read().decode('utf-8')
			filetype = find_type(path)
			text = call_scrubber(text, filetype)
			with open(path, 'w') as edit:
				edit.write(text.encode('utf-8'))
		preview = fullReplacePreview()
		session['scrubbed'] = True
		return render_template('scrub.html', preview=preview)
	if 'download' in request.form:
		# The 'Download Scrubbed Files' button is clicked on scrub.html.
		# sends zipped files to downloads folder.
		return sendActiveFilesAsZip(sentFilename='scrubbed.zip')
=======
    """
    Handles the functionality of the scrub page. It scrubs the files depending on the 
    specifications chosen by the user, and sends the scrubbed files.

    *scrub() is called with a 'GET' request after the 'Scrub' button is clicked in the navigation bar.
    
    Note: Returns a response object (often a render_template call) to flask and eventually
          to the browser.
    """
    if 'reset' in request.form:
        # The 'reset' button is clicked.
        # reset() function is called, clearing the session and redirects to upload() with a 'GET' request.
        return reset()
    if request.method == "GET":
        # 'GET' request occurs when the page is first loaded.
        if session['scrubbingoptions'] == {}:
            for box in SCRUBBOXES:
                session['scrubbingoptions'][box] = False
            for box in TEXTAREAS:
                session['scrubbingoptions'][box] = ''
            session['scrubbingoptions']['optuploadnames'] = { 'swfileselect[]': '', 
                                                              'lemfileselect[]': '', 
                                                              'consfileselect[]': '', 
                                                              'scfileselect[]': '' }
        session['scrubbingoptions']['keeptags'] = True
        session.modified = True # Letting Flask know that it needs to update session
        # calls makePreviewDict() in helpful functions
        preview = makePreviewDict()
        session['DOE'] = False
        session['hastags'] = False
        for name in preview.keys():
            if find_type(name) == 'doe':
                session['DOE'] = True
            else: # find_type(name) != 'doe'
                session['hastags'] = True
        return render_template('scrub.html', preview=preview)
    if request.method == "POST":
        # 'POST' request occur when html form is submitted (i.e. 'Preview Scrubbing', 'Apply Scrubbing', 'Restore Previews', 'Download...')
        for filetype in request.files:
            filename = request.files[filetype].filename
            if filename != '':
                session['scrubbingoptions']['optuploadnames'][filetype] = filename
        session.modified = True # Necessary to tell Flask that the mutable object (dict) has changed
    if 'preview' in request.form:
        #The 'Preview Scrubbing' button is clicked on scrub.html.
        previewfilepath = os.path.join(UPLOAD_FOLDER, session['id'], PREVIEW_FILENAME)
        preview = pickle.load(open(previewfilepath, 'rb'))
        for filename, path in paths().items():
            filetype = find_type(filename)
            if filetype == 'doe':
                with open(path, 'r') as edit:
                    text = edit.read().decode('utf-8')
                text = minimal_scrubber(text,
                                        tags = session['scrubbingoptions']['tagbox'], 
                                        keeptags = session['scrubbingoptions']['keeptags'],
                                        filetype = filetype)
                preview[filename] = (' '.join(text.split()[:PREVIEWSIZE]))
        pickle.dump(preview, open(previewfilepath, 'wb'))
        # calls makePreviewDict() in helpful functions
        preview = makePreviewDict(scrub=True)
        return render_template('scrub.html', preview=preview)
        # scrub.html is rendered again with the scrubbed preview (depending on the chosen settings)
        return render_template('scrub.html', preview=preview)
    if 'apply' in request.form:
        # The 'Apply Scrubbing' button is clicked on scrub.html.
        storeScrubbingOptions()
        for filename, path in paths().items():
            with open(path, 'r') as edit:
                text = edit.read().decode('utf-8')
            filetype = find_type(path)
            text = call_scrubber(text, filetype)
            with open(path, 'w') as edit:
                edit.write(text.encode('utf-8'))
        preview = fullReplacePreview()
        session['scrubbed'] = True
        return render_template('scrub.html', preview=preview)
    if 'download' in request.form:
        # The 'Download Scrubbed Files' button is clicked on scrub.html.
        # sends zipped files to downloads folder.
        return sendActiveFilesAsZip(sentFilename='scrubbed.zip')
>>>>>>> ba2ea980

@app.route("/cut", methods=["GET", "POST"])
def cut():
    """
    Handles the functionality of the cut page. It cuts the files into various segments 
    depending on the specifications chosen by the user, and sends the text segments.

    *cut() is called with a 'GET' request after the 'Cut' button is clicked in the navigation bar.
    
    Note: Returns a response object (often a render_template call) to flask and eventually
          to the browser.
    """
    if 'reset' in request.form:
        # The 'reset' button is clicked.
        # reset() function is called, clearing the session and redirects to upload.html with a 'GET' request.
        return reset()
    if request.method == "GET":
        # 'GET' request occurs when the page is first loaded.
        preview = makePreviewDict()
        defaultCuts = {'cuttingType': 'Size', 
                       'cuttingValue': '', 
                       'overlap': '0', 
                       'lastProp': '50%'}
        if 'overall' not in session['cuttingoptions']:
            session['cuttingoptions']['overall'] = defaultCuts
        session.modified = True
        return render_template('cut.html', preview=preview)
    if 'downloadchunks' in request.form:
        # The 'Download Segmented Files' button is clicked on cut.html
        # sends zipped files to downloads folder
        return sendActiveFilesAsZip(sentFilename='chunk_files.zip')
    if 'preview' in request.form:
        # The 'Preview Cuts' button is clicked on cut.html.
        preview = call_cutter(previewOnly=True)
        return render_template('cut.html', preview=preview)
    if 'apply' in request.form:
        # The 'Apply Cuts' button is clicked on cut.html.
        storeCuttingOptions()
        preview = call_cutter(previewOnly=False)
        return render_template('cut.html', preview=preview)

@app.route("/analysis", methods=["GET", "POST"])
def analysis():
    """
    Handles the functionality on the analysis page. It presents various analysis options.

    *analysis() is called with a 'GET' request after the 'Analyze' button is clicked in the navigation bar.

    Note: Returns a response object (often a render_template call) to flask and eventually
          to the browser.
    """    
    if 'reset' in request.form:
        # The 'reset' button is clicked.
        # reset() function is called, clearing the session and redirects to upload() with a 'GET' request.
        return reset()
    if request.method == 'GET':
        #'GET' request occurs when the page is first loaded.
        return render_template('analysis.html')
    if 'dendrogram' in request.form:
        return redirect(url_for('dendrogram'))

@app.route("/csvgenerator", methods=["GET", "POST"])
def csvgenerator():
    """
    Handles the functionality on the csvgenerator page. It analyzes the texts to produce
    and send various frequency matrices.

    *csvgenerator() is called with a 'GET' request after the 'CSV-Generator' button is clicked in the navigation bar.

    Note: Returns a response object (often a render_template call) to flask and eventually
          to the browser.
    """    
    if 'reset' in request.form:
        # The 'reset' button is clicked.
        # reset() function is called, clearing the session and redirects to upload() with a 'GET' request.
        return reset()
    if request.method == 'GET':
        # 'GET' request occurs when the page is first loaded.
        filelabels = generateNewLabels()
        return render_template('csvgenerator.html', labels=filelabels)
    if 'get-csv' in request.form:
        #The 'Generate and Download Matrix' button is clicked on csvgenerator.html.
        masterlist = getAllFilenames()
        filelabelsfilepath = os.path.join(UPLOAD_FOLDER, session['id'], FILELABELSFILENAME)
        filelabels = pickle.load(open(filelabelsfilepath, 'rb'))
        for field in request.form:
            if field in masterlist.keys():
                filelabels[field] = request.form[field]
        pickle.dump(filelabels, open(filelabelsfilepath, 'wb'))
        reverse = 'csvorientation' not in request.form
        tsv = 'usetabdelimiter' in request.form
        counts = 'csvtype' in request.form
        if tsv:
            extension = '.tsv'
        else:
            extension = '.csv'
        analyze(orientation=None,
                title=None,
                pruning=None,
                linkage=None,
                metric=None,
                filelabels=filelabels,
                files=os.path.join(UPLOAD_FOLDER, session['id'], FILES_FOLDER), 
                folder=os.path.join(UPLOAD_FOLDER, session['id']),
                forCSV=True,
                orientationReversed=reverse,
                tsv=tsv,
                counts=counts)
        return send_file(os.path.join(UPLOAD_FOLDER, session['id'], 'frequency_matrix'+extension), attachment_filename="frequency_matrix"+extension, as_attachment=True)



@app.route("/dendrogram", methods=["GET", "POST"])
def dendrogram():
    """
    Handles the functionality on the dendrogram page. It analyzes the various texts and 
    displays a dendrogram.

    *dendrogram() is called with a 'GET' request after the 'Dendrogram' button is clicked in the navigation bar.

    Note: Returns a response object (often a render_template call) to flask and eventually
          to the browser.
    """    
    if 'reset' in request.form:
        # The 'reset' button is clicked.
        # reset() function is called, clearing the session and redirects to upload() with a 'GET' request.
        return reset()
    if request.method == 'GET':
        # 'GET' request occurs when the page is first loaded.
        filelabels = generateNewLabels()
        session['denfilepath'] = False
        return render_template('dendrogram.html', labels=filelabels)
    if 'dendro_download' in request.form:
        # The 'Download Dendrogram' button is clicked on dendrogram.html.
        # sends pdf file to downloads folder.
        return send_file(os.path.join(UPLOAD_FOLDER, session['id'], "dendrogram.pdf"), attachment_filename="dendrogram.pdf", as_attachment=True)
    if 'getdendro' in request.form:
        #The 'Get Dendrogram' button is clicked on dendrogram.html.
        session['analyzingoptions']['orientation'] = request.form['orientation']
        session['analyzingoptions']['linkage'] = request.form['linkage']
        session['analyzingoptions']['metric'] = request.form['metric']
        filelabelsfilepath = os.path.join(UPLOAD_FOLDER, session['id'], FILELABELSFILENAME)
        filelabels = pickle.load(open(filelabelsfilepath, 'rb'))
        masterlist = getAllFilenames().keys()
        for field in request.form:
            if field in masterlist:
                filelabels[field] = request.form[field]
        pickle.dump(filelabels, open(filelabelsfilepath, 'wb'))
        session.modified = True
        session['denfilepath'] = analyze(orientation=request.form['orientation'],
                                         title = request.form['title'],
                                         pruning=request.form['pruning'],
                                         linkage=request.form['linkage'],
                                         metric=request.form['metric'],
                                         filelabels=filelabels,
                                         files=os.path.join(UPLOAD_FOLDER, session['id'], FILES_FOLDER), 
                                         folder=os.path.join(UPLOAD_FOLDER, session['id']))
        return render_template('dendrogram.html', labels=filelabels)

@app.route("/dendrogramimage", methods=["GET", "POST"])
def dendrogramimage():
    """
    Reads the png image of the dendrogram and displays it on the web browser.

    *dendrogramimage() is called in analysis.html, displaying the dendrogram.png (if session['denfilepath'] != False).

    Note: Returns a response object with the dendrogram png to flask and eventually to the browser.
    """
    # dendrogramimage() is called in analysis.html, displaying the dendrogram.png (if session['denfilepath'] != False).
    resp = make_response(open(session['denfilepath']).read())
    resp.content_type = "image/png"
    return resp

@app.route("/rwanalysis", methods=["GET", "POST"])
def rwanalysis():
    """
    Handles the functionality on the rwanalysis page. It analyzes the various
    texts using a rolling window of analysis.

    *rwanalysis() is called with a 'GET' request after the 'Rolling Analysis' 
    button is clicked in the navigation bar.

    Note: Returns a response object (often a render_template call) to flask and eventually
          to the browser.
    """
    if 'reset' in request.form:
        # The 'reset' button is clicked.
        # reset() function is called, clearing the session and redirects to upload() with a 'GET' request.
        return reset()
    if request.method == 'GET':
        #'GET' request occurs when the page is first loaded.
        filepathDict = paths()
        session['rollanafilepath'] = False
        return render_template('rwanalysis.html', paths=filepathDict)
    if 'rollinganalyze' in request.form:
        # The 'Submit' button is clicked on rwanalysis.html
        filepath = request.form['filetorollinganalyze']
        filestring = open(filepath, 'r').read().decode('utf-8')

        session['rollanafilepath'] = rollinganalyze(fileString=filestring,
                        analysisType=request.form['analysistype'],
                        inputType=request.form['inputtype'],
                        windowType=request.form['windowtype'],
                        keyWord=request.form['rollingsearchword'],
                        secondKeyWord=request.form['rollingsearchwordopt'],
                        windowSize=request.form['rollingwindowsize'],
                        folder=os.path.join(UPLOAD_FOLDER, session['id']),
                        widthWarp=request.form['rollinggraphwidth'])
        filepathDict = paths()
        return render_template('rwanalysis.html', paths=filepathDict)

@app.route("/rwanalysisimage", methods=["GET", "POST"])
def rwanalysisimage():
    """
    Reads the png image of the dendrogram and displays it on the web browser.

    *dendrogramimage() is called in analysis.html, displaying the dendrogram.png (if session['denfilepath'] != False).

    Note: Returns a response object with the dendrogram png to flask and eventually to the browser.
    """
    # rwanalysisimage() is called in analysis.html, displaying the rollingaverage.png (if session['denfilepath'] != False).
    resp = make_response(open(session['rollanafilepath']).read())
    resp.content_type = "image/png"
    return resp

@app.route("/wordcloud", methods=["GET", "POST"])
def wordcloud():
    """
    Handles the functionality on the visualisation page -- a prototype for displaying 
    single word cloud graphs.

    *wordcloud() is currently called by clicking a button on the Analysis page

    Note: Returns a response object (often a render_template call) to flask and eventually
    to the browser.
    """
    if 'reset' in request.form:
        # The 'reset' button is clicked.
        # reset() function is called, clearing the session and redirects to upload() with a 'GET' request.
        return reset()
    allsegments = []
    for filename, filepath in paths().items():
        allsegments.append(filename)
    allsegments = sorted(allsegments, key=natsort)
    if request.method == 'GET':
        # 'GET' request occurs when the page is first loaded.
        filestring = ""
        for filename, filepath in paths().items():
            with open(filepath, 'r') as edit:
                filestring = filestring + " " + edit.read().decode('utf-8')
        words = filestring.split() # Splits on all whitespace
        words = filter(None, words) # Ensures that there are no empty strings
        words = ' '.join(words)
        return render_template('wordcloud.html', words=words, filestring="", segments=allsegments)
    if request.method == "POST":
        # 'POST' request occur when html form is submitted (i.e. 'Get Dendrogram', 'Download...')
        filestring = ""
        segmentlist = 'all'
        if 'segmentlist' in request.form:
            segmentlist = request.form.getlist('segmentlist') or ['All Segments']
        for filename, filepath in paths().items():
            if filename in segmentlist or segmentlist == 'all': 
                with open(filepath, 'r') as edit:
                    filestring = filestring + " " + edit.read().decode('utf-8')
        words = filestring.split() # Splits on all whitespace
        words = filter(None, words) # Ensures that there are no empty strings
        words = ' '.join(words)
        return render_template('wordcloud.html', words=words, segments=allsegments, segmentlist=segmentlist)

@app.route("/viz", methods=["GET", "POST"])
def viz():
    """
    Handles the functionality on the bubbleViz page -- a prototype for displaying 
    plugin graphs.

    *viz() is currently called by clicking a button on the Analysis page

    Note: Returns a response object (often a render_template call) to flask and eventually
    to the browser.
    """
    if 'reset' in request.form:
        # The 'reset' button is clicked.
        # reset() function is called, clearing the session and redirects to upload() with a 'GET' request.
        return reset()
    allsegments = []
    for filename, filepath in paths().items():
        allsegments.append(filename)
    allsegments = sorted(allsegments, key=natsort)
    if request.method == "POST":
        # 'POST' request occur when html form is submitted (i.e. 'Get Dendrogram', 'Download...')
        filestring = ""
        minlength = request.form['minlength']
        graphsize = request.form['graphsize']
        segmentlist = request.form.getlist('segmentlist') if 'segmentlist' in request.form else 'all'
        for filename, filepath in paths().items():
            if filename in segmentlist or segmentlist == 'all': 
                with open(filepath, 'r') as edit:
                    filestring = filestring + " " + edit.read().decode('utf-8')
        words = filestring.split() # Splits on all whitespace
        words = filter(None, words) # Ensures that there are no empty strings
        return render_template('viz.html', words=words, minlength=minlength, graphsize=graphsize, segments=allsegments, segmentlist=segmentlist)
    if request.method == 'GET':
        # 'GET' request occurs when the page is first loaded.
        return render_template('viz.html', filestring="", minlength=0, graphsize=800, segments=allsegments)

@app.route("/extension", methods=["GET", "POST"])
def extension():
    """
    Handles the functionality on the External Tools page -- a prototype for displaying 
    possible external analysis options.

    *extension() is currently called by clicking a button on the Analysis page

    Note: Returns a response object (often a render_template call) to flask and eventually
    to the browser.
    """
    if 'reset' in request.form:
        # The 'reset' button is clicked.
        # reset() function is called, clearing the session and redirects to upload.html with a 'GET' request.
        return reset()

    topWordsTSV = os.path.join(UPLOAD_FOLDER,session['id'], 'frequency_matrix.tsv')
    return render_template('extension.html', sid=session['id'], tsv=topWordsTSV)


# =================== Helpful functions ===================

def install_secret_key(filename='secret_key'):
    """
    Creates an encryption key for a secure session.

    Args:
        filename: A string representing the secret key.

    Returns:
        None
    """
    filename = os.path.join(app.static_folder, filename)
    try:
        app.config['SECRET_KEY'] = open(filename, 'rb').read()
    except IOError:
        print 'Error: No secret key. Create it with:'
        if not os.path.isdir(os.path.dirname(filename)):
            print 'mkdir -p', os.path.dirname(filename)
        print 'head -c 24 /dev/urandom >', filename
        sys.exit(1)

def reset():
    """
    Clears the current session.

    *Called when the 'reset' button is clicked.

    Args:
        None

    Returns:
        Calls the init() function in helpful functions, redirecting to the upload() with a 'GET' request.
    """
    print '\nWiping session and old files...'
    try:
        rmtree(os.path.join(UPLOAD_FOLDER, session['id']))
    except:
        pass
    session.clear()
    return init()

def init():
    """
    Initializes a new session.

    *Called in reset() (when 'reset' button is clicked).

    Args:
        None

    Returns:
        Redirects to upload() with a 'GET' request.
    """
    import random, string
    session['id'] = ''.join(random.choice(string.ascii_uppercase + string.digits) for x in range(30))
    print 'Initialized new session with id:', session['id']
    os.makedirs(os.path.join(UPLOAD_FOLDER, session['id']))
    os.makedirs(os.path.join(UPLOAD_FOLDER, session['id'], FILES_FOLDER))
    os.makedirs(os.path.join(UPLOAD_FOLDER, session['id'], INACTIVE_FOLDER))
    previewfilepath = os.path.join(UPLOAD_FOLDER, session['id'], PREVIEW_FILENAME)
    pickle.dump({}, open(previewfilepath, 'wb'))
    filelabelsfilepath = os.path.join(UPLOAD_FOLDER, session['id'], FILELABELSFILENAME)
    pickle.dump({}, open(filelabelsfilepath, 'wb'))
    identifierfilepath = os.path.join(UPLOAD_FOLDER, session['id'], SETIDENTIFIER_FILENAME)
    pickle.dump({}, open(identifierfilepath, 'wb'))
    session['noactivefiles'] = True
    session['scrubbingoptions'] = {}
    session['cuttingoptions'] = {}
    session['analyzingoptions'] = {}
    session['hastags'] = False
    # redirects to upload() with a 'GET' request.
    return redirect(url_for('upload'))

def getAllFilenames(activeOnly=False):
<<<<<<< HEAD
	"""
	Creates a dictionary of all (or only active) files where the key is the filename and the value
	is the corresponding filepath.

	Args:
		activeOnly: A boolean indicating whether or not to grab only active filenames.

	Returns:
		A dictionary of filename to filepath representing all (or only active) files.
	"""
	folders = [FILES_FOLDER, INACTIVE_FOLDER]
=======
    folders = [FILES_FOLDER, INACTIVE_FOLDER]
>>>>>>> ba2ea980

    if activeOnly:
        del folders[1]

    allFiles = {}
    for folder in folders:
        folderpath = os.path.join(UPLOAD_FOLDER, session['id'], folder)
        x, y, files = next(os.walk(folderpath))
        for filename in files:
            allFiles[filename] = os.path.join(folderpath, filename)

    return allFiles


def getFilepath(filename):
<<<<<<< HEAD
	"""
	Gets a specific filepath for the given filename.

	Args:
		filename: A string representing the filename.

	Returns:
		A string representing the filepath.
	"""
	folders = [FILES_FOLDER, INACTIVE_FOLDER]
	for folder in folders:
		folderpath = os.path.join(UPLOAD_FOLDER, session['id'], folder)
		x, y, files = next(os.walk(folderpath))
		if filename in files:
			return os.path.join(folderpath, filename)
=======
    folders = [FILES_FOLDER, INACTIVE_FOLDER]
    for folder in folders:
        folderpath = os.path.join(UPLOAD_FOLDER, session['id'], folder)
        x, y, files = next(os.walk(folderpath))
        if filename in files:
            return os.path.join(folderpath, filename)
>>>>>>> ba2ea980

def paths(bothFolders=False):
    """
    Used to get a dictionary of all current files.

    Args:
        bothFolders: A boolean indicating whether or not to return both active/inactive files.

    Returns:
        A dictionary where the keys are the uploaded filenames and their corresponding values are
        strings representing the path to where they are located.
    """
    return getAllFilenames(activeOnly = not bothFolders)

def cutBySize(key):
    """
    Determines whether or not the file has been cut by size.

    Args:
        key: A string representing the file being cut.

    Returns:
        A boolean indicating whether or not the file has been cut according to size (words per segment).
    """
    return request.form[key] == 'size'

# def allowed_file(filename):
#     """
#     Determines if the uploaded file is an allowed file.

#     Args:
#         filename: A string representing the filename.

#     Returns:
#         A string representing the file extension of the uploaded file.
#     """
#     return '.' in filename and filename.rsplit('.', 1)[1] in ALLOWED_EXTENSIONS

def find_type(filename):
    """
    Determines the type of the file.

    Args:
        filename: A string representing the filename.

    Returns:
        The type of the file (determined by the file extension).
    """
    if '.sgml' in filename:
        filetype = 'sgml'
    elif '.html' in filename:
        filetype = 'html'
    elif '.xml' in filename:
        filetype = 'xml'
    elif '.txt' in filename:
        filetype = 'txt'
    elif '.doe' in filename:
        filetype = 'doe'
    return filetype
    # possible docx file?

def sendActiveFilesAsZip(sentFilename):
    """
    Makes a zip file of all active files, names the folder, and sends it as a response object.

    Args:
        sentFilename: A string representing the filename to apply to the zip file.

    Returns:
        A Flask response object from the send_file function composed of the zip file containing
        all active files.
    """
    zipstream = StringIO.StringIO()
    zfile = zipfile.ZipFile(file=zipstream, mode='w')
    for filename, filepath in paths().items():
        zfile.write(filepath, arcname=filename, compress_type=zipfile.ZIP_STORED)
    zfile.close()
    zipstream.seek(0)

    return send_file(zipstream, attachment_filename=sentFilename, as_attachment=True)

def makePreviewDict(scrub=False):
    """
    Loads and returns a dictionary for previewing.

    Args:
        scrub: A boolean indicating whether or not to scrub the preview.

    Returns:
        An ordered dictionary where the key is the filename and its corresponding value is a
        string representing its preview. 
    """
    previewfilepath = os.path.join(UPLOAD_FOLDER, session['id'], PREVIEW_FILENAME)
    preview = pickle.load(open(previewfilepath, 'rb'))
    activeFiles = paths().keys()
    currentFiles = preview.keys()

    for filename in currentFiles:
        if filename not in activeFiles:
            del preview[filename]
    for filename in activeFiles:
        if filename not in currentFiles:
            preview[filename] = makePreviewString(open(getFilepath(filename)).read().decode('utf-8'))

    if scrub:
        for filename in preview:
            filetype = find_type(filename)
            # calls call_scrubber() function in helpful functions
            preview[filename] = call_scrubber(preview[filename], filetype)
    return preview

def makePreviewString(fileString):
    """
    Converts a string into preview of the beginning/end of that string separated by an ellipsis.

    Args:
        fileString: A string representing the entire contents of the file.

    Returns:
        A string preview of that file.
    """
    splitFileList = fileString.split()
    if len(splitFileList) <= PREVIEWSIZE:
        previewString = ' '.join(splitFileList)
    else:
        previewString = ' '.join(splitFileList[:PREVIEWSIZE//2]) + u" \u2026 " + ' '.join(splitFileList[-PREVIEWSIZE//2:])
    return previewString

def makeManagePreview():
    """
    Creates a preview from every currently uploaded file.

    Args:
        None

    Returns:
        A dictionary representing the upload specific preview format.
    """
    filenameDict = getAllFilenames()
    preview = {}
    for filename, filepath in filenameDict.items():
        preview[filename] = makePreviewString(open(filepath, 'r').read().decode('utf-8'))
    return preview

def fullReplacePreview():
    """
    Replaces preview with new previews from the fully scrubbed text.
    
    Args:
        None

    Returns:
        A dictionary representing the current state of the preview.
    """
    previewfilepath = os.path.join(UPLOAD_FOLDER, session['id'], PREVIEW_FILENAME)
    preview = pickle.load(open(previewfilepath, 'rb'))
    activeFiles = getAllFilenames(activeOnly=True).keys()
    for filename in preview:
        path = getFilepath(filename)
        preview[filename] = makePreviewString(open(path, 'r').read().decode('utf-8'))
    pickle.dump(preview, open(previewfilepath, 'wb'))
    return preview

def call_scrubber(textString, filetype):
    """
    Calls scrubber() from scrubber.py with minimal pre-processing to scrub the text.

    Args:
        textString: A string representing the text that is to be scrubbed.
        filetype: A string representing the type of the file being manipulated.

    Returns:
        Calls scrubber(), returns a string representing the completely scrubbed text 
        after all of its manipulation.
    """
    cache_options = []
    for key in request.form.keys():
        if 'usecache' in key:
            cache_options.append(key[len('usecache'):])
    # calls scrubber() from scrubber.py
    return scrubber(textString, 
                    filetype = filetype, 
                    lower = 'lowercasebox' in request.form, 
                    punct = 'punctuationbox' in request.form, 
                    apos = 'aposbox' in request.form, 
                    hyphen = 'hyphensbox' in request.form,
                    digits = 'digitsbox' in request.form,
                    tags = 'tagbox' in request.form, 
                    keeptags = session['scrubbingoptions']['keeptags'],
                    opt_uploads = request.files, 
                    cache_options = cache_options, 
                    cache_folder = UPLOAD_FOLDER + session['id'] + '/scrub/')

def call_cutter(previewOnly=False):
    """
    Calls cutter() from cutter.py with pre- and post-processing to cut the text.

    Args:
        previewOnly: A boolean indicating whether or not this call is for previewing or applying.

    Returns:
        A dictionary representing the current state of the preview. 
    """
    useBoundaries = 'usewordboundaries' in request.form
    useNumbers = 'usesegmentnumber' in request.form
    prefixes = [[key, value] for key, value in request.form.items() if key.find('cutsetnaming') != -1]
    prefixDict = {}
    for key, value in prefixes:
        prefixDict[key] = value

    preview = makePreviewDict()
    identifierfilepath = os.path.join(UPLOAD_FOLDER, session['id'], SETIDENTIFIER_FILENAME)
    chunkset_identifier = pickle.load(open(identifierfilepath, 'rb'))
    
    oldFilenames = []
    for filename, filepath in paths().items():
        if request.form['cuttingValue_'+filename] != '': # User entered data - Not defaulting to overall
            overlap = request.form['overlap_'+filename]
            lastProp = request.form['lastprop_'+filename] if 'lastprop_'+filename in request.form else '50%'
            cuttingValue = request.form['cuttingValue_'+filename]
            cuttingBySize = cutBySize('radio_'+filename)
        else:
            overlap = request.form['overlap']
            lastProp = request.form['lastprop'] if 'lastprop' in request.form else '50%'
            cuttingValue = request.form['cuttingValue']
            cuttingBySize = cutBySize('radio')

        chunkboundaries, chunkarray = cutter(filepath, overlap, lastProp, cuttingValue, cuttingBySize)

        if not previewOnly:
            if 'supercuttingmode' in request.form:
                cuts_destination = INACTIVE_FOLDER
            else:
                newfilepath = filepath.replace(FILES_FOLDER, INACTIVE_FOLDER)
                os.rename(filepath, newfilepath)
                cuts_destination = FILES_FOLDER

            prefix = prefixDict['cutsetnaming_'+filename]
            for index, chunk in enumerate(chunkarray):

                # if the chunkset name already exists and new one is trying to be created
                if prefix in chunkset_identifier and index == 0:
                    i = 2
                    while prefix + 'v' + str(i) in chunkset_identifier:
                        i += 1
                    prefix += 'v' + str(i)

                firstOptional = ''
                secondOptional = ''
                if useBoundaries:
                    firstOptional = chunkboundaries[index]
                if useNumbers:
                    secondOptional = "_CUT#" + str(index+1)
                if not useBoundaries and not useNumbers:
                    firstOptional = "_" + str(index+1)

                newfilename = prefix + firstOptional + secondOptional + '.txt'
                newfilepath = os.path.join(UPLOAD_FOLDER, session['id'], cuts_destination, newfilename)

                # if the chunkset doesn't exist yet
                if prefix not in chunkset_identifier:
                    chunkset_identifier[prefix] = [newfilename]
                # if the chunkset is ongoing and the name exists already
                else: # if prefix in chunkset_identifier
                    chunkset_identifier[prefix].append(newfilename)


                with open(newfilepath, 'w') as chunkfileout:
                    chunkfileout.write(' '.join(chunk).encode('utf-8'))
                if index < 5 or index > len(chunkarray) - 6:
                    preview[newfilename] = makePreviewString(' '.join(chunk))

                if 'supercuttingmode' in request.form:
                    oldFilenames.append(newfilename)

            if 'supercuttingmode' not in request.form:
                oldFilenames.append(filename)

        else: # previewOnly
            chunkpreview = {}
            for index, chunk in enumerate(chunkarray):
                if index < 5 or index > len(chunkarray) - 6:
                    chunkpreview[index] = makePreviewString(' '.join(chunk))
            preview[filename] = chunkpreview

    if not previewOnly:
        pickle.dump(chunkset_identifier, open(identifierfilepath, 'wb'))

    for filename in oldFilenames:
        del preview[filename]

    return preview

def storeScrubbingOptions():
    """
    Stores all scrubbing options from request.form in the session cookie object.

    Args:
        None

    Returns:
        None
    """
    for box in SCRUBBOXES:
        session['scrubbingoptions'][box] = box in request.form
    for box in TEXTAREAS:
        session['scrubbingoptions'][box] = request.form[box] if box in request.form else ''
    if 'tags' in request.form:
        session['scrubbingoptions']['keeptags'] = request.form['tags'] == 'keep'
    session['scrubbingoptions']['entityrules'] = request.form['entityrules']


def storeCuttingOptions():
    """
    Stores all cutting options in the session cookie object.

    Args:
        None

    Returns:
        None
    """
    if cutBySize('radio'):
        legendCutType = 'Size'
        lastProp = request.form['lastprop']
    else:
        legendCutType = 'Number'
        lastProp = '50%'
    session['cuttingoptions']['overall'] = {'cuttingType': legendCutType, 
                                            'cuttingValue': request.form['cuttingValue'], 
                                            'overlap': request.form['overlap'], 
                                            'lastProp': lastProp}
    for filename, filepath in paths().items():
        if request.form['cuttingValue_'+filename] != '': # User entered data - Not defaulting to overall
            overlap = request.form['overlap_'+filename]
            cuttingValue = request.form['cuttingValue_'+filename]
            if cutBySize('radio_'+filename):
                lastProp = request.form['lastprop_'+filename]
                legendCutType = 'Size'
                cuttingBySize = True
            else:
                legendCutType = 'Number'
                cuttingBySize = False
            session['cuttingoptions'][filename] = {'cuttingType': legendCutType, 
                                                   'cuttingValue': cuttingValue, 
                                                   'overlap': overlap, 
                                                   'lastProp': lastProp}
        else:
            if filename in session['cuttingoptions']:
                del session['cuttingoptions'][filename]
    session['segmented'] = True
    session.modified = True

def generateNewLabels():
<<<<<<< HEAD
	"""
	Generates new labels for any files that currently are without.

	*Called on get requests for functions that need labels (dendrogram, csvgenerator, etc)

	Args:
		None

	Returns:
		A dictionary representing the filelabels with the key as the filename
		to which it belongs
	"""

	filelabelsfilepath = os.path.join(UPLOAD_FOLDER, session['id'], FILELABELSFILENAME)
	filelabels = pickle.load(open(filelabelsfilepath, 'rb'))
	for filename, filepath in paths().items():
		if filename not in filelabels:
			filelabels[filename] = filename[:filename.rfind(".")]
	for items in filelabels.keys():
		if items not in paths().keys():
			del filelabels[items]
	pickle.dump(filelabels, open(filelabelsfilepath, 'wb'))
	return filelabels
=======
    """
    Generates new labels for any files that currently are without.

    *Called on get requests for functions that need labels (dendrogram, csvgenerator, etc)

    Args:
        None

    Returns:
        A dictionary representing the filelabels with the key as the filename
        to which it belongs
    """
    got_cut = re.compile('_CUT#')
    filelabelsfilepath = os.path.join(UPLOAD_FOLDER, session['id'], FILELABELSFILENAME)
    filelabels = pickle.load(open(filelabelsfilepath, 'rb'))
    for filename, filepath in paths().items():
        if filename not in filelabels:
            if got_cut.search(filename) != None: #has been cut using lexo{cutter}
                filelabels[filename] = filename.split("_CUT#")[0]
            else: #has not been cut with lexo{cutter}
                filelabels[filename] = '.'.join(filename.split('.'))[:8]
    for items in filelabels.keys():
        if items not in paths().keys():
            del filelabels[items]
    pickle.dump(filelabels, open(filelabelsfilepath, 'wb'))
    return filelabels

def natsort(s):
    """
    Sorts lists in human order

    Args:
        A list

    Returns:
        A sorted list
    """
    return tuple(int(part) if re.match(r'[0-9]+$', part) else part
        for part in re.split(r'([0-9]+)', s))
                    
>>>>>>> ba2ea980

# ================ End of Helpful functions ===============

install_secret_key()

if __name__ == '__main__':
    app.debug = True
    # app.config['PROFILE'] = True
    # app.wsgi_app = ProfilerMiddleware(app.wsgi_app, restrictions = [30])
    app.run()<|MERGE_RESOLUTION|>--- conflicted
+++ resolved
@@ -30,131 +30,130 @@
 
 @app.route("/testing", methods=["GET", "POST"])
 def testing():
-    for i in xrange(1000):
-        a = getAllFilenames()
-    return render_template('test.html', files=a)
+	for i in xrange(1000):
+		a = getAllFilenames()
+	return render_template('test.html', files=a)
 
 
 @app.route("/", methods=["GET", "POST"])
 def upload():
-    """
-    Handles the functionality of the upload page. It uploads files to be used
-    in the current session.
-
-    *upload() is called with a 'GET' request when a new lexos session is started or the 'Upload' 
-    button is clicked in the navigation bar.
-
-    Note: Returns a response object (often a render_template call) to flask and eventually
-          to the browser.
-    """
-    if 'reset' in request.form:
-        # The 'reset' button is clicked.
-        # reset() function is called, clearing the session and redirects to upload() with a 'GET' request.
-        return reset()
-    if request.method == "GET":
-        # 'GET' request occurs when the page is first loaded.
-        if 'id' not in session:
-            # init() is called, initializing session variables
-            init()
-        return render_template('upload.html')
-    if 'testforactive' in request.headers:
-        # tests to see if any files are enabled to be worked on
-        return str(not session['noactivefiles'])
-    if request.method == "POST":
-        # 'POST' request occur when html form is submitted.
-        if 'X_FILENAME' in request.headers:
-            # File upload through javascript
-            filename = request.headers['X_FILENAME']
-            filetype = find_type(filename)
-            doe_pattern = re.compile("<publisher>Dictionary of Old English")
-            if doe_pattern.search(request.data) != None:
-                filename = re.sub('.sgml','.doe',filename)
-                filetype = find_type(filename)
-            filepath = os.path.join(UPLOAD_FOLDER, session['id'], FILES_FOLDER, filename)
-            for existingfilename in getAllFilenames():
-                if filename == existingfilename:
-                    return 'redundant_fail'
-            with open(filepath, 'w') as fout:
-                fout.write(request.data)
-            previewfilepath = os.path.join(UPLOAD_FOLDER, session['id'], PREVIEW_FILENAME)
-            preview = pickle.load(open(previewfilepath, 'rb'))
-            preview[filename] = makePreviewString(request.data.decode('utf-8'))
-            pickle.dump(preview, open(previewfilepath, 'wb'))
-            session['noactivefiles'] = False
-            return 'success'
-            # return preview[filename] # Return to AJAX XHRequest inside scripts_upload.js
+	"""
+	Handles the functionality of the upload page. It uploads files to be used
+	in the current session.
+
+	*upload() is called with a 'GET' request when a new lexos session is started or the 'Upload' 
+	button is clicked in the navigation bar.
+
+	Note: Returns a response object (often a render_template call) to flask and eventually
+		  to the browser.
+	"""
+	if 'reset' in request.form:
+		# The 'reset' button is clicked.
+		# reset() function is called, clearing the session and redirects to upload() with a 'GET' request.
+		return reset()
+	if request.method == "GET":
+		# 'GET' request occurs when the page is first loaded.
+		if 'id' not in session:
+			# init() is called, initializing session variables
+			init()
+		return render_template('upload.html')
+	if 'testforactive' in request.headers:
+		# tests to see if any files are enabled to be worked on
+		return str(not session['noactivefiles'])
+	if request.method == "POST":
+		# 'POST' request occur when html form is submitted.
+		if 'X_FILENAME' in request.headers:
+			# File upload through javascript
+			filename = request.headers['X_FILENAME']
+			filetype = find_type(filename)
+			doe_pattern = re.compile("<publisher>Dictionary of Old English")
+			if doe_pattern.search(request.data) != None:
+				filename = re.sub('.sgml','.doe',filename)
+				filetype = find_type(filename)
+			filepath = os.path.join(UPLOAD_FOLDER, session['id'], FILES_FOLDER, filename)
+			for existingfilename in getAllFilenames():
+				if filename == existingfilename:
+					return 'redundant_fail'
+			with open(filepath, 'w') as fout:
+				fout.write(request.data)
+			previewfilepath = os.path.join(UPLOAD_FOLDER, session['id'], PREVIEW_FILENAME)
+			preview = pickle.load(open(previewfilepath, 'rb'))
+			preview[filename] = makePreviewString(request.data.decode('utf-8'))
+			pickle.dump(preview, open(previewfilepath, 'wb'))
+			session['noactivefiles'] = False
+			return 'success'
+			# return preview[filename] # Return to AJAX XHRequest inside scripts_upload.js
 
 @app.route("/manage", methods=["GET", "POST"])
 def manage():
-    """
-    Handles the functionality of the manage page. It activates/deactivates specific files depending
-    on the user.
-
-    *manage() is called with a 'GET' request when the 'Manage' button is clicked in the 
-    navigation bar.
-
-    Note: Returns a response object (often a render_template call) to flask and eventually
-          to the browser.
-    """
-    if 'reset' in request.form:
-        return reset()
-    if request.method == "GET":
-        preview = makeManagePreview()
-        identifierfilepath = os.path.join(UPLOAD_FOLDER, session['id'], SETIDENTIFIER_FILENAME)
-        setnames = pickle.load(open(identifierfilepath, 'rb')).keys()
-        x, y, active_files = next(os.walk(os.path.join(UPLOAD_FOLDER, session['id'], FILES_FOLDER)))
-        return render_template('manage.html', preview=preview, active=active_files, sets=setnames)
-    if 'getSubchunks' in request.headers:
-        key = request.data
-        identifierfilepath = os.path.join(UPLOAD_FOLDER, session['id'], SETIDENTIFIER_FILENAME)
-        set_identifier = pickle.load(open(identifierfilepath, 'rb'))
-        subchunknames = set_identifier[key]
-        numEnabled = 0
-        numTotal = len(subchunknames)
-        for filename in subchunknames:
-            filepath = getFilepath(filename)
-            if filepath.find(FILES_FOLDER) != -1:
-                numEnabled += 1
-        if float(numEnabled) / numTotal > 0.5:
-            for filename in subchunknames:
-                filepath = getFilepath(filename)
-                os.rename(filepath, filepath.replace(FILES_FOLDER, INACTIVE_FOLDER))
-                result = 'disable'
-        else:
-            for filename in subchunknames:
-                filepath = getFilepath(filename)
-                os.rename(filepath, filepath.replace(INACTIVE_FOLDER, FILES_FOLDER))
-                result = 'enable'
-        return ','.join(subchunknames) + ',' + result
-    if 'disableAll' in request.headers:
-        allFiles = getAllFilenames()
-        for filename in allFiles:
-            filepath = getFilepath(filename)
-            os.rename(filepath, filepath.replace(FILES_FOLDER, INACTIVE_FOLDER))
-        return ''
-    if 'testforactive' in request.headers:
-        # tests to see if any files are enabled to be worked on
-        return str(not session['noactivefiles'])
-    if request.method == "POST":
-        # Catch-all for any POST request.
-        # In Manage, POSTs come from JavaScript AJAX XHRequests.
-        filename = request.data
-        if filename in paths():
-            filepath = os.path.join(UPLOAD_FOLDER, session['id'], FILES_FOLDER, filename)
-            newfilepath = filepath.replace(FILES_FOLDER, INACTIVE_FOLDER)
-        else:
-            filepath = os.path.join(UPLOAD_FOLDER, session['id'], INACTIVE_FOLDER, filename)
-            newfilepath = filepath.replace(INACTIVE_FOLDER, FILES_FOLDER)
-        os.rename(filepath, newfilepath)
-        activeFiles = getAllFilenames(activeOnly=True).keys()
-        if len(activeFiles) == 0:
-            session['noactivefiles'] = True
-        return ''
+	"""
+	Handles the functionality of the manage page. It activates/deactivates specific files depending
+	on the user.
+
+	*manage() is called with a 'GET' request when the 'Manage' button is clicked in the 
+	navigation bar.
+
+	Note: Returns a response object (often a render_template call) to flask and eventually
+		  to the browser.
+	"""
+	if 'reset' in request.form:
+		return reset()
+	if request.method == "GET":
+		preview = makeManagePreview()
+		identifierfilepath = os.path.join(UPLOAD_FOLDER, session['id'], SETIDENTIFIER_FILENAME)
+		setnames = pickle.load(open(identifierfilepath, 'rb')).keys()
+		x, y, active_files = next(os.walk(os.path.join(UPLOAD_FOLDER, session['id'], FILES_FOLDER)))
+		return render_template('manage.html', preview=preview, active=active_files, sets=setnames)
+	if 'getSubchunks' in request.headers:
+		key = request.data
+		identifierfilepath = os.path.join(UPLOAD_FOLDER, session['id'], SETIDENTIFIER_FILENAME)
+		set_identifier = pickle.load(open(identifierfilepath, 'rb'))
+		subchunknames = set_identifier[key]
+		numEnabled = 0
+		numTotal = len(subchunknames)
+		for filename in subchunknames:
+			filepath = getFilepath(filename)
+			if filepath.find(FILES_FOLDER) != -1:
+				numEnabled += 1
+		if float(numEnabled) / numTotal > 0.5:
+			for filename in subchunknames:
+				filepath = getFilepath(filename)
+				os.rename(filepath, filepath.replace(FILES_FOLDER, INACTIVE_FOLDER))
+				result = 'disable'
+		else:
+			for filename in subchunknames:
+				filepath = getFilepath(filename)
+				os.rename(filepath, filepath.replace(INACTIVE_FOLDER, FILES_FOLDER))
+				result = 'enable'
+		return ','.join(subchunknames) + ',' + result
+	if 'disableAll' in request.headers:
+		allFiles = getAllFilenames()
+		for filename in allFiles:
+			filepath = getFilepath(filename)
+			os.rename(filepath, filepath.replace(FILES_FOLDER, INACTIVE_FOLDER))
+		return ''
+	if 'testforactive' in request.headers:
+		# tests to see if any files are enabled to be worked on
+		return str(not session['noactivefiles'])
+	if request.method == "POST":
+		# Catch-all for any POST request.
+		# In Manage, POSTs come from JavaScript AJAX XHRequests.
+		filename = request.data
+		if filename in paths():
+			filepath = os.path.join(UPLOAD_FOLDER, session['id'], FILES_FOLDER, filename)
+			newfilepath = filepath.replace(FILES_FOLDER, INACTIVE_FOLDER)
+		else:
+			filepath = os.path.join(UPLOAD_FOLDER, session['id'], INACTIVE_FOLDER, filename)
+			newfilepath = filepath.replace(INACTIVE_FOLDER, FILES_FOLDER)
+		os.rename(filepath, newfilepath)
+		activeFiles = getAllFilenames(activeOnly=True).keys()
+		if len(activeFiles) == 0:
+			session['noactivefiles'] = True
+		return ''
 
 
 @app.route("/scrub", methods=["GET", "POST"])
 def scrub():
-<<<<<<< HEAD
 	"""
 	Handles the functionality of the scrub page. It scrubs the files depending on the 
 	specifications chosen by the user, and sends the scrubbed files.
@@ -236,489 +235,406 @@
 		# The 'Download Scrubbed Files' button is clicked on scrub.html.
 		# sends zipped files to downloads folder.
 		return sendActiveFilesAsZip(sentFilename='scrubbed.zip')
-=======
-    """
-    Handles the functionality of the scrub page. It scrubs the files depending on the 
-    specifications chosen by the user, and sends the scrubbed files.
-
-    *scrub() is called with a 'GET' request after the 'Scrub' button is clicked in the navigation bar.
-    
-    Note: Returns a response object (often a render_template call) to flask and eventually
-          to the browser.
-    """
-    if 'reset' in request.form:
-        # The 'reset' button is clicked.
-        # reset() function is called, clearing the session and redirects to upload() with a 'GET' request.
-        return reset()
-    if request.method == "GET":
-        # 'GET' request occurs when the page is first loaded.
-        if session['scrubbingoptions'] == {}:
-            for box in SCRUBBOXES:
-                session['scrubbingoptions'][box] = False
-            for box in TEXTAREAS:
-                session['scrubbingoptions'][box] = ''
-            session['scrubbingoptions']['optuploadnames'] = { 'swfileselect[]': '', 
-                                                              'lemfileselect[]': '', 
-                                                              'consfileselect[]': '', 
-                                                              'scfileselect[]': '' }
-        session['scrubbingoptions']['keeptags'] = True
-        session.modified = True # Letting Flask know that it needs to update session
-        # calls makePreviewDict() in helpful functions
-        preview = makePreviewDict()
-        session['DOE'] = False
-        session['hastags'] = False
-        for name in preview.keys():
-            if find_type(name) == 'doe':
-                session['DOE'] = True
-            else: # find_type(name) != 'doe'
-                session['hastags'] = True
-        return render_template('scrub.html', preview=preview)
-    if request.method == "POST":
-        # 'POST' request occur when html form is submitted (i.e. 'Preview Scrubbing', 'Apply Scrubbing', 'Restore Previews', 'Download...')
-        for filetype in request.files:
-            filename = request.files[filetype].filename
-            if filename != '':
-                session['scrubbingoptions']['optuploadnames'][filetype] = filename
-        session.modified = True # Necessary to tell Flask that the mutable object (dict) has changed
-    if 'preview' in request.form:
-        #The 'Preview Scrubbing' button is clicked on scrub.html.
-        previewfilepath = os.path.join(UPLOAD_FOLDER, session['id'], PREVIEW_FILENAME)
-        preview = pickle.load(open(previewfilepath, 'rb'))
-        for filename, path in paths().items():
-            filetype = find_type(filename)
-            if filetype == 'doe':
-                with open(path, 'r') as edit:
-                    text = edit.read().decode('utf-8')
-                text = minimal_scrubber(text,
-                                        tags = session['scrubbingoptions']['tagbox'], 
-                                        keeptags = session['scrubbingoptions']['keeptags'],
-                                        filetype = filetype)
-                preview[filename] = (' '.join(text.split()[:PREVIEWSIZE]))
-        pickle.dump(preview, open(previewfilepath, 'wb'))
-        # calls makePreviewDict() in helpful functions
-        preview = makePreviewDict(scrub=True)
-        return render_template('scrub.html', preview=preview)
-        # scrub.html is rendered again with the scrubbed preview (depending on the chosen settings)
-        return render_template('scrub.html', preview=preview)
-    if 'apply' in request.form:
-        # The 'Apply Scrubbing' button is clicked on scrub.html.
-        storeScrubbingOptions()
-        for filename, path in paths().items():
-            with open(path, 'r') as edit:
-                text = edit.read().decode('utf-8')
-            filetype = find_type(path)
-            text = call_scrubber(text, filetype)
-            with open(path, 'w') as edit:
-                edit.write(text.encode('utf-8'))
-        preview = fullReplacePreview()
-        session['scrubbed'] = True
-        return render_template('scrub.html', preview=preview)
-    if 'download' in request.form:
-        # The 'Download Scrubbed Files' button is clicked on scrub.html.
-        # sends zipped files to downloads folder.
-        return sendActiveFilesAsZip(sentFilename='scrubbed.zip')
->>>>>>> ba2ea980
 
 @app.route("/cut", methods=["GET", "POST"])
 def cut():
-    """
-    Handles the functionality of the cut page. It cuts the files into various segments 
-    depending on the specifications chosen by the user, and sends the text segments.
-
-    *cut() is called with a 'GET' request after the 'Cut' button is clicked in the navigation bar.
-    
-    Note: Returns a response object (often a render_template call) to flask and eventually
-          to the browser.
-    """
-    if 'reset' in request.form:
-        # The 'reset' button is clicked.
-        # reset() function is called, clearing the session and redirects to upload.html with a 'GET' request.
-        return reset()
-    if request.method == "GET":
-        # 'GET' request occurs when the page is first loaded.
-        preview = makePreviewDict()
-        defaultCuts = {'cuttingType': 'Size', 
-                       'cuttingValue': '', 
-                       'overlap': '0', 
-                       'lastProp': '50%'}
-        if 'overall' not in session['cuttingoptions']:
-            session['cuttingoptions']['overall'] = defaultCuts
-        session.modified = True
-        return render_template('cut.html', preview=preview)
-    if 'downloadchunks' in request.form:
-        # The 'Download Segmented Files' button is clicked on cut.html
-        # sends zipped files to downloads folder
-        return sendActiveFilesAsZip(sentFilename='chunk_files.zip')
-    if 'preview' in request.form:
-        # The 'Preview Cuts' button is clicked on cut.html.
-        preview = call_cutter(previewOnly=True)
-        return render_template('cut.html', preview=preview)
-    if 'apply' in request.form:
-        # The 'Apply Cuts' button is clicked on cut.html.
-        storeCuttingOptions()
-        preview = call_cutter(previewOnly=False)
-        return render_template('cut.html', preview=preview)
+	"""
+	Handles the functionality of the cut page. It cuts the files into various segments 
+	depending on the specifications chosen by the user, and sends the text segments.
+
+	*cut() is called with a 'GET' request after the 'Cut' button is clicked in the navigation bar.
+	
+	Note: Returns a response object (often a render_template call) to flask and eventually
+		  to the browser.
+	"""
+	if 'reset' in request.form:
+		# The 'reset' button is clicked.
+		# reset() function is called, clearing the session and redirects to upload.html with a 'GET' request.
+		return reset()
+	if request.method == "GET":
+		# 'GET' request occurs when the page is first loaded.
+		preview = makePreviewDict()
+		defaultCuts = {'cuttingType': 'Size', 
+					   'cuttingValue': '', 
+					   'overlap': '0', 
+					   'lastProp': '50%'}
+		if 'overall' not in session['cuttingoptions']:
+			session['cuttingoptions']['overall'] = defaultCuts
+		session.modified = True
+		return render_template('cut.html', preview=preview)
+	if 'downloadchunks' in request.form:
+		# The 'Download Segmented Files' button is clicked on cut.html
+		# sends zipped files to downloads folder
+		return sendActiveFilesAsZip(sentFilename='chunk_files.zip')
+	if 'preview' in request.form:
+		# The 'Preview Cuts' button is clicked on cut.html.
+		preview = call_cutter(previewOnly=True)
+		return render_template('cut.html', preview=preview)
+	if 'apply' in request.form:
+		# The 'Apply Cuts' button is clicked on cut.html.
+		storeCuttingOptions()
+		preview = call_cutter(previewOnly=False)
+		return render_template('cut.html', preview=preview)
 
 @app.route("/analysis", methods=["GET", "POST"])
 def analysis():
-    """
-    Handles the functionality on the analysis page. It presents various analysis options.
-
-    *analysis() is called with a 'GET' request after the 'Analyze' button is clicked in the navigation bar.
-
-    Note: Returns a response object (often a render_template call) to flask and eventually
-          to the browser.
-    """    
-    if 'reset' in request.form:
-        # The 'reset' button is clicked.
-        # reset() function is called, clearing the session and redirects to upload() with a 'GET' request.
-        return reset()
-    if request.method == 'GET':
-        #'GET' request occurs when the page is first loaded.
-        return render_template('analysis.html')
-    if 'dendrogram' in request.form:
-        return redirect(url_for('dendrogram'))
+	"""
+	Handles the functionality on the analysis page. It presents various analysis options.
+
+	*analysis() is called with a 'GET' request after the 'Analyze' button is clicked in the navigation bar.
+
+	Note: Returns a response object (often a render_template call) to flask and eventually
+		  to the browser.
+	"""    
+	if 'reset' in request.form:
+		# The 'reset' button is clicked.
+		# reset() function is called, clearing the session and redirects to upload() with a 'GET' request.
+		return reset()
+	if request.method == 'GET':
+		#'GET' request occurs when the page is first loaded.
+		return render_template('analysis.html')
+	if 'dendrogram' in request.form:
+		return redirect(url_for('dendrogram'))
 
 @app.route("/csvgenerator", methods=["GET", "POST"])
 def csvgenerator():
-    """
-    Handles the functionality on the csvgenerator page. It analyzes the texts to produce
-    and send various frequency matrices.
-
-    *csvgenerator() is called with a 'GET' request after the 'CSV-Generator' button is clicked in the navigation bar.
-
-    Note: Returns a response object (often a render_template call) to flask and eventually
-          to the browser.
-    """    
-    if 'reset' in request.form:
-        # The 'reset' button is clicked.
-        # reset() function is called, clearing the session and redirects to upload() with a 'GET' request.
-        return reset()
-    if request.method == 'GET':
-        # 'GET' request occurs when the page is first loaded.
-        filelabels = generateNewLabels()
-        return render_template('csvgenerator.html', labels=filelabels)
-    if 'get-csv' in request.form:
-        #The 'Generate and Download Matrix' button is clicked on csvgenerator.html.
-        masterlist = getAllFilenames()
-        filelabelsfilepath = os.path.join(UPLOAD_FOLDER, session['id'], FILELABELSFILENAME)
-        filelabels = pickle.load(open(filelabelsfilepath, 'rb'))
-        for field in request.form:
-            if field in masterlist.keys():
-                filelabels[field] = request.form[field]
-        pickle.dump(filelabels, open(filelabelsfilepath, 'wb'))
-        reverse = 'csvorientation' not in request.form
-        tsv = 'usetabdelimiter' in request.form
-        counts = 'csvtype' in request.form
-        if tsv:
-            extension = '.tsv'
-        else:
-            extension = '.csv'
-        analyze(orientation=None,
-                title=None,
-                pruning=None,
-                linkage=None,
-                metric=None,
-                filelabels=filelabels,
-                files=os.path.join(UPLOAD_FOLDER, session['id'], FILES_FOLDER), 
-                folder=os.path.join(UPLOAD_FOLDER, session['id']),
-                forCSV=True,
-                orientationReversed=reverse,
-                tsv=tsv,
-                counts=counts)
-        return send_file(os.path.join(UPLOAD_FOLDER, session['id'], 'frequency_matrix'+extension), attachment_filename="frequency_matrix"+extension, as_attachment=True)
+	"""
+	Handles the functionality on the csvgenerator page. It analyzes the texts to produce
+	and send various frequency matrices.
+
+	*csvgenerator() is called with a 'GET' request after the 'CSV-Generator' button is clicked in the navigation bar.
+
+	Note: Returns a response object (often a render_template call) to flask and eventually
+		  to the browser.
+	"""    
+	if 'reset' in request.form:
+		# The 'reset' button is clicked.
+		# reset() function is called, clearing the session and redirects to upload() with a 'GET' request.
+		return reset()
+	if request.method == 'GET':
+		# 'GET' request occurs when the page is first loaded.
+		filelabels = generateNewLabels()
+		return render_template('csvgenerator.html', labels=filelabels)
+	if 'get-csv' in request.form:
+		#The 'Generate and Download Matrix' button is clicked on csvgenerator.html.
+		masterlist = getAllFilenames()
+		filelabelsfilepath = os.path.join(UPLOAD_FOLDER, session['id'], FILELABELSFILENAME)
+		filelabels = pickle.load(open(filelabelsfilepath, 'rb'))
+		for field in request.form:
+			if field in masterlist.keys():
+				filelabels[field] = request.form[field]
+		pickle.dump(filelabels, open(filelabelsfilepath, 'wb'))
+		reverse = 'csvorientation' not in request.form
+		tsv = 'usetabdelimiter' in request.form
+		counts = 'csvtype' in request.form
+		if tsv:
+			extension = '.tsv'
+		else:
+			extension = '.csv'
+		analyze(orientation=None,
+				title=None,
+				pruning=None,
+				linkage=None,
+				metric=None,
+				filelabels=filelabels,
+				files=os.path.join(UPLOAD_FOLDER, session['id'], FILES_FOLDER), 
+				folder=os.path.join(UPLOAD_FOLDER, session['id']),
+				forCSV=True,
+				orientationReversed=reverse,
+				tsv=tsv,
+				counts=counts)
+		return send_file(os.path.join(UPLOAD_FOLDER, session['id'], 'frequency_matrix'+extension), attachment_filename="frequency_matrix"+extension, as_attachment=True)
 
 
 
 @app.route("/dendrogram", methods=["GET", "POST"])
 def dendrogram():
-    """
-    Handles the functionality on the dendrogram page. It analyzes the various texts and 
-    displays a dendrogram.
-
-    *dendrogram() is called with a 'GET' request after the 'Dendrogram' button is clicked in the navigation bar.
-
-    Note: Returns a response object (often a render_template call) to flask and eventually
-          to the browser.
-    """    
-    if 'reset' in request.form:
-        # The 'reset' button is clicked.
-        # reset() function is called, clearing the session and redirects to upload() with a 'GET' request.
-        return reset()
-    if request.method == 'GET':
-        # 'GET' request occurs when the page is first loaded.
-        filelabels = generateNewLabels()
-        session['denfilepath'] = False
-        return render_template('dendrogram.html', labels=filelabels)
-    if 'dendro_download' in request.form:
-        # The 'Download Dendrogram' button is clicked on dendrogram.html.
-        # sends pdf file to downloads folder.
-        return send_file(os.path.join(UPLOAD_FOLDER, session['id'], "dendrogram.pdf"), attachment_filename="dendrogram.pdf", as_attachment=True)
-    if 'getdendro' in request.form:
-        #The 'Get Dendrogram' button is clicked on dendrogram.html.
-        session['analyzingoptions']['orientation'] = request.form['orientation']
-        session['analyzingoptions']['linkage'] = request.form['linkage']
-        session['analyzingoptions']['metric'] = request.form['metric']
-        filelabelsfilepath = os.path.join(UPLOAD_FOLDER, session['id'], FILELABELSFILENAME)
-        filelabels = pickle.load(open(filelabelsfilepath, 'rb'))
-        masterlist = getAllFilenames().keys()
-        for field in request.form:
-            if field in masterlist:
-                filelabels[field] = request.form[field]
-        pickle.dump(filelabels, open(filelabelsfilepath, 'wb'))
-        session.modified = True
-        session['denfilepath'] = analyze(orientation=request.form['orientation'],
-                                         title = request.form['title'],
-                                         pruning=request.form['pruning'],
-                                         linkage=request.form['linkage'],
-                                         metric=request.form['metric'],
-                                         filelabels=filelabels,
-                                         files=os.path.join(UPLOAD_FOLDER, session['id'], FILES_FOLDER), 
-                                         folder=os.path.join(UPLOAD_FOLDER, session['id']))
-        return render_template('dendrogram.html', labels=filelabels)
+	"""
+	Handles the functionality on the dendrogram page. It analyzes the various texts and 
+	displays a dendrogram.
+
+	*dendrogram() is called with a 'GET' request after the 'Dendrogram' button is clicked in the navigation bar.
+
+	Note: Returns a response object (often a render_template call) to flask and eventually
+		  to the browser.
+	"""    
+	if 'reset' in request.form:
+		# The 'reset' button is clicked.
+		# reset() function is called, clearing the session and redirects to upload() with a 'GET' request.
+		return reset()
+	if request.method == 'GET':
+		# 'GET' request occurs when the page is first loaded.
+		filelabels = generateNewLabels()
+		session['denfilepath'] = False
+		return render_template('dendrogram.html', labels=filelabels)
+	if 'dendro_download' in request.form:
+		# The 'Download Dendrogram' button is clicked on dendrogram.html.
+		# sends pdf file to downloads folder.
+		return send_file(os.path.join(UPLOAD_FOLDER, session['id'], "dendrogram.pdf"), attachment_filename="dendrogram.pdf", as_attachment=True)
+	if 'getdendro' in request.form:
+		#The 'Get Dendrogram' button is clicked on dendrogram.html.
+		session['analyzingoptions']['orientation'] = request.form['orientation']
+		session['analyzingoptions']['linkage'] = request.form['linkage']
+		session['analyzingoptions']['metric'] = request.form['metric']
+		filelabelsfilepath = os.path.join(UPLOAD_FOLDER, session['id'], FILELABELSFILENAME)
+		filelabels = pickle.load(open(filelabelsfilepath, 'rb'))
+		masterlist = getAllFilenames().keys()
+		for field in request.form:
+			if field in masterlist:
+				filelabels[field] = request.form[field]
+		pickle.dump(filelabels, open(filelabelsfilepath, 'wb'))
+		session.modified = True
+		session['denfilepath'] = analyze(orientation=request.form['orientation'],
+										 title = request.form['title'],
+										 pruning=request.form['pruning'],
+										 linkage=request.form['linkage'],
+										 metric=request.form['metric'],
+										 filelabels=filelabels,
+										 files=os.path.join(UPLOAD_FOLDER, session['id'], FILES_FOLDER), 
+										 folder=os.path.join(UPLOAD_FOLDER, session['id']))
+		return render_template('dendrogram.html', labels=filelabels)
 
 @app.route("/dendrogramimage", methods=["GET", "POST"])
 def dendrogramimage():
-    """
-    Reads the png image of the dendrogram and displays it on the web browser.
-
-    *dendrogramimage() is called in analysis.html, displaying the dendrogram.png (if session['denfilepath'] != False).
-
-    Note: Returns a response object with the dendrogram png to flask and eventually to the browser.
-    """
-    # dendrogramimage() is called in analysis.html, displaying the dendrogram.png (if session['denfilepath'] != False).
-    resp = make_response(open(session['denfilepath']).read())
-    resp.content_type = "image/png"
-    return resp
+	"""
+	Reads the png image of the dendrogram and displays it on the web browser.
+
+	*dendrogramimage() is called in analysis.html, displaying the dendrogram.png (if session['denfilepath'] != False).
+
+	Note: Returns a response object with the dendrogram png to flask and eventually to the browser.
+	"""
+	# dendrogramimage() is called in analysis.html, displaying the dendrogram.png (if session['denfilepath'] != False).
+	resp = make_response(open(session['denfilepath']).read())
+	resp.content_type = "image/png"
+	return resp
 
 @app.route("/rwanalysis", methods=["GET", "POST"])
 def rwanalysis():
-    """
-    Handles the functionality on the rwanalysis page. It analyzes the various
-    texts using a rolling window of analysis.
-
-    *rwanalysis() is called with a 'GET' request after the 'Rolling Analysis' 
-    button is clicked in the navigation bar.
-
-    Note: Returns a response object (often a render_template call) to flask and eventually
-          to the browser.
-    """
-    if 'reset' in request.form:
-        # The 'reset' button is clicked.
-        # reset() function is called, clearing the session and redirects to upload() with a 'GET' request.
-        return reset()
-    if request.method == 'GET':
-        #'GET' request occurs when the page is first loaded.
-        filepathDict = paths()
-        session['rollanafilepath'] = False
-        return render_template('rwanalysis.html', paths=filepathDict)
-    if 'rollinganalyze' in request.form:
-        # The 'Submit' button is clicked on rwanalysis.html
-        filepath = request.form['filetorollinganalyze']
-        filestring = open(filepath, 'r').read().decode('utf-8')
-
-        session['rollanafilepath'] = rollinganalyze(fileString=filestring,
-                        analysisType=request.form['analysistype'],
-                        inputType=request.form['inputtype'],
-                        windowType=request.form['windowtype'],
-                        keyWord=request.form['rollingsearchword'],
-                        secondKeyWord=request.form['rollingsearchwordopt'],
-                        windowSize=request.form['rollingwindowsize'],
-                        folder=os.path.join(UPLOAD_FOLDER, session['id']),
-                        widthWarp=request.form['rollinggraphwidth'])
-        filepathDict = paths()
-        return render_template('rwanalysis.html', paths=filepathDict)
+	"""
+	Handles the functionality on the rwanalysis page. It analyzes the various
+	texts using a rolling window of analysis.
+
+	*rwanalysis() is called with a 'GET' request after the 'Rolling Analysis' 
+	button is clicked in the navigation bar.
+
+	Note: Returns a response object (often a render_template call) to flask and eventually
+		  to the browser.
+	"""
+	if 'reset' in request.form:
+		# The 'reset' button is clicked.
+		# reset() function is called, clearing the session and redirects to upload() with a 'GET' request.
+		return reset()
+	if request.method == 'GET':
+		#'GET' request occurs when the page is first loaded.
+		filepathDict = paths()
+		session['rollanafilepath'] = False
+		return render_template('rwanalysis.html', paths=filepathDict)
+	if 'rollinganalyze' in request.form:
+		# The 'Submit' button is clicked on rwanalysis.html
+		filepath = request.form['filetorollinganalyze']
+		filestring = open(filepath, 'r').read().decode('utf-8')
+
+		session['rollanafilepath'] = rollinganalyze(fileString=filestring,
+						analysisType=request.form['analysistype'],
+						inputType=request.form['inputtype'],
+						windowType=request.form['windowtype'],
+						keyWord=request.form['rollingsearchword'],
+						secondKeyWord=request.form['rollingsearchwordopt'],
+						windowSize=request.form['rollingwindowsize'],
+						folder=os.path.join(UPLOAD_FOLDER, session['id']),
+						widthWarp=request.form['rollinggraphwidth'])
+		filepathDict = paths()
+		return render_template('rwanalysis.html', paths=filepathDict)
 
 @app.route("/rwanalysisimage", methods=["GET", "POST"])
 def rwanalysisimage():
-    """
-    Reads the png image of the dendrogram and displays it on the web browser.
-
-    *dendrogramimage() is called in analysis.html, displaying the dendrogram.png (if session['denfilepath'] != False).
-
-    Note: Returns a response object with the dendrogram png to flask and eventually to the browser.
-    """
-    # rwanalysisimage() is called in analysis.html, displaying the rollingaverage.png (if session['denfilepath'] != False).
-    resp = make_response(open(session['rollanafilepath']).read())
-    resp.content_type = "image/png"
-    return resp
+	"""
+	Reads the png image of the dendrogram and displays it on the web browser.
+
+	*dendrogramimage() is called in analysis.html, displaying the dendrogram.png (if session['denfilepath'] != False).
+
+	Note: Returns a response object with the dendrogram png to flask and eventually to the browser.
+	"""
+	# rwanalysisimage() is called in analysis.html, displaying the rollingaverage.png (if session['denfilepath'] != False).
+	resp = make_response(open(session['rollanafilepath']).read())
+	resp.content_type = "image/png"
+	return resp
 
 @app.route("/wordcloud", methods=["GET", "POST"])
 def wordcloud():
-    """
-    Handles the functionality on the visualisation page -- a prototype for displaying 
-    single word cloud graphs.
-
-    *wordcloud() is currently called by clicking a button on the Analysis page
-
-    Note: Returns a response object (often a render_template call) to flask and eventually
-    to the browser.
-    """
-    if 'reset' in request.form:
-        # The 'reset' button is clicked.
-        # reset() function is called, clearing the session and redirects to upload() with a 'GET' request.
-        return reset()
-    allsegments = []
-    for filename, filepath in paths().items():
-        allsegments.append(filename)
-    allsegments = sorted(allsegments, key=natsort)
-    if request.method == 'GET':
-        # 'GET' request occurs when the page is first loaded.
-        filestring = ""
-        for filename, filepath in paths().items():
-            with open(filepath, 'r') as edit:
-                filestring = filestring + " " + edit.read().decode('utf-8')
-        words = filestring.split() # Splits on all whitespace
-        words = filter(None, words) # Ensures that there are no empty strings
-        words = ' '.join(words)
-        return render_template('wordcloud.html', words=words, filestring="", segments=allsegments)
-    if request.method == "POST":
-        # 'POST' request occur when html form is submitted (i.e. 'Get Dendrogram', 'Download...')
-        filestring = ""
-        segmentlist = 'all'
-        if 'segmentlist' in request.form:
-            segmentlist = request.form.getlist('segmentlist') or ['All Segments']
-        for filename, filepath in paths().items():
-            if filename in segmentlist or segmentlist == 'all': 
-                with open(filepath, 'r') as edit:
-                    filestring = filestring + " " + edit.read().decode('utf-8')
-        words = filestring.split() # Splits on all whitespace
-        words = filter(None, words) # Ensures that there are no empty strings
-        words = ' '.join(words)
-        return render_template('wordcloud.html', words=words, segments=allsegments, segmentlist=segmentlist)
+	"""
+	Handles the functionality on the visualisation page -- a prototype for displaying 
+	single word cloud graphs.
+
+	*wordcloud() is currently called by clicking a button on the Analysis page
+
+	Note: Returns a response object (often a render_template call) to flask and eventually
+	to the browser.
+	"""
+	if 'reset' in request.form:
+		# The 'reset' button is clicked.
+		# reset() function is called, clearing the session and redirects to upload() with a 'GET' request.
+		return reset()
+	allsegments = []
+	for filename, filepath in paths().items():
+		allsegments.append(filename)
+	allsegments = sorted(allsegments, key=natsort)
+	if request.method == 'GET':
+		# 'GET' request occurs when the page is first loaded.
+		filestring = ""
+		for filename, filepath in paths().items():
+			with open(filepath, 'r') as edit:
+				filestring = filestring + " " + edit.read().decode('utf-8')
+		words = filestring.split() # Splits on all whitespace
+		words = filter(None, words) # Ensures that there are no empty strings
+		words = ' '.join(words)
+		return render_template('wordcloud.html', words=words, filestring="", segments=allsegments)
+	if request.method == "POST":
+		# 'POST' request occur when html form is submitted (i.e. 'Get Dendrogram', 'Download...')
+		filestring = ""
+		segmentlist = 'all'
+		if 'segmentlist' in request.form:
+			segmentlist = request.form.getlist('segmentlist') or ['All Segments']
+		for filename, filepath in paths().items():
+			if filename in segmentlist or segmentlist == 'all': 
+				with open(filepath, 'r') as edit:
+					filestring = filestring + " " + edit.read().decode('utf-8')
+		words = filestring.split() # Splits on all whitespace
+		words = filter(None, words) # Ensures that there are no empty strings
+		words = ' '.join(words)
+		return render_template('wordcloud.html', words=words, segments=allsegments, segmentlist=segmentlist)
 
 @app.route("/viz", methods=["GET", "POST"])
 def viz():
-    """
-    Handles the functionality on the bubbleViz page -- a prototype for displaying 
-    plugin graphs.
-
-    *viz() is currently called by clicking a button on the Analysis page
-
-    Note: Returns a response object (often a render_template call) to flask and eventually
-    to the browser.
-    """
-    if 'reset' in request.form:
-        # The 'reset' button is clicked.
-        # reset() function is called, clearing the session and redirects to upload() with a 'GET' request.
-        return reset()
-    allsegments = []
-    for filename, filepath in paths().items():
-        allsegments.append(filename)
-    allsegments = sorted(allsegments, key=natsort)
-    if request.method == "POST":
-        # 'POST' request occur when html form is submitted (i.e. 'Get Dendrogram', 'Download...')
-        filestring = ""
-        minlength = request.form['minlength']
-        graphsize = request.form['graphsize']
-        segmentlist = request.form.getlist('segmentlist') if 'segmentlist' in request.form else 'all'
-        for filename, filepath in paths().items():
-            if filename in segmentlist or segmentlist == 'all': 
-                with open(filepath, 'r') as edit:
-                    filestring = filestring + " " + edit.read().decode('utf-8')
-        words = filestring.split() # Splits on all whitespace
-        words = filter(None, words) # Ensures that there are no empty strings
-        return render_template('viz.html', words=words, minlength=minlength, graphsize=graphsize, segments=allsegments, segmentlist=segmentlist)
-    if request.method == 'GET':
-        # 'GET' request occurs when the page is first loaded.
-        return render_template('viz.html', filestring="", minlength=0, graphsize=800, segments=allsegments)
+	"""
+	Handles the functionality on the bubbleViz page -- a prototype for displaying 
+	plugin graphs.
+
+	*viz() is currently called by clicking a button on the Analysis page
+
+	Note: Returns a response object (often a render_template call) to flask and eventually
+	to the browser.
+	"""
+	if 'reset' in request.form:
+		# The 'reset' button is clicked.
+		# reset() function is called, clearing the session and redirects to upload() with a 'GET' request.
+		return reset()
+	allsegments = []
+	for filename, filepath in paths().items():
+		allsegments.append(filename)
+	allsegments = sorted(allsegments, key=natsort)
+	if request.method == "POST":
+		# 'POST' request occur when html form is submitted (i.e. 'Get Dendrogram', 'Download...')
+		filestring = ""
+		minlength = request.form['minlength']
+		graphsize = request.form['graphsize']
+		segmentlist = request.form.getlist('segmentlist') if 'segmentlist' in request.form else 'all'
+		for filename, filepath in paths().items():
+			if filename in segmentlist or segmentlist == 'all': 
+				with open(filepath, 'r') as edit:
+					filestring = filestring + " " + edit.read().decode('utf-8')
+		words = filestring.split() # Splits on all whitespace
+		words = filter(None, words) # Ensures that there are no empty strings
+		return render_template('viz.html', words=words, minlength=minlength, graphsize=graphsize, segments=allsegments, segmentlist=segmentlist)
+	if request.method == 'GET':
+		# 'GET' request occurs when the page is first loaded.
+		return render_template('viz.html', filestring="", minlength=0, graphsize=800, segments=allsegments)
 
 @app.route("/extension", methods=["GET", "POST"])
 def extension():
-    """
-    Handles the functionality on the External Tools page -- a prototype for displaying 
-    possible external analysis options.
-
-    *extension() is currently called by clicking a button on the Analysis page
-
-    Note: Returns a response object (often a render_template call) to flask and eventually
-    to the browser.
-    """
-    if 'reset' in request.form:
-        # The 'reset' button is clicked.
-        # reset() function is called, clearing the session and redirects to upload.html with a 'GET' request.
-        return reset()
-
-    topWordsTSV = os.path.join(UPLOAD_FOLDER,session['id'], 'frequency_matrix.tsv')
-    return render_template('extension.html', sid=session['id'], tsv=topWordsTSV)
+	"""
+	Handles the functionality on the External Tools page -- a prototype for displaying 
+	possible external analysis options.
+
+	*extension() is currently called by clicking a button on the Analysis page
+
+	Note: Returns a response object (often a render_template call) to flask and eventually
+	to the browser.
+	"""
+	if 'reset' in request.form:
+		# The 'reset' button is clicked.
+		# reset() function is called, clearing the session and redirects to upload.html with a 'GET' request.
+		return reset()
+
+	topWordsTSV = os.path.join(UPLOAD_FOLDER,session['id'], 'frequency_matrix.tsv')
+	return render_template('extension.html', sid=session['id'], tsv=topWordsTSV)
 
 
 # =================== Helpful functions ===================
 
 def install_secret_key(filename='secret_key'):
-    """
-    Creates an encryption key for a secure session.
-
-    Args:
-        filename: A string representing the secret key.
-
-    Returns:
-        None
-    """
-    filename = os.path.join(app.static_folder, filename)
-    try:
-        app.config['SECRET_KEY'] = open(filename, 'rb').read()
-    except IOError:
-        print 'Error: No secret key. Create it with:'
-        if not os.path.isdir(os.path.dirname(filename)):
-            print 'mkdir -p', os.path.dirname(filename)
-        print 'head -c 24 /dev/urandom >', filename
-        sys.exit(1)
+	"""
+	Creates an encryption key for a secure session.
+
+	Args:
+		filename: A string representing the secret key.
+
+	Returns:
+		None
+	"""
+	filename = os.path.join(app.static_folder, filename)
+	try:
+		app.config['SECRET_KEY'] = open(filename, 'rb').read()
+	except IOError:
+		print 'Error: No secret key. Create it with:'
+		if not os.path.isdir(os.path.dirname(filename)):
+			print 'mkdir -p', os.path.dirname(filename)
+		print 'head -c 24 /dev/urandom >', filename
+		sys.exit(1)
 
 def reset():
-    """
-    Clears the current session.
-
-    *Called when the 'reset' button is clicked.
-
-    Args:
-        None
-
-    Returns:
-        Calls the init() function in helpful functions, redirecting to the upload() with a 'GET' request.
-    """
-    print '\nWiping session and old files...'
-    try:
-        rmtree(os.path.join(UPLOAD_FOLDER, session['id']))
-    except:
-        pass
-    session.clear()
-    return init()
+	"""
+	Clears the current session.
+
+	*Called when the 'reset' button is clicked.
+
+	Args:
+		None
+
+	Returns:
+		Calls the init() function in helpful functions, redirecting to the upload() with a 'GET' request.
+	"""
+	print '\nWiping session and old files...'
+	try:
+		rmtree(os.path.join(UPLOAD_FOLDER, session['id']))
+	except:
+		pass
+	session.clear()
+	return init()
 
 def init():
-    """
-    Initializes a new session.
-
-    *Called in reset() (when 'reset' button is clicked).
-
-    Args:
-        None
-
-    Returns:
-        Redirects to upload() with a 'GET' request.
-    """
-    import random, string
-    session['id'] = ''.join(random.choice(string.ascii_uppercase + string.digits) for x in range(30))
-    print 'Initialized new session with id:', session['id']
-    os.makedirs(os.path.join(UPLOAD_FOLDER, session['id']))
-    os.makedirs(os.path.join(UPLOAD_FOLDER, session['id'], FILES_FOLDER))
-    os.makedirs(os.path.join(UPLOAD_FOLDER, session['id'], INACTIVE_FOLDER))
-    previewfilepath = os.path.join(UPLOAD_FOLDER, session['id'], PREVIEW_FILENAME)
-    pickle.dump({}, open(previewfilepath, 'wb'))
-    filelabelsfilepath = os.path.join(UPLOAD_FOLDER, session['id'], FILELABELSFILENAME)
-    pickle.dump({}, open(filelabelsfilepath, 'wb'))
-    identifierfilepath = os.path.join(UPLOAD_FOLDER, session['id'], SETIDENTIFIER_FILENAME)
-    pickle.dump({}, open(identifierfilepath, 'wb'))
-    session['noactivefiles'] = True
-    session['scrubbingoptions'] = {}
-    session['cuttingoptions'] = {}
-    session['analyzingoptions'] = {}
-    session['hastags'] = False
-    # redirects to upload() with a 'GET' request.
-    return redirect(url_for('upload'))
+	"""
+	Initializes a new session.
+
+	*Called in reset() (when 'reset' button is clicked).
+
+	Args:
+		None
+
+	Returns:
+		Redirects to upload() with a 'GET' request.
+	"""
+	import random, string
+	session['id'] = ''.join(random.choice(string.ascii_uppercase + string.digits) for x in range(30))
+	print 'Initialized new session with id:', session['id']
+	os.makedirs(os.path.join(UPLOAD_FOLDER, session['id']))
+	os.makedirs(os.path.join(UPLOAD_FOLDER, session['id'], FILES_FOLDER))
+	os.makedirs(os.path.join(UPLOAD_FOLDER, session['id'], INACTIVE_FOLDER))
+	previewfilepath = os.path.join(UPLOAD_FOLDER, session['id'], PREVIEW_FILENAME)
+	pickle.dump({}, open(previewfilepath, 'wb'))
+	filelabelsfilepath = os.path.join(UPLOAD_FOLDER, session['id'], FILELABELSFILENAME)
+	pickle.dump({}, open(filelabelsfilepath, 'wb'))
+	identifierfilepath = os.path.join(UPLOAD_FOLDER, session['id'], SETIDENTIFIER_FILENAME)
+	pickle.dump({}, open(identifierfilepath, 'wb'))
+	session['noactivefiles'] = True
+	session['scrubbingoptions'] = {}
+	session['cuttingoptions'] = {}
+	session['analyzingoptions'] = {}
+	session['hastags'] = False
+	# redirects to upload() with a 'GET' request.
+	return redirect(url_for('upload'))
 
 def getAllFilenames(activeOnly=False):
-<<<<<<< HEAD
 	"""
 	Creates a dictionary of all (or only active) files where the key is the filename and the value
 	is the corresponding filepath.
@@ -730,25 +646,21 @@
 		A dictionary of filename to filepath representing all (or only active) files.
 	"""
 	folders = [FILES_FOLDER, INACTIVE_FOLDER]
-=======
-    folders = [FILES_FOLDER, INACTIVE_FOLDER]
->>>>>>> ba2ea980
-
-    if activeOnly:
-        del folders[1]
-
-    allFiles = {}
-    for folder in folders:
-        folderpath = os.path.join(UPLOAD_FOLDER, session['id'], folder)
-        x, y, files = next(os.walk(folderpath))
-        for filename in files:
-            allFiles[filename] = os.path.join(folderpath, filename)
-
-    return allFiles
+
+	if activeOnly:
+		del folders[1]
+
+	allFiles = {}
+	for folder in folders:
+		folderpath = os.path.join(UPLOAD_FOLDER, session['id'], folder)
+		x, y, files = next(os.walk(folderpath))
+		for filename in files:
+			allFiles[filename] = os.path.join(folderpath, filename)
+
+	return allFiles
 
 
 def getFilepath(filename):
-<<<<<<< HEAD
 	"""
 	Gets a specific filepath for the given filename.
 
@@ -764,39 +676,31 @@
 		x, y, files = next(os.walk(folderpath))
 		if filename in files:
 			return os.path.join(folderpath, filename)
-=======
-    folders = [FILES_FOLDER, INACTIVE_FOLDER]
-    for folder in folders:
-        folderpath = os.path.join(UPLOAD_FOLDER, session['id'], folder)
-        x, y, files = next(os.walk(folderpath))
-        if filename in files:
-            return os.path.join(folderpath, filename)
->>>>>>> ba2ea980
 
 def paths(bothFolders=False):
-    """
-    Used to get a dictionary of all current files.
-
-    Args:
-        bothFolders: A boolean indicating whether or not to return both active/inactive files.
-
-    Returns:
-        A dictionary where the keys are the uploaded filenames and their corresponding values are
-        strings representing the path to where they are located.
-    """
-    return getAllFilenames(activeOnly = not bothFolders)
+	"""
+	Used to get a dictionary of all current files.
+
+	Args:
+		bothFolders: A boolean indicating whether or not to return both active/inactive files.
+
+	Returns:
+		A dictionary where the keys are the uploaded filenames and their corresponding values are
+		strings representing the path to where they are located.
+	"""
+	return getAllFilenames(activeOnly = not bothFolders)
 
 def cutBySize(key):
-    """
-    Determines whether or not the file has been cut by size.
-
-    Args:
-        key: A string representing the file being cut.
-
-    Returns:
-        A boolean indicating whether or not the file has been cut according to size (words per segment).
-    """
-    return request.form[key] == 'size'
+	"""
+	Determines whether or not the file has been cut by size.
+
+	Args:
+		key: A string representing the file being cut.
+
+	Returns:
+		A boolean indicating whether or not the file has been cut according to size (words per segment).
+	"""
+	return request.form[key] == 'size'
 
 # def allowed_file(filename):
 #     """
@@ -811,322 +715,321 @@
 #     return '.' in filename and filename.rsplit('.', 1)[1] in ALLOWED_EXTENSIONS
 
 def find_type(filename):
-    """
-    Determines the type of the file.
-
-    Args:
-        filename: A string representing the filename.
-
-    Returns:
-        The type of the file (determined by the file extension).
-    """
-    if '.sgml' in filename:
-        filetype = 'sgml'
-    elif '.html' in filename:
-        filetype = 'html'
-    elif '.xml' in filename:
-        filetype = 'xml'
-    elif '.txt' in filename:
-        filetype = 'txt'
-    elif '.doe' in filename:
-        filetype = 'doe'
-    return filetype
-    # possible docx file?
+	"""
+	Determines the type of the file.
+
+	Args:
+		filename: A string representing the filename.
+
+	Returns:
+		The type of the file (determined by the file extension).
+	"""
+	if '.sgml' in filename:
+		filetype = 'sgml'
+	elif '.html' in filename:
+		filetype = 'html'
+	elif '.xml' in filename:
+		filetype = 'xml'
+	elif '.txt' in filename:
+		filetype = 'txt'
+	elif '.doe' in filename:
+		filetype = 'doe'
+	return filetype
+	# possible docx file?
 
 def sendActiveFilesAsZip(sentFilename):
-    """
-    Makes a zip file of all active files, names the folder, and sends it as a response object.
-
-    Args:
-        sentFilename: A string representing the filename to apply to the zip file.
-
-    Returns:
-        A Flask response object from the send_file function composed of the zip file containing
-        all active files.
-    """
-    zipstream = StringIO.StringIO()
-    zfile = zipfile.ZipFile(file=zipstream, mode='w')
-    for filename, filepath in paths().items():
-        zfile.write(filepath, arcname=filename, compress_type=zipfile.ZIP_STORED)
-    zfile.close()
-    zipstream.seek(0)
-
-    return send_file(zipstream, attachment_filename=sentFilename, as_attachment=True)
+	"""
+	Makes a zip file of all active files, names the folder, and sends it as a response object.
+
+	Args:
+		sentFilename: A string representing the filename to apply to the zip file.
+
+	Returns:
+		A Flask response object from the send_file function composed of the zip file containing
+		all active files.
+	"""
+	zipstream = StringIO.StringIO()
+	zfile = zipfile.ZipFile(file=zipstream, mode='w')
+	for filename, filepath in paths().items():
+		zfile.write(filepath, arcname=filename, compress_type=zipfile.ZIP_STORED)
+	zfile.close()
+	zipstream.seek(0)
+
+	return send_file(zipstream, attachment_filename=sentFilename, as_attachment=True)
 
 def makePreviewDict(scrub=False):
-    """
-    Loads and returns a dictionary for previewing.
-
-    Args:
-        scrub: A boolean indicating whether or not to scrub the preview.
-
-    Returns:
-        An ordered dictionary where the key is the filename and its corresponding value is a
-        string representing its preview. 
-    """
-    previewfilepath = os.path.join(UPLOAD_FOLDER, session['id'], PREVIEW_FILENAME)
-    preview = pickle.load(open(previewfilepath, 'rb'))
-    activeFiles = paths().keys()
-    currentFiles = preview.keys()
-
-    for filename in currentFiles:
-        if filename not in activeFiles:
-            del preview[filename]
-    for filename in activeFiles:
-        if filename not in currentFiles:
-            preview[filename] = makePreviewString(open(getFilepath(filename)).read().decode('utf-8'))
-
-    if scrub:
-        for filename in preview:
-            filetype = find_type(filename)
-            # calls call_scrubber() function in helpful functions
-            preview[filename] = call_scrubber(preview[filename], filetype)
-    return preview
+	"""
+	Loads and returns a dictionary for previewing.
+
+	Args:
+		scrub: A boolean indicating whether or not to scrub the preview.
+
+	Returns:
+		An ordered dictionary where the key is the filename and its corresponding value is a
+		string representing its preview. 
+	"""
+	previewfilepath = os.path.join(UPLOAD_FOLDER, session['id'], PREVIEW_FILENAME)
+	preview = pickle.load(open(previewfilepath, 'rb'))
+	activeFiles = paths().keys()
+	currentFiles = preview.keys()
+
+	for filename in currentFiles:
+		if filename not in activeFiles:
+			del preview[filename]
+	for filename in activeFiles:
+		if filename not in currentFiles:
+			preview[filename] = makePreviewString(open(getFilepath(filename)).read().decode('utf-8'))
+
+	if scrub:
+		for filename in preview:
+			filetype = find_type(filename)
+			# calls call_scrubber() function in helpful functions
+			preview[filename] = call_scrubber(preview[filename], filetype)
+	return preview
 
 def makePreviewString(fileString):
-    """
-    Converts a string into preview of the beginning/end of that string separated by an ellipsis.
-
-    Args:
-        fileString: A string representing the entire contents of the file.
-
-    Returns:
-        A string preview of that file.
-    """
-    splitFileList = fileString.split()
-    if len(splitFileList) <= PREVIEWSIZE:
-        previewString = ' '.join(splitFileList)
-    else:
-        previewString = ' '.join(splitFileList[:PREVIEWSIZE//2]) + u" \u2026 " + ' '.join(splitFileList[-PREVIEWSIZE//2:])
-    return previewString
+	"""
+	Converts a string into preview of the beginning/end of that string separated by an ellipsis.
+
+	Args:
+		fileString: A string representing the entire contents of the file.
+
+	Returns:
+		A string preview of that file.
+	"""
+	splitFileList = fileString.split()
+	if len(splitFileList) <= PREVIEWSIZE:
+		previewString = ' '.join(splitFileList)
+	else:
+		previewString = ' '.join(splitFileList[:PREVIEWSIZE//2]) + u" \u2026 " + ' '.join(splitFileList[-PREVIEWSIZE//2:])
+	return previewString
 
 def makeManagePreview():
-    """
-    Creates a preview from every currently uploaded file.
-
-    Args:
-        None
-
-    Returns:
-        A dictionary representing the upload specific preview format.
-    """
-    filenameDict = getAllFilenames()
-    preview = {}
-    for filename, filepath in filenameDict.items():
-        preview[filename] = makePreviewString(open(filepath, 'r').read().decode('utf-8'))
-    return preview
+	"""
+	Creates a preview from every currently uploaded file.
+
+	Args:
+		None
+
+	Returns:
+		A dictionary representing the upload specific preview format.
+	"""
+	filenameDict = getAllFilenames()
+	preview = {}
+	for filename, filepath in filenameDict.items():
+		preview[filename] = makePreviewString(open(filepath, 'r').read().decode('utf-8'))
+	return preview
 
 def fullReplacePreview():
-    """
-    Replaces preview with new previews from the fully scrubbed text.
-    
-    Args:
-        None
-
-    Returns:
-        A dictionary representing the current state of the preview.
-    """
-    previewfilepath = os.path.join(UPLOAD_FOLDER, session['id'], PREVIEW_FILENAME)
-    preview = pickle.load(open(previewfilepath, 'rb'))
-    activeFiles = getAllFilenames(activeOnly=True).keys()
-    for filename in preview:
-        path = getFilepath(filename)
-        preview[filename] = makePreviewString(open(path, 'r').read().decode('utf-8'))
-    pickle.dump(preview, open(previewfilepath, 'wb'))
-    return preview
+	"""
+	Replaces preview with new previews from the fully scrubbed text.
+	
+	Args:
+		None
+
+	Returns:
+		A dictionary representing the current state of the preview.
+	"""
+	previewfilepath = os.path.join(UPLOAD_FOLDER, session['id'], PREVIEW_FILENAME)
+	preview = pickle.load(open(previewfilepath, 'rb'))
+	activeFiles = getAllFilenames(activeOnly=True).keys()
+	for filename in preview:
+		path = getFilepath(filename)
+		preview[filename] = makePreviewString(open(path, 'r').read().decode('utf-8'))
+	pickle.dump(preview, open(previewfilepath, 'wb'))
+	return preview
 
 def call_scrubber(textString, filetype):
-    """
-    Calls scrubber() from scrubber.py with minimal pre-processing to scrub the text.
-
-    Args:
-        textString: A string representing the text that is to be scrubbed.
-        filetype: A string representing the type of the file being manipulated.
-
-    Returns:
-        Calls scrubber(), returns a string representing the completely scrubbed text 
-        after all of its manipulation.
-    """
-    cache_options = []
-    for key in request.form.keys():
-        if 'usecache' in key:
-            cache_options.append(key[len('usecache'):])
-    # calls scrubber() from scrubber.py
-    return scrubber(textString, 
-                    filetype = filetype, 
-                    lower = 'lowercasebox' in request.form, 
-                    punct = 'punctuationbox' in request.form, 
-                    apos = 'aposbox' in request.form, 
-                    hyphen = 'hyphensbox' in request.form,
-                    digits = 'digitsbox' in request.form,
-                    tags = 'tagbox' in request.form, 
-                    keeptags = session['scrubbingoptions']['keeptags'],
-                    opt_uploads = request.files, 
-                    cache_options = cache_options, 
-                    cache_folder = UPLOAD_FOLDER + session['id'] + '/scrub/')
+	"""
+	Calls scrubber() from scrubber.py with minimal pre-processing to scrub the text.
+
+	Args:
+		textString: A string representing the text that is to be scrubbed.
+		filetype: A string representing the type of the file being manipulated.
+
+	Returns:
+		Calls scrubber(), returns a string representing the completely scrubbed text 
+		after all of its manipulation.
+	"""
+	cache_options = []
+	for key in request.form.keys():
+		if 'usecache' in key:
+			cache_options.append(key[len('usecache'):])
+	# calls scrubber() from scrubber.py
+	return scrubber(textString, 
+					filetype = filetype, 
+					lower = 'lowercasebox' in request.form, 
+					punct = 'punctuationbox' in request.form, 
+					apos = 'aposbox' in request.form, 
+					hyphen = 'hyphensbox' in request.form,
+					digits = 'digitsbox' in request.form,
+					tags = 'tagbox' in request.form, 
+					keeptags = session['scrubbingoptions']['keeptags'],
+					opt_uploads = request.files, 
+					cache_options = cache_options, 
+					cache_folder = UPLOAD_FOLDER + session['id'] + '/scrub/')
 
 def call_cutter(previewOnly=False):
-    """
-    Calls cutter() from cutter.py with pre- and post-processing to cut the text.
-
-    Args:
-        previewOnly: A boolean indicating whether or not this call is for previewing or applying.
-
-    Returns:
-        A dictionary representing the current state of the preview. 
-    """
-    useBoundaries = 'usewordboundaries' in request.form
-    useNumbers = 'usesegmentnumber' in request.form
-    prefixes = [[key, value] for key, value in request.form.items() if key.find('cutsetnaming') != -1]
-    prefixDict = {}
-    for key, value in prefixes:
-        prefixDict[key] = value
-
-    preview = makePreviewDict()
-    identifierfilepath = os.path.join(UPLOAD_FOLDER, session['id'], SETIDENTIFIER_FILENAME)
-    chunkset_identifier = pickle.load(open(identifierfilepath, 'rb'))
-    
-    oldFilenames = []
-    for filename, filepath in paths().items():
-        if request.form['cuttingValue_'+filename] != '': # User entered data - Not defaulting to overall
-            overlap = request.form['overlap_'+filename]
-            lastProp = request.form['lastprop_'+filename] if 'lastprop_'+filename in request.form else '50%'
-            cuttingValue = request.form['cuttingValue_'+filename]
-            cuttingBySize = cutBySize('radio_'+filename)
-        else:
-            overlap = request.form['overlap']
-            lastProp = request.form['lastprop'] if 'lastprop' in request.form else '50%'
-            cuttingValue = request.form['cuttingValue']
-            cuttingBySize = cutBySize('radio')
-
-        chunkboundaries, chunkarray = cutter(filepath, overlap, lastProp, cuttingValue, cuttingBySize)
-
-        if not previewOnly:
-            if 'supercuttingmode' in request.form:
-                cuts_destination = INACTIVE_FOLDER
-            else:
-                newfilepath = filepath.replace(FILES_FOLDER, INACTIVE_FOLDER)
-                os.rename(filepath, newfilepath)
-                cuts_destination = FILES_FOLDER
-
-            prefix = prefixDict['cutsetnaming_'+filename]
-            for index, chunk in enumerate(chunkarray):
-
-                # if the chunkset name already exists and new one is trying to be created
-                if prefix in chunkset_identifier and index == 0:
-                    i = 2
-                    while prefix + 'v' + str(i) in chunkset_identifier:
-                        i += 1
-                    prefix += 'v' + str(i)
-
-                firstOptional = ''
-                secondOptional = ''
-                if useBoundaries:
-                    firstOptional = chunkboundaries[index]
-                if useNumbers:
-                    secondOptional = "_CUT#" + str(index+1)
-                if not useBoundaries and not useNumbers:
-                    firstOptional = "_" + str(index+1)
-
-                newfilename = prefix + firstOptional + secondOptional + '.txt'
-                newfilepath = os.path.join(UPLOAD_FOLDER, session['id'], cuts_destination, newfilename)
-
-                # if the chunkset doesn't exist yet
-                if prefix not in chunkset_identifier:
-                    chunkset_identifier[prefix] = [newfilename]
-                # if the chunkset is ongoing and the name exists already
-                else: # if prefix in chunkset_identifier
-                    chunkset_identifier[prefix].append(newfilename)
-
-
-                with open(newfilepath, 'w') as chunkfileout:
-                    chunkfileout.write(' '.join(chunk).encode('utf-8'))
-                if index < 5 or index > len(chunkarray) - 6:
-                    preview[newfilename] = makePreviewString(' '.join(chunk))
-
-                if 'supercuttingmode' in request.form:
-                    oldFilenames.append(newfilename)
-
-            if 'supercuttingmode' not in request.form:
-                oldFilenames.append(filename)
-
-        else: # previewOnly
-            chunkpreview = {}
-            for index, chunk in enumerate(chunkarray):
-                if index < 5 or index > len(chunkarray) - 6:
-                    chunkpreview[index] = makePreviewString(' '.join(chunk))
-            preview[filename] = chunkpreview
-
-    if not previewOnly:
-        pickle.dump(chunkset_identifier, open(identifierfilepath, 'wb'))
-
-    for filename in oldFilenames:
-        del preview[filename]
-
-    return preview
+	"""
+	Calls cutter() from cutter.py with pre- and post-processing to cut the text.
+
+	Args:
+		previewOnly: A boolean indicating whether or not this call is for previewing or applying.
+
+	Returns:
+		A dictionary representing the current state of the preview. 
+	"""
+	useBoundaries = 'usewordboundaries' in request.form
+	useNumbers = 'usesegmentnumber' in request.form
+	prefixes = [[key, value] for key, value in request.form.items() if key.find('cutsetnaming') != -1]
+	prefixDict = {}
+	for key, value in prefixes:
+		prefixDict[key] = value
+
+	preview = makePreviewDict()
+	identifierfilepath = os.path.join(UPLOAD_FOLDER, session['id'], SETIDENTIFIER_FILENAME)
+	chunkset_identifier = pickle.load(open(identifierfilepath, 'rb'))
+	
+	oldFilenames = []
+	for filename, filepath in paths().items():
+		if request.form['cuttingValue_'+filename] != '': # User entered data - Not defaulting to overall
+			overlap = request.form['overlap_'+filename]
+			lastProp = request.form['lastprop_'+filename] if 'lastprop_'+filename in request.form else '50%'
+			cuttingValue = request.form['cuttingValue_'+filename]
+			cuttingBySize = cutBySize('radio_'+filename)
+		else:
+			overlap = request.form['overlap']
+			lastProp = request.form['lastprop'] if 'lastprop' in request.form else '50%'
+			cuttingValue = request.form['cuttingValue']
+			cuttingBySize = cutBySize('radio')
+
+		chunkboundaries, chunkarray = cutter(filepath, overlap, lastProp, cuttingValue, cuttingBySize)
+
+		if not previewOnly:
+			if 'supercuttingmode' in request.form:
+				cuts_destination = INACTIVE_FOLDER
+			else:
+				newfilepath = filepath.replace(FILES_FOLDER, INACTIVE_FOLDER)
+				os.rename(filepath, newfilepath)
+				cuts_destination = FILES_FOLDER
+
+			prefix = prefixDict['cutsetnaming_'+filename]
+			for index, chunk in enumerate(chunkarray):
+
+				# if the chunkset name already exists and new one is trying to be created
+				if prefix in chunkset_identifier and index == 0:
+					i = 2
+					while prefix + 'v' + str(i) in chunkset_identifier:
+						i += 1
+					prefix += 'v' + str(i)
+
+				firstOptional = ''
+				secondOptional = ''
+				if useBoundaries:
+					firstOptional = chunkboundaries[index]
+				if useNumbers:
+					secondOptional = "_CUT#" + str(index+1)
+				if not useBoundaries and not useNumbers:
+					firstOptional = "_" + str(index+1)
+
+				newfilename = prefix + firstOptional + secondOptional + '.txt'
+				newfilepath = os.path.join(UPLOAD_FOLDER, session['id'], cuts_destination, newfilename)
+
+				# if the chunkset doesn't exist yet
+				if prefix not in chunkset_identifier:
+					chunkset_identifier[prefix] = [newfilename]
+				# if the chunkset is ongoing and the name exists already
+				else: # if prefix in chunkset_identifier
+					chunkset_identifier[prefix].append(newfilename)
+
+
+				with open(newfilepath, 'w') as chunkfileout:
+					chunkfileout.write(' '.join(chunk).encode('utf-8'))
+				if index < 5 or index > len(chunkarray) - 6:
+					preview[newfilename] = makePreviewString(' '.join(chunk))
+
+				if 'supercuttingmode' in request.form:
+					oldFilenames.append(newfilename)
+
+			if 'supercuttingmode' not in request.form:
+				oldFilenames.append(filename)
+
+		else: # previewOnly
+			chunkpreview = {}
+			for index, chunk in enumerate(chunkarray):
+				if index < 5 or index > len(chunkarray) - 6:
+					chunkpreview[index] = makePreviewString(' '.join(chunk))
+			preview[filename] = chunkpreview
+
+	if not previewOnly:
+		pickle.dump(chunkset_identifier, open(identifierfilepath, 'wb'))
+
+	for filename in oldFilenames:
+		del preview[filename]
+
+	return preview
 
 def storeScrubbingOptions():
-    """
-    Stores all scrubbing options from request.form in the session cookie object.
-
-    Args:
-        None
-
-    Returns:
-        None
-    """
-    for box in SCRUBBOXES:
-        session['scrubbingoptions'][box] = box in request.form
-    for box in TEXTAREAS:
-        session['scrubbingoptions'][box] = request.form[box] if box in request.form else ''
-    if 'tags' in request.form:
-        session['scrubbingoptions']['keeptags'] = request.form['tags'] == 'keep'
-    session['scrubbingoptions']['entityrules'] = request.form['entityrules']
+	"""
+	Stores all scrubbing options from request.form in the session cookie object.
+
+	Args:
+		None
+
+	Returns:
+		None
+	"""
+	for box in SCRUBBOXES:
+		session['scrubbingoptions'][box] = box in request.form
+	for box in TEXTAREAS:
+		session['scrubbingoptions'][box] = request.form[box] if box in request.form else ''
+	if 'tags' in request.form:
+		session['scrubbingoptions']['keeptags'] = request.form['tags'] == 'keep'
+	session['scrubbingoptions']['entityrules'] = request.form['entityrules']
 
 
 def storeCuttingOptions():
-    """
-    Stores all cutting options in the session cookie object.
-
-    Args:
-        None
-
-    Returns:
-        None
-    """
-    if cutBySize('radio'):
-        legendCutType = 'Size'
-        lastProp = request.form['lastprop']
-    else:
-        legendCutType = 'Number'
-        lastProp = '50%'
-    session['cuttingoptions']['overall'] = {'cuttingType': legendCutType, 
-                                            'cuttingValue': request.form['cuttingValue'], 
-                                            'overlap': request.form['overlap'], 
-                                            'lastProp': lastProp}
-    for filename, filepath in paths().items():
-        if request.form['cuttingValue_'+filename] != '': # User entered data - Not defaulting to overall
-            overlap = request.form['overlap_'+filename]
-            cuttingValue = request.form['cuttingValue_'+filename]
-            if cutBySize('radio_'+filename):
-                lastProp = request.form['lastprop_'+filename]
-                legendCutType = 'Size'
-                cuttingBySize = True
-            else:
-                legendCutType = 'Number'
-                cuttingBySize = False
-            session['cuttingoptions'][filename] = {'cuttingType': legendCutType, 
-                                                   'cuttingValue': cuttingValue, 
-                                                   'overlap': overlap, 
-                                                   'lastProp': lastProp}
-        else:
-            if filename in session['cuttingoptions']:
-                del session['cuttingoptions'][filename]
-    session['segmented'] = True
-    session.modified = True
+	"""
+	Stores all cutting options in the session cookie object.
+
+	Args:
+		None
+
+	Returns:
+		None
+	"""
+	if cutBySize('radio'):
+		legendCutType = 'Size'
+		lastProp = request.form['lastprop']
+	else:
+		legendCutType = 'Number'
+		lastProp = '50%'
+	session['cuttingoptions']['overall'] = {'cuttingType': legendCutType, 
+											'cuttingValue': request.form['cuttingValue'], 
+											'overlap': request.form['overlap'], 
+											'lastProp': lastProp}
+	for filename, filepath in paths().items():
+		if request.form['cuttingValue_'+filename] != '': # User entered data - Not defaulting to overall
+			overlap = request.form['overlap_'+filename]
+			cuttingValue = request.form['cuttingValue_'+filename]
+			if cutBySize('radio_'+filename):
+				lastProp = request.form['lastprop_'+filename]
+				legendCutType = 'Size'
+				cuttingBySize = True
+			else:
+				legendCutType = 'Number'
+				cuttingBySize = False
+			session['cuttingoptions'][filename] = {'cuttingType': legendCutType, 
+												   'cuttingValue': cuttingValue, 
+												   'overlap': overlap, 
+												   'lastProp': lastProp}
+		else:
+			if filename in session['cuttingoptions']:
+				del session['cuttingoptions'][filename]
+	session['segmented'] = True
+	session.modified = True
 
 def generateNewLabels():
-<<<<<<< HEAD
 	"""
 	Generates new labels for any files that currently are without.
 
@@ -1150,55 +1053,26 @@
 			del filelabels[items]
 	pickle.dump(filelabels, open(filelabelsfilepath, 'wb'))
 	return filelabels
-=======
-    """
-    Generates new labels for any files that currently are without.
-
-    *Called on get requests for functions that need labels (dendrogram, csvgenerator, etc)
-
-    Args:
-        None
-
-    Returns:
-        A dictionary representing the filelabels with the key as the filename
-        to which it belongs
-    """
-    got_cut = re.compile('_CUT#')
-    filelabelsfilepath = os.path.join(UPLOAD_FOLDER, session['id'], FILELABELSFILENAME)
-    filelabels = pickle.load(open(filelabelsfilepath, 'rb'))
-    for filename, filepath in paths().items():
-        if filename not in filelabels:
-            if got_cut.search(filename) != None: #has been cut using lexo{cutter}
-                filelabels[filename] = filename.split("_CUT#")[0]
-            else: #has not been cut with lexo{cutter}
-                filelabels[filename] = '.'.join(filename.split('.'))[:8]
-    for items in filelabels.keys():
-        if items not in paths().keys():
-            del filelabels[items]
-    pickle.dump(filelabels, open(filelabelsfilepath, 'wb'))
-    return filelabels
 
 def natsort(s):
-    """
-    Sorts lists in human order
-
-    Args:
-        A list
-
-    Returns:
-        A sorted list
-    """
-    return tuple(int(part) if re.match(r'[0-9]+$', part) else part
-        for part in re.split(r'([0-9]+)', s))
-                    
->>>>>>> ba2ea980
+	"""
+	Sorts lists in human order
+
+	Args:
+		A list
+
+	Returns:
+		A sorted list
+	"""
+	return tuple(int(part) if re.match(r'[0-9]+$', part) else part
+		for part in re.split(r'([0-9]+)', s))
 
 # ================ End of Helpful functions ===============
 
 install_secret_key()
 
 if __name__ == '__main__':
-    app.debug = True
-    # app.config['PROFILE'] = True
-    # app.wsgi_app = ProfilerMiddleware(app.wsgi_app, restrictions = [30])
-    app.run()+	app.debug = True
+	# app.config['PROFILE'] = True
+	# app.wsgi_app = ProfilerMiddleware(app.wsgi_app, restrictions = [30])
+	app.run()