--- conflicted
+++ resolved
@@ -43,7 +43,6 @@
 
 @app.route("/", methods=["GET", "POST"])
 def upload():
-<<<<<<< HEAD
 #=========================================================================================
 
 #When "start over" is hit this clears all the options that were chosen the previous upload 
@@ -54,19 +53,12 @@
 	del FileName[0:len(FileName)]
 
 #==========================================================================================
-	if "reset" in request.form:
-		return redirect(url_for('upload'))
-	if request.method == "POST":
-
-		if "X_FILENAME" in request.headers:
-			filename = request.headers["X_FILENAME"]
-=======
+
 	if 'reset' in request.form:
 		return redirect(url_for('upload'))
 	if request.method == 'POST':
 		if 'X_FILENAME' in request.headers:
 			filename = request.headers['X_FILENAME']
->>>>>>> 52b2b215
 			filepath = os.path.join(app.config['UPLOAD_FOLDER'] + session['id'], filename)
 			with open(filepath, 'w') as fout:
 				fout.write(request.data)
@@ -83,15 +75,8 @@
 				if filename != app.config['PREVIEWFILENAME']:
 					session['paths'][filename] = os.path.join(sessionfolder, filename)
 			return redirect(url_for('scrub'))
-<<<<<<< HEAD
-	else: # request.method == "GET"
-		print "\nStarting new session..."
-
-
-=======
 	else: # request.method == 'GET'
 		print '\nStarting new session...'
->>>>>>> 52b2b215
 		import random, string
 		session.clear()
 		session['id'] = ''.join(random.choice(string.ascii_uppercase + string.digits) for x in range(30))
@@ -110,27 +95,9 @@
 	boxes = ('punctuationbox', 'aposbox', 'hyphensbox', 'digitsbox', 'lowercasebox')
 	if 'reset' in request.form:
 		return redirect(url_for('upload'))
-<<<<<<< HEAD
-	if "cut" in request.form:
-
-#====================================================================================
-
-#sets FileName to a string of the file names upload for the title... will change soon
-		for filename, path in session['paths'].items():
-			FileName.append(filename)
-#====================================================================================
-
-
-		for filename, path in session['paths'].items():
-			with open(path, 'r') as edit:
-				text = edit.read().decode('utf-8')
-			filetype = find_type(path)
-			text = call_scrubber(text, filetype)
-=======
 	if 'cut' in request.form:
 		textsDict = scrubTextsFromSession()
 		for filename, [path,text] in textsDict.items():
->>>>>>> 52b2b215
 			with open(path, 'w') as edit:
 				edit.write(text.encode('utf-8'))
 
@@ -236,12 +203,7 @@
 def cut():
 	if 'reset' in request.form:
 		return redirect(url_for('upload'))
-<<<<<<< HEAD
-	if "dendro" in request.form:
-
-=======
 	if 'dendro' in request.form:
->>>>>>> 52b2b215
 		return redirect(url_for('analysis'))
 	if request.method == 'POST':
 		preview = {}
@@ -331,11 +293,12 @@
 def analysis():
 	if 'reset' in request.form:
 		return redirect(url_for('upload'))
-<<<<<<< HEAD
-	
-	if "download" in request.form:
+
+
+
+	if 'download' in request.form:
 		return send_file(app.config['UPLOAD_FOLDER'] + session['id'] + "/cuts/dendrogram.png", attachment_filename="dendrogram.png", as_attachment=True)
-	if request.method == "POST":
+	if request.method == 'POST':
 
 #----------------------------------------------------------------------------------------------
 	# Saves the Analyzing options the user chose, in a dictionary
@@ -346,13 +309,8 @@
 
 #----------------------------------------------------------------------------------------------
 
-		session['denpath'] = analyze(ScrubbingHash, CuttingHash, AnalyzingHash, FileName, orientation=request.form['orientation'], 
-=======
-	if 'download' in request.form:
-		return send_file(app.config['UPLOAD_FOLDER'] + session['id'] + "/cuts/dendrogram.png", attachment_filename="dendrogram.png", as_attachment=True)
-	if request.method == 'POST':
-		session['denpath'] = analyze(orientation=request.form['orientation'], 
->>>>>>> 52b2b215
+
+		session['denpath'] = analyze(ScrubbingHash, CuttingHash, AnalyzingHash, FileName, orientation=request.form['orientation'],
 									 pruning=request.form['pruning'], 
 									 linkage=request.form['linkage'], 
 									 metric=request.form['metric'], 
