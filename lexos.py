--- conflicted
+++ resolved
@@ -150,29 +150,16 @@
     # X_FILENAME is the flag to signify a file upload
     if 'X_FILENAME' in request.headers:
 
-<<<<<<< HEAD
-    if 'X-FILENAME' in request.headers:  # X-FILENAME is the flag to signify a file upload
-=======
->>>>>>> fa66fa71
         # File upload through javascript
         file_manager = managers.utility.load_file_manager()
 
         # --- check file name ---
-<<<<<<< HEAD
-        fileName = request.headers[
-            'X-FILENAME']  # Grab the filename, which will be UTF-8 percent-encoded (e.g. '%E7' instead of python's '\xe7')
-        if isinstance(fileName, unicode):  # If the filename comes through as unicode
-            fileName = fileName.encode('ascii')  # Convert to an ascii string
-        fileName = unquote(fileName).decode(
-            'utf-8')  # Unquote using urllib's percent-encoding decoder (turns '%E7' into '\xe7'), then deocde it
-=======
         # Grab the filename, which will be UTF-8 percent-encoded (e.g. '%E7'
         # instead of python's '\xe7')
         file_name = request.headers['X_FILENAME']
         # Unquote using urllib's percent-encoding decoder (turns '%E7' into
         # '\xe7')
         file_name = unquote(file_name)
->>>>>>> fa66fa71
         # --- end check file name ---
 
         if file_name.endswith('.lexos'):
