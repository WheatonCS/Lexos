--- conflicted
+++ resolved
@@ -337,17 +337,10 @@
         monocritOp= str(monocritMin) + " " + ineq + " t " + ineq + " " + str(monocritMax)
 
         thresholdOps= {"inconsistent": inconsistentOp,"maxclust":maxclustOp,"distance":distanceOp,"monocrit":monocritOp}
-<<<<<<< HEAD
+
         session_functions.saveFileManager(fileManager)
 
         return render_template('hierarchy.html', labels=labels, pdfPageNumber=pdfPageNumber, score=score, inconsistentMax=inconsistentMax, maxclustMax=maxclustMax, distanceMax=distanceMax, distanceMin=distanceMin, monocritMax=monocritMax, monocritMin=monocritMin, threshold=threshold, thresholdOps=thresholdOps)
-=======
-
-        session_functions.saveFileManager(fileManager)
-
-        return render_template('hierarchy.html', labels=labels, pdfPageNumber=pdfPageNumber, score=score, inconsistentMax=inconsistentMax, maxclustMax=maxclustMax, distanceMax=distanceMax, distanceMin=distanceMin, monocritMax=monocritMax, monocritMin=monocritMin, threshold=threshold, thresholdOps=thresholdOps)
-
->>>>>>> e3653eaa
 
 # @app.route("/dendrogram", methods=["GET", "POST"]) # Tells Flask to load this function when someone is at '/dendrogram'
 # def dendrogram():
