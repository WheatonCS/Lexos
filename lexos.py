#!/usr/bin/python
# -*- coding: utf-8 -*-
import sys
import os
from shutil import rmtree
from urllib import unquote

from flask import Flask, make_response, redirect, render_template, request, session, url_for, send_file

from models.ModelClasses import FileManager

import helpers.general_functions as general_functions
import helpers.session_functions as session_functions
import helpers.constants as constants

from os.path import join as pathjoin

app = Flask(__name__)
app.config['MAX_CONTENT_LENGTH'] = 4 * 1024 * 1024

@app.route("/", methods=["GET"])
def base():
    """
    Redirection behavior (based on whether or not any files have been uploaded/activated)
    of the base URL of the lexos site.

    *base() is called with a "GET" request when first navigating to the website, or
    by clicking the header.

    Note: Returns a response object (often a render_template call) to flask and eventually
          to the browser.
    """
    if 'id' not in session:
        session_functions.init()
    return redirect(url_for('upload'))

@app.route("/reset", methods=["GET"])
def reset():
    """
    Resets the session and initializes a new one every time the reset URL is used
    (either manually or via the "Reset" button)

    *reset() is called with a "GET" request when the reset button is clicked or
    the URL is typed in manually.

    Note: Returns a response object (often a render_template call) to flask and eventually
          to the browser.
    """
    session_functions.reset()
    session_functions.init()
    return redirect(url_for('upload'))

@app.route("/upload", methods=["GET", "POST"])
def upload():
    """
    Handles the functionality of the upload page. It uploads files to be used
    in the current session.

    *upload() is called with a "GET" request when a new lexos session is started or the 'Upload'
    button is clicked in the navigation bar.

    Note: Returns a response object (often a render_template call) to flask and eventually
          to the browser.
    """
    if request.method == "GET":
        return render_template('upload.html')

    if 'X_FILENAME' in request.headers:
        # File upload through javascript
        fileManager = session_functions.loadFileManager()

<<<<<<< HEAD
        fileName = request.headers['X_FILENAME']
    	# (a) unquote Javascript string, e.g., %E7%A7%8B.txt
    	# (b) convert into a unicode string via decode()
    	fileName = unquote(fileName).decode('utf-8')
        fileString = request.data.decode('utf-8')
=======
        fileName = request.headers['X_FILENAME'] # Grab the filename, which will be UTF-8 percent-encoded (e.g. '%E7' instead of python's '\xe7')
        if isinstance(fileName, unicode): # If the filename comes through as unicode
            fileName = fileName.encode('ascii') # Convert to an ascii string

        fileName = unquote(fileName).decode('utf-8') # Unquote using urllib's percent-encoding decoder (turns '%E7' into '\xe7'), then deocde it

        fileString = request.data.decode('utf-8') # Grab the file contents, which were encoded/decoded automatically into python's format
>>>>>>> aa2c968f
        fileManager.addFile(fileName, fileString)
        session_functions.dumpFileManager(fileManager)
        return 'success'

@app.route("/select", methods=["GET", "POST"])
def select():
    """
    Handles the functionality of the select page. It activates/deactivates specific files depending
    on the user's input.

    *select() is called with a "GET" request when the 'Selecter' button is clicked in the
    navigation bar.

    Note: Returns a response object (often a render_template call) to flask and eventually
          to the browser.
    """
    fileManager = session_functions.loadFileManager()
    if request.method == "GET":

        activePreviews = fileManager.getPreviewsOfActive()
        inactivePreviews = fileManager.getPreviewsOfInactive()

        return render_template('select.html', activeFiles=activePreviews, inactiveFiles=inactivePreviews)

    if 'disableall' in request.headers:
        fileManager.disableAll()
        session_functions.dumpFileManager(fileManager)
        return '' # Return an empty string because you have to return something

    if 'selectAll' in request.headers:
        fileManager.enableAll()
        session_functions.dumpFileManager(fileManager)
        return '' # Return an empty string because you have to return something

    if 'applyClassLabel' in request.headers:
        fileManager.classifyActiveFiles()
        session_functions.dumpFileManager(fileManager)
        return ''

    if 'delete' in request.headers:
        fileManager.deleteActiveFiles()
        session_functions.dumpFileManager(fileManager)
        return ''

    if request.method == "POST":
        # Catch-all for any POST request.
        # On the select page, POSTs come from JavaScript AJAX XHRequests.
        fileID = int(request.data)

        fileManager.toggleFile(fileID)
        session_functions.dumpFileManager(fileManager)
        return '' # Return an empty string because you have to return something

@app.route("/scrub", methods=["GET", "POST"])
def scrub():
    """
    Handles the functionality of the scrub page. It scrubs the files depending on the
    specifications chosen by the user, and sends the scrubbed files.

    *scrub() is called with a "GET" request after the 'Scrub' button is clicked in the navigation bar.

    Note: Returns a response object (often a render_template call) to flask and eventually
          to the browser.
    """
    if request.method == "GET":
        # "GET" request occurs when the page is first loaded.
        if 'scrubbingoptions' not in session: # Default settings
            session['scrubbingoptions'] = general_functions.defaultScrubSettings()

        fileManager = session_functions.loadFileManager()
        previews = fileManager.getPreviewsOfActive()
        tagsPresent, DOEPresent = fileManager.checkActivesTags()

        return render_template('scrub.html', previews=previews, num_active_files=len(previews), haveTags=tagsPresent, haveDOE=DOEPresent)

    if request.method == "POST": # Catch all for any POST request
        # "POST" request occur when html form is submitted (i.e. 'Preview Scrubbing', 'Apply Scrubbing', 'Restore Previews', 'Download...')
        session_functions.cacheAlterationFiles()
        session_functions.cacheScrubOptions()

    if 'preview' in request.form or 'apply' in request.form:
        #The 'Preview Scrubbing' or 'Apply Scrubbing' button is clicked on scrub.html.
        savingChanges = True if 'apply' in request.form else False

        fileManager = session_functions.loadFileManager()
        previews = fileManager.scrubFiles(savingChanges=savingChanges)
        tagsPresent, DOEPresent = fileManager.checkActivesTags()

        if savingChanges:
            session_functions.dumpFileManager(fileManager)

        return render_template('scrub.html', previews=previews, num_active_files=len(previews), haveTags=tagsPresent, haveDOE=DOEPresent)

    if 'download' in request.form:
        # The 'Download Scrubbed Files' button is clicked on scrub.html.
        # sends zipped files to downloads folder.
        return session_functions.loadFileManager().zipActiveFiles('scrubbed.zip')

@app.route("/cut", methods=["GET", "POST"])
def cut():
    """
    Handles the functionality of the cut page. It cuts the files into various segments
    depending on the specifications chosen by the user, and sends the text segments.

    *cut() is called with a "GET" request after the 'Cut' button is clicked in the navigation bar.

    Note: Returns a response object (often a render_template call) to flask and eventually
          to the browser.
    """
    if request.method == "GET":
        # "GET" request occurs when the page is first loaded.
        fileManager = session_functions.loadFileManager()

        previews = fileManager.getPreviewsOfActive()

        if 'cuttingoptions' not in session:
            session['cuttingoptions'] = general_functions.defaultCutSettings()

        return render_template('cut.html', previews=previews, num_active_files=len(previews))

    if request.method == "POST":
        # "POST" request occur when html form is submitted (i.e. 'Preview Cuts', 'Apply Cuts', 'Download...')
        #session_functions.cacheCuttingOptions()
        pass

    if 'preview' in request.form or 'apply' in request.form:
        # The 'Preview Cuts' or 'Apply Cuts' button is clicked on cut.html.
        savingChanges = True if 'apply' in request.form else False # Saving changes only if apply in request form

        fileManager = session_functions.loadFileManager()
        previews = fileManager.cutFiles(savingChanges=savingChanges)

        if savingChanges:
            session_functions.cacheCuttingOptions()

        if savingChanges:
            session_functions.dumpFileManager(fileManager)

        return render_template('cut.html', previews=previews, num_active_files=len(previews))

    if 'downloadchunks' in request.form:
        # The 'Download Segmented Files' button is clicked on cut.html
        # sends zipped files to downloads folder
        return session_functions.loadFileManager().zipActiveFiles('cut_files.zip')

@app.route("/csvgenerator", methods=["GET", "POST"])
def csvgenerator():
    """
    Handles the functionality on the csvgenerator page. It analyzes the texts to produce
    and send various frequency matrices.

    *csvgenerator() is called with a "GET" request after the 'CSV-Generator' button is clicked in the navigation bar.

    Note: Returns a response object (often a render_template call) to flask and eventually
          to the browser.
    """
    if request.method == "GET":
        # "GET" request occurs when the page is first loaded.
        if 'csvoptions' not in session:
            session['csvoptions'] = general_functions.defaultCSVSettings()

        labels = session_functions.loadFileManager().getActiveLabels()
        return render_template('csvgenerator.html', labels=labels)

    if 'get-csv' in request.form:
        #The 'Generate and Download Matrix' button is clicked on csvgenerator.html.
        session_functions.cacheCSVOptions()

        fileManager = session_functions.loadFileManager()
        tempLabels = {}
        for field in request.form:
            if field.startswith('file_'):
                fileID = field.split('file_')[-1]
                tempLabels[int(fileID)] = request.form[field]

        savePath, fileExtension = fileManager.generateCSV(tempLabels)

        return send_file(savePath, attachment_filename="frequency_matrix"+fileExtension, as_attachment=True)


@app.route("/dendrogram", methods=["GET", "POST"])
def dendrogram():
    """
    Handles the functionality on the dendrogram page. It analyzes the various texts and
    displays a dendrogram.

    *dendrogram() is called with a "GET" request after the 'Dendrogram' button is clicked in the navigation bar.

    Note: Returns a response object (often a render_template call) to flask and eventually
          to the browser.
    """
    # return render_template('comingsoon.html') # Comment this out if you want to reenable this page
    if request.method == "GET":
        # "GET" request occurs when the page is first loaded.
        if 'analyzingoptions' not in session: # Default settings
            session['analyzingoptions'] = general_functions.defaultDendroSettings()

        labels = session_functions.loadFileManager().getActiveLabels()
        return render_template('dendrogram.html', labels=labels)

    if 'dendro_download' in request.form:
        # The 'Download Dendrogram' button is clicked on dendrogram.html.
        # sends pdf file to downloads folder.
        attachmentname = "den_"+request.form['title']+".pdf" if request.form['title'] != '' else 'dendrogram.pdf'
        return send_file(pathjoin(session_functions.session_folder(),constants.ANALYZER_FOLDER+"dendrogram.pdf"), attachment_filename=attachmentname, as_attachment=True)

    if 'getdendro' in request.form:
        #The 'Get Dendrogram' button is clicked on dendrogram.html.
        fileManager = session_functions.loadFileManager()
<<<<<<< HEAD

        tempLabels = {}
        for field in request.form:
            if field.startswith('file_'):
                fileID = field.split('file_')[-1]
                tempLabels[int(fileID)] = request.form[field]

        session['dengenerated'] = fileManager.generateDendrogram(tempLabels)
        return render_template('dendrogram.html', labels=tempLabels)
=======
        fileManager.getDendroLegend()
        labels = session_functions.loadFileManager().getActiveLabels()
        session['dengenerated'] = fileManager.generateDendrogram(labels)

        return render_template('dendrogram.html', labels=labels)
>>>>>>> aa2c968f


@app.route("/dendrogramimage", methods=["GET", "POST"])
def dendrogramimage():
    """
    Reads the png image of the dendrogram and displays it on the web browser.

    *dendrogramimage() is called in analysis.html, displaying the dendrogram.png (if session['dengenerated'] != False).

    Note: Returns a response object with the dendrogram png to flask and eventually to the browser.
    """
    # dendrogramimage() is called in analysis.html, displaying the dendrogram.png (if session['dengenerated'] != False).
    imagePath = pathjoin(session_functions.session_folder(), constants.ANALYZER_FOLDER, constants.DENDROGRAM_FILENAME)
    resp = make_response(open(imagePath).read())
    resp.content_type = "image/png"
    return resp


@app.route("/rwanalysis", methods=["GET", "POST"])
def rwanalysis():
    """
    Handles the functionality on the rwanalysis page. It analyzes the various
    texts using a rolling window of analysis.

    *rwanalysis() is called with a "GET" request after the 'Rolling Analysis'
    button is clicked in the navigation bar.

    Note: Returns a response object (often a render_template call) to flask and eventually
          to the browser.
    """
    #return render_template('comingsoon.html') # Comment this out if you want to reenable this page

    if request.method == "GET":
        #"GET" request occurs when the page is first loaded.
        fileManager = session_functions.loadFileManager()
        labels = fileManager.getActiveLabels()

        """Upon initially loading the page, a graph has not been created, so rwadatagenerated is False
            and the page is loaded with the graph hidden. filePathDict is passed to template so that the list of
            files the user has to choose from (only one file can be used to make the graph) will display at the beginning
            of the page."""
        session['rwadatagenerated'] = False
        return render_template('rwanalysis.html', labels=labels)

    if request.method == "POST":
        #"POST" request occurs when user hits submit (Get Graph) button
        fileManager = session_functions.loadFileManager()
        labels = fileManager.getActiveLabels()

        """Calls fileManager.generateRWA(). 
        dataList is a list of the data points (either a list of ratios or averages) generated in the rw_analyzer.py file 
            according to the specifications we pass it in generateRWA() from the user input
        label is also generated according to user input in rw_analyzer.py, tells you what the graph is showing, ex:
            "Average number of e's in a window of 207 characters"
        session['rwadatagenerated'] will allow the previously hidden graph to display. 
            """
        dataPoints, graphLabel = fileManager.generateRWA()
        session['rwadatagenerated'] = True

        """Renders the page again, passes our data (list of x,y coordinates) and label to rwanalysis.html, which in turn
            passes this information to the JavaScript (scripts_rwanalysis.js) where D3 uses this information to make
            the graph. Because fileManager.generateRWA() made session['rwadatagenerated'] true, the graph will now be
            visible on the page."""
        return render_template('rwanalysis.html', labels=labels, data=dataPoints, graphLabel=graphLabel)

@app.route("/wordcloud", methods=["GET", "POST"])
def wordcloud():
    """
    Handles the functionality on the visualisation page -- a prototype for displaying
    single word cloud graphs.

    *wordcloud() is currently called by clicking a button on the Analysis page

    Note: Returns a response object (often a render_template call) to flask and eventually
    to the browser.
    """
    if request.method == "GET":
        # "GET" request occurs when the page is first loaded.
        fileManager = session_functions.loadFileManager()
        labels = fileManager.getActiveLabels()

        return render_template('wordcloud.html', words="", labels=labels)

    if request.method == "POST":
        # "POST" request occur when html form is submitted (i.e. 'Get Dendrogram', 'Download...')
        fileManager = session_functions.loadFileManager()
        labels = fileManager.getActiveLabels()
        allContents = fileManager.getAllContents()

        return render_template('wordcloud.html', words=allContents, labels=labels)

@app.route("/multicloud", methods=["GET", "POST"])
def multicloud():
    """
    Handles the functionality on the multicloud pages.

    *multicloud() is currently called by clicking a button on the Analysis page

    Note: Returns a response object (often a render_template call) to flask and eventually
    to the browser.
    """
    if request.method == 'GET':
        # 'GET' request occurs when the page is first loaded.
        labels = session_functions.loadFileManager().getActiveLabels()

        return render_template('multicloud.html', jsonStr="", labels=labels)

    if request.method == "POST":
        # 'POST' request occur when html form is submitted (i.e. 'Get Dendrogram', 'Download...')
        fileManager = session_functions.loadFileManager()

        labels = fileManager.getActiveLabels()
        JSONObj = fileManager.generateJSONForD3(mergedSet=False)

        return render_template('multicloud.html', JSONObj=JSONObj, labels=labels)

@app.route("/viz", methods=["GET", "POST"])
def viz():
    """
    Handles the functionality on the alternate bubbleViz page with performance improvements.

    *viz() is currently called by clicking a button on the Analysis page

    Note: Returns a response object (often a render_template call) to flask and eventually
    to the browser.
    """
    if request.method == "GET":
        # "GET" request occurs when the page is first loaded.
        labels = session_functions.loadFileManager().getActiveLabels()
        
        return render_template('viz.html', JSONObj="", labels=labels)

    if request.method == "POST":
        # "POST" request occur when html form is submitted (i.e. 'Get Dendrogram', 'Download...')
        fileManager = session_functions.loadFileManager()

        labels = fileManager.getActiveLabels()
        JSONObj = fileManager.generateJSONForD3(mergedSet=True)

        return render_template('viz.html', JSONObj=JSONObj, labels=labels)


@app.route("/extension", methods=["GET", "POST"])
def extension():
    """
    Handles the functionality on the External Tools page -- a prototype for displaying
    possible external analysis options.

    *extension() is currently called by clicking a button on the Analysis page

    Note: Returns a response object (often a render_template call) to flask and eventually
    to the browser.
    """
    topWordsTSV = os.path.join(constants.UPLOAD_FOLDER,session['id'], 'frequency_matrix.tsv')
    return render_template('extension.html', sid=session['id'], tsv=topWordsTSV)


# =================== Helpful functions ===================

def install_secret_key(fileName='secret_key'):
    """
    Creates an encryption key for a secure session.

    Args:
        fileName: A string representing the secret key.

    Returns:
        None
    """
    fileName = os.path.join(app.static_folder, fileName)
    try:
        app.config['SECRET_KEY'] = open(fileName, 'rb').read()
    except IOError:
        print 'Error: No secret key. Create it with:'
        if not os.path.isdir(os.path.dirname(fileName)):
            print 'mkdir -p', os.path.dirname(fileName)
        print 'head -c 24 /dev/urandom >', fileName
        sys.exit(1)

# ================ End of Helpful functions ===============

install_secret_key()
app.debug = True
app.jinja_env.filters['type'] = type
app.jinja_env.filters['str'] = str
app.jinja_env.filters['tuple'] = tuple
app.jinja_env.filters['len'] = len
app.jinja_env.filters['unicode'] = unicode
app.jinja_env.filters['natsort'] = general_functions.natsort

# app.config['PROFILE'] = True
# app.wsgi_app = ProfilerMiddleware(app.wsgi_app, restrictions = [30])

if __name__ == '__main__':
    app.run()<|MERGE_RESOLUTION|>--- conflicted
+++ resolved
@@ -69,13 +69,6 @@
         # File upload through javascript
         fileManager = session_functions.loadFileManager()
 
-<<<<<<< HEAD
-        fileName = request.headers['X_FILENAME']
-    	# (a) unquote Javascript string, e.g., %E7%A7%8B.txt
-    	# (b) convert into a unicode string via decode()
-    	fileName = unquote(fileName).decode('utf-8')
-        fileString = request.data.decode('utf-8')
-=======
         fileName = request.headers['X_FILENAME'] # Grab the filename, which will be UTF-8 percent-encoded (e.g. '%E7' instead of python's '\xe7')
         if isinstance(fileName, unicode): # If the filename comes through as unicode
             fileName = fileName.encode('ascii') # Convert to an ascii string
@@ -83,7 +76,7 @@
         fileName = unquote(fileName).decode('utf-8') # Unquote using urllib's percent-encoding decoder (turns '%E7' into '\xe7'), then deocde it
 
         fileString = request.data.decode('utf-8') # Grab the file contents, which were encoded/decoded automatically into python's format
->>>>>>> aa2c968f
+
         fileManager.addFile(fileName, fileString)
         session_functions.dumpFileManager(fileManager)
         return 'success'
@@ -293,23 +286,15 @@
     if 'getdendro' in request.form:
         #The 'Get Dendrogram' button is clicked on dendrogram.html.
         fileManager = session_functions.loadFileManager()
-<<<<<<< HEAD
-
+        
         tempLabels = {}
         for field in request.form:
             if field.startswith('file_'):
                 fileID = field.split('file_')[-1]
                 tempLabels[int(fileID)] = request.form[field]
-
+        fileManager.getDendroLegend()
         session['dengenerated'] = fileManager.generateDendrogram(tempLabels)
         return render_template('dendrogram.html', labels=tempLabels)
-=======
-        fileManager.getDendroLegend()
-        labels = session_functions.loadFileManager().getActiveLabels()
-        session['dengenerated'] = fileManager.generateDendrogram(labels)
-
-        return render_template('dendrogram.html', labels=labels)
->>>>>>> aa2c968f
 
 
 @app.route("/dendrogramimage", methods=["GET", "POST"])
