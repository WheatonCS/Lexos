# -*- coding: utf-8 -*-
import os
import re
import sys
import unicodedata
from typing import List, Dict, Match

from flask import request, session
from werkzeug.datastructures import FileStorage

from lexos.helpers import constants as constants, \
    general_functions as general_functions
from lexos.helpers.error_messages import NOT_ONE_REPLACEMENT_COLON_MESSAGE, \
    REPLACEMENT_RIGHT_OPERAND_MESSAGE, REPLACEMENT_NO_LEFTHAND_MESSAGE
from lexos.helpers.exceptions import LexosException


def get_special_char_dict_from_file(char_set: str) -> Dict[str, str]:
    """Builds special character conversion dictionaries from resource files.

    :param char_set: A string which specifies which character set to use.
    :return: A dictionary with all of the character entities in the chosen
        mode mapped to their unicode versions.
    """

    if char_set == "MUFI-3":
        filename = constants.MUFI_3_FILENAME
    elif char_set == "MUFI-4":
        filename = constants.MUFI_4_FILENAME
    else:
        raise ValueError

    # assign current working path to variable
    cur_file_dir = os.path.dirname(os.path.abspath(__file__))

    # Go up two levels by splitting the path into two parts and discarding
    # everything after the rightmost slash
    up_one_level, _ = os.path.split(cur_file_dir)
    up_two_levels, _ = os.path.split(up_one_level)

    # Create full pathname to find the .tsv in resources directory
    source_path = os.path.join(up_two_levels, constants.RESOURCE_DIR, filename)

    with open(source_path, encoding='utf-8') as input_file:
        conversion_dict = {key.rstrip(): value
                           for line in input_file
                           for value, key, _ in [line.split("\t")]}

    return conversion_dict


def handle_special_characters(text: str) -> str:
    """Replaces encoded characters with their corresponding unicode characters.

    :param text: The text to be altered, containing common/encoded characters.
    :return: The text string, now containing unicode character equivalents.
    """

    char_set = request.form['entityrules']

    if char_set == 'default':
        return text

    elif char_set == 'doe-sgml':
        conversion_dict = {'&ae;': 'æ', '&d;': 'ð', '&t;': 'þ', '&e;': 'ę',
                           '&AE;': 'Æ', '&D;': 'Ð', '&T;': 'Þ', '&E;': 'Ę',
                           '&oe;': 'œ', '&amp;': '⁊', '&egrave;': 'è',
                           '&eacute;': 'é', '&auml;': 'ä', '&ouml;': 'ö',
                           '&uuml;': 'ü', '&amacron;': 'ā', '&cmacron;': 'c̄',
                           '&emacron;': 'ē', '&imacron;': 'ī',
                           '&nmacron;': 'n̄', '&omacron;': 'ō',
                           '&pmacron;': 'p̄', '&qmacron;': 'q̄',
                           '&rmacron;': 'r̄', '&lt;': '<', '&gt;': '>',
                           '&lbar;': 'ł', '&tbar;': 'ꝥ', '&bbar;': 'ƀ'}

    elif char_set == 'early-english-html':
        conversion_dict = {'&ae;': 'æ', '&d;': 'ð', '&t;': 'þ',
                           '&e;': '\u0119', '&AE;': 'Æ', '&D;': 'Ð',
                           '&T;': 'Þ', '&#541;': 'ȝ', '&#540;': 'Ȝ',
                           '&E;': 'Ę', '&amp;': '&', '&lt;': '<',
                           '&gt;': '>', '&#383;': 'ſ'}

    elif char_set == 'MUFI-3' or char_set == 'MUFI-4':
        conversion_dict = get_special_char_dict_from_file(char_set=char_set)

    else:
        raise ValueError("Invalid special character set")

    updated_text = replace_with_dict(
        text, replacement_dict=conversion_dict, edge1="()(", edge2=")()")

    return updated_text


def replacement_handler(
        text: str, replacer_string: str, is_lemma: bool) -> str:
    """Handles replacement lines found in the scrub-alteration-upload files.

    :param text: A unicode string with the whole text to be altered.
    :param replacer_string: A formatted string input with newline-separated
        "replacement lines", where each line is formatted to replace the
        majority of the words with one word.
    :param is_lemma: A boolean indicating whether or not the replacement line
        is for a lemma.
    :returns: The input string with replacements made.
    """

    # Remove spaces in replacement string for consistent format, then split the
    # individual replacements to be made
    no_space_replacer = replacer_string.translate({ord(" "): None})

    # Handle excess blank lines in file, etc.
    replacement_lines = [token for token in no_space_replacer.split('\n')
                         if token != ""]

    for replacement_line in replacement_lines:
        if replacement_line and replacement_line.count(':') != 1:
            raise LexosException(
                NOT_ONE_REPLACEMENT_COLON_MESSAGE + replacement_line)

        # "a,b,c,d:e" => replace_from_str = "a,b,c,d", replace_to_str = "e"
        replace_from_line, replace_to = replacement_line.split(':')

        # Not valid inputs -- ":word" or ":a"
        if replace_from_line == "":
            raise LexosException(
                REPLACEMENT_NO_LEFTHAND_MESSAGE + replacement_line)
        # Not valid inputs -- "a:b,c" or "a,b:c,d"
        if ',' in replace_to:
            raise LexosException(
                REPLACEMENT_RIGHT_OPERAND_MESSAGE + replacement_line)

        replacement_dict = {replace_from: replace_to
                            for replace_from in replace_from_line.split(",")
                            if replacement_line != ""}

        # Lemmas are words surrounded by whitespace, while other
        # replacements are chars
        if is_lemma:
            edge1 = r'(^|\s)('    # Beginning of the string or whitespace
            edge2 = r')(?=\s|$)'  # Whitespace or end of the string
        else:
            edge1 = r'()('
            edge2 = r')()'

        text = replace_with_dict(text, replacement_dict, edge1, edge2)

    return text


def replace_with_dict(text: str, replacement_dict: Dict[str, str],
                      edge1: str, edge2: str) -> str:
    """Alters text according to the replacements dictionary.

    :param text: The input text to replace.
    :param replacement_dict: A dictionary mapping characters/strings in the
        text to their replacement values.
    :param edge1: A regex pattern describing the leftmost border of the match.
    :param edge2: A regex pattern describing the rightmost border of the match.
    :return: The text after replacement.
    """

    # Create a regex pattern to find all the "replacement_from" strings
    all_of_replace_from = re.compile(
        edge1 + '|'.join(re.escape(replace_from)
                         for replace_from in replacement_dict) + edge2,
        re.UNICODE)

    def _replacement_map_func(match_obj: Match) -> str:
        """Maps the replace_from match to the replace_to string.

        :param match_obj: The replacement character as a regex match object,
            to be used as a key.
        return: The matching value, a string from the replacements dictionary.
        """

        # Preserve the spacing in group one, but swap the matched char(s)
        # with their replacement from the dict
        return match_obj.group(1) + replacement_dict[match_obj.group(2)]

    # Use re.sub() with a function
    # This will send all the matches to the function and then replace each
    # match with the result of the function
    return all_of_replace_from.sub(_replacement_map_func, text)


def process_tag_replace_options(orig_text: str, tag: str, action: str,
                                attribute: str) -> str:
    """Replaces html-style tags in text files according to user options.

    :param orig_text: The user's text containing the original tag.
    :param tag: The particular tag to be processed.
    :param action: A string specifying the action to be performed on the tag.
        Action options are remove the tag, remove the element and contents,
        replace the element and contents with a value, or leave the tag as-is.
    :param attribute: A value that will replace the tag when the "replace
        with attribute" option is chosen.
    :return: The user's text, after the specified tag is processed.
    """

    # in GUI:  Remove Tag Only
    if action == "remove-tag":
        # searching for variants this specific tag:  <tag> ...
        pattern = re.compile(
            '<(?:' + tag + '(?=\s)(?!(?:[^>"\']|"[^"]*"|\'[^\']*\')*?'
            '(?<=\s)\s*=)(?!\s*/?>)\s+(?:".*?"|\'.*?\'|[^>]*?)+|/?' + tag +
            '\s*/?)>', re.MULTILINE | re.DOTALL | re.UNICODE)

        # substitute all matching patterns with one space
        processed_text = re.sub(pattern, " ", orig_text)

    # in GUI:  Remove Element and All Its Contents
    elif action == "remove-element":
        # <[whitespaces] TAG [SPACE attributes]> contents </[whitespaces]TAG>
        # as applied across newlines, (re.MULTILINE), on re.UNICODE,
        # and .* includes newlines (re.DOTALL)
        pattern = re.compile(
            "<\s*" + re.escape(tag) + "( .+?>|>).+?</\s*" + re.escape(tag) +
            ">", re.MULTILINE | re.DOTALL | re.UNICODE)

        processed_text = re.sub(pattern, " ", orig_text)

    # in GUI:  Replace Element and Its Contents with Attribute Value
    elif action == "replace-element":
        pattern = re.compile(
            "<\s*" + re.escape(tag) + ".*?>.+?</\s*" + re.escape(tag) + ".*?>",
            re.MULTILINE | re.DOTALL | re.UNICODE)

        processed_text = re.sub(pattern, attribute, orig_text)

    else:
        processed_text = orig_text    # Leave Tag Alone

    return processed_text


def handle_tags(text: str) -> str:
    """Handles tags that are found in the text.

    Useless tags (header tags) are deleted and depending on the specifications
        chosen by the user, words between meaningful tags (corr, foreign) are
        either kept or deleted.
    :param text: A unicode string representing the whole text that is being
        manipulated.
    :return: A unicode string representing the text after deletion of the tags.
    """

    text = re.sub('[\t ]+', " ", text, re.UNICODE)  # Remove extra white space
    text = re.sub(r"(<\?.*?>)", "", text)    # Remove xml declarations
    text = re.sub(r"(<!--.*?-->)", "", text)    # Remove comments

    # This matches the DOCTYPE and all internal entity declarations
    doctype = re.compile(r"<!DOCTYPE.*?>", re.DOTALL)
    text = re.sub(doctype, "", text)    # Remove DOCTYPE declarations

    if 'xmlhandlingoptions' in session:  # Should always be true

        # If user saved changes in Scrub Tags button (XML modal), then visit
        # each tag:
        for tag in session['xmlhandlingoptions']:
            action = session['xmlhandlingoptions'][tag]["action"]
            attribute = session['xmlhandlingoptions'][tag]["attribute"]
            text = process_tag_replace_options(text, tag, action, attribute)

        # One last catch-all- removes extra whitespace from all the removed
        # tags
        text = re.sub('[\t ]+', " ", text, re.UNICODE)

    return text


def get_all_punctuation_map() -> Dict[int, type(None)]:
    """Creates a dictionary containing all unicode punctuation and symbols.

    :return: The dictionary, with the ord() of each char mapped to None.
    """

    punctuation_map = dict.fromkeys(
        [i for i in range(sys.maxunicode)
         if unicodedata.category(chr(i)).startswith('P') or
         unicodedata.category(chr(i)).startswith('S')])

    return punctuation_map


def scrub_select_apos(text: str) -> str:
    """Scrubs all non-word-internal apostrophes from a text.

    :param text: The string to be scrubbed of external apostrophes.
    :return: The text string, now with only internal apostrophes.
    """

    # If one or more apos. preceded by beginning of string or whitespace:
    #     (?:^|(?<=\s))'+
    # OR one or more apos. followed by whitespace or end of string:
    #     |'+(?=\s|$)

    # Using " " to represent whitespace, "w" to represent a word
    #     character, and "***" to represent any sequence of any characters,
    #     this pattern will match:
    # 1) ***w' *** because the apostrophe is followed by whitespace
    # 2) *** 'w*** because the apostrophe follows whitespace
    # 3) *** ' *** because the apos. follows AND is followed by whitespace

    # This will NOT remove apos. next to other punctuation, because they are
    # not whitespace
    # Consecutive apostrophes are treated as one, to avoid odd behavior
    # (Ex. "test'' ''' ''test" => "test' ' 'test" is undesirable)

    pattern = re.compile(r"(?:^|(?<=\s))'+|'+(?=\s|$)", re.UNICODE)

    # apply the pattern to replace all external or floating apos with
    # empty strings
    scrubbed_text = str(re.sub(pattern, r"", text))

    return scrubbed_text


def consolidate_hyphens(text: str) -> str:
    """Converts all hyphens in a text to the minus sign (-).

    :param text: A string which should have hyphens converted.
    :return: The text string after all hyphens have been replaced.
    """

    # Hex 002D is the minus symbol (-), which all hyphens will be converted to
    chosen_hyphen_value = '\u002D'

    hyphen_values = dict.fromkeys(
        [chr(i) for i in range(sys.maxunicode)
         if unicodedata.category(chr(i)).startswith('Pd') and  # All hyphens/
         chr(i) != chosen_hyphen_value])                       # dashes

    # convert all those types of hyphens into the ascii minus
    for value in hyphen_values:
        text = text.replace(value, chosen_hyphen_value)

    return text


def consolidate_ampers(text: str) -> str:
    """Converts all ampersands in a text to a single one (&).

    :param text: A string which should have ampersands converted.
    :return: The text string after all ampersands have been replaced.
    """

    chosen_amper_value = "\u0026"

    amper_values = dict.fromkeys(
        [chr(i) for i in range(sys.maxunicode)
         # Avoid unnamed control chars throwing ValueErrors
         if (unicodedata.category(chr(i)).startswith('P') or
             unicodedata.category(chr(i)).startswith('S')) and
         re.search(
            r" ampersand|ampersand ", unicodedata.name(chr(i)),
            re.IGNORECASE) is not None and
         chr(i) != chosen_amper_value])

    # Change all ampersands to one type of ampersand
    for value in amper_values:
        text = text.replace(value, chosen_amper_value)

    return text


def get_remove_punctuation_map(
        text: str, apos: bool, hyphen: bool, amper: bool, previewing: bool
        ) -> (str, Dict[int, type(None)]):
    """Gets the punctuation removal map.

    :param text: A unicode string representing the whole text that is being
        manipulated.
    :param apos: A boolean indicating whether apostrophes should be kept in
        the text.
    :param hyphen: A boolean indicating whether hyphens should be kept in the
        text.
    :param amper: A boolean indicating whether ampersands should be kept in
        the text.
    :param previewing: A boolean indicating whether the user is previewing.
    :returns: A tuple where the first element is the original text and the
        second is a dictionary that contains all the punctuation that should be
        removed mapped to None.
    """

    try:
        # Map of punctuation to be removed
        remove_punctuation_map = load_character_deletion_map(
            constants.CACHE_FOLDER, constants.PUNCTUATION_MAP_FILENAME)

    except FileNotFoundError:
        # Creates map of punctuation to be removed if it doesn't already exist
        remove_punctuation_map = get_all_punctuation_map()

        save_character_deletion_map(
            remove_punctuation_map, constants.CACHE_FOLDER,
            constants.PUNCTUATION_MAP_FILENAME)

    # If Remove All Punctuation and Keep Word-Internal Apostrophes are ticked
    if apos:
        text = scrub_select_apos(text)
        del remove_punctuation_map[39]    # No further apos will be scrubbed

    # If Remove All Punctuation and Keep Hyphens are ticked
    if hyphen:
        text = consolidate_hyphens(text)

        # Now that all those hyphens are the ascii minus, delete it from the
        # map so no hyphens will be scrubbed from the text
        del remove_punctuation_map[45]

    # If Remove All Punctuation and Keep Ampersands are ticked
    if amper:
        text = consolidate_ampers(text)
        del remove_punctuation_map[38]    # Delete chosen amper from map

    if previewing:
        del remove_punctuation_map[8230]    # ord(…)

    # This function has the side-effect of altering the text, thus the
    # updated text must be returned
    return text, remove_punctuation_map


def get_remove_digits_map() -> Dict[int, type(None)]:
    """Get the digit removal map.

    :return: A dictionary that contains all the digits that should be removed
        mapped to None.
    """

    # Map of digits to be removed
    try:
        remove_digit_map = load_character_deletion_map(
            constants.CACHE_FOLDER, constants.DIGIT_MAP_FILENAME)

    except FileNotFoundError:
        # If the digit map does not already exist, generate it with all
        # unicode characters that start with the category 'N'
        # See http://www.fileformat.info/info/unicode/category/index.htm for
        # the list of categories
        remove_digit_map = dict.fromkeys(
            [i for i in range(sys.maxunicode)
             if unicodedata.category(chr(i)).startswith('N')])

        save_character_deletion_map(
            remove_digit_map, constants.CACHE_FOLDER,
            constants.DIGIT_MAP_FILENAME)

    return remove_digit_map


def handle_file_and_manual_strings(file_string: str, manual_string: str,
                                   storage_folder: str,
                                   storage_filenames: List[str],
                                   storage_number: int) -> str:
    """Saves uploaded files and merges file strings with manual strings.

    :param file_string: The user's uploaded file.
    :param manual_string: The input from a text field.
    :param storage_folder: A string representing the path of the storage
        folder.
    :param storage_filenames: A list of filename strings that will be used to
        load and save the user's sw/kw input.
    :param storage_number: The index of the relevant file in storage_filenames.
    :return: The combination of the text field and file strings.
    """

    if file_string:
        save_scrub_optional_upload(file_string=file_string,
                                   storage_folder=storage_folder,
                                   filename=storage_filenames[storage_number])
    merged_string = file_string + "\n" + manual_string

    return merged_string


def split_stop_keep_word_string(input_string: str) -> List[str]:
    """Breaks stop and keepword string inputs into lists of words.

    :param input_string: A string of words input by the user.
    :return: A list of the user's string broken up into words.
    """

    input_lines = input_string.split("\n")

    # A list of all words delimited by commas, spaces, and newlines
    input_words = [word
                   for line in input_lines
                   for word in re.split('[, ]', line.strip())
                   if word != '']

    return input_words


def delete_words(text: str, remove_list: List[str]) -> str:
    """Deletes the words in remove_list from the text.

    :param text: The original text string.
    :param remove_list: A list of words to be removed from the text.
    :return: The updated text, containing only words that were not in
        remove_list.
    """

    # Create center of the pattern, with non-alphanumerics escaped ("Yay\.")
    # ["User", "words", here"] => "User|words|here"
    remove_string = "|".join([re.escape(word) for word in remove_list])

    if remove_string:
        # Produces the pattern (^|\s)(User|words|here)(?=\s|$)

        # (^|\s) -- If the word begins the string OR is preceded by a space,
        # (User|words|here) -- AND it appears in the list exactly,
        # (?=\s|$) -- AND it is followed by a space OR ends the string...
        pattern = re.compile(r'(^|\s)(' + remove_string + r')(?=\s|$)',
                             re.UNICODE)

        # ...Then swap the word and the preceding (but not following) space for
        # an empty string
        text = pattern.sub("", text)

    return text


def remove_stopwords(text: str, removal_string: str) -> str:
    """Removes stopwords from the text.

    :param text: A unicode string representing the whole text that is being
        manipulated.
    :param removal_string: A unicode string representing the list of stopwords.
    :return: A unicode string representing the text that has been stripped of
        the stopwords chosen by the user.
    """

    remove_list = split_stop_keep_word_string(input_string=removal_string)
    scrubbed_text = delete_words(text, remove_list)

    return scrubbed_text


def keep_words(text: str, non_removal_string: str) -> str:
    """Removes words that are not in non_removal_string from the text.

    :param text: A unicode string representing the whole text that is being
        manipulated.
    :param non_removal_string: A unicode string representing the list of keep
        words.
    :return: A unicode string representing the text that has been stripped of
        everything but the words chosen by the user.
    """

    # A list containing the words in non_removal_string.
    keep_list = split_stop_keep_word_string(input_string=non_removal_string)

    split_lines = text.split("\n")

    # A list of words in the user's text. Words are case-sensitive and include
    # punctuation if those scrubbing options were not selected beforehand.
    word_list = [word
                 for line in split_lines
                 for word in re.split('\s', line, re.UNICODE)
                 if word != '']

    # remove_list is a copy of word_list without the keepwords
    remove_list = [word for word in word_list if word not in keep_list]
    scrubbed_text = delete_words(text, remove_list)

    return scrubbed_text


def get_remove_whitespace_map(
        spaces: bool, tabs: bool, new_lines: bool) -> Dict[int, type(None)]:
    """Get the white space removal map.

    :param spaces: A boolean indicating whether spaces should be removed.
    :param tabs: A boolean indicating whether or not tabs should be removed.
    :param new_lines: A boolean indicating whether new lines should be removed.
    :return: A dictionary that contains all the whitespaces that should be
        removed (tabs, spaces or newlines) mapped to None.
    """

    remove_whitespace_map = {}
    if spaces:
        remove_whitespace_map.update({ord(' '): None})
    if tabs:
        remove_whitespace_map.update({ord('\t'): None})
    if new_lines:
        remove_whitespace_map.update({ord('\n'): None, ord('\r'): None})

    return remove_whitespace_map


def save_character_deletion_map(deletion_map: Dict[int, type(None)],
                                storage_folder: str, filename: str):
    """Saves a character deletion map in the storage folder.

    :param deletion_map: A character deletion map to be saved.
    :param storage_folder: A string representing the path of the storage
        folder.
    :param filename: A string representing the name of the file the map
        should be saved in.
    """

    general_functions.write_file_to_disk(
        contents=deletion_map, dest_folder=storage_folder, filename=filename)


def load_character_deletion_map(storage_folder: str,
                                filename: str) -> Dict[int, type(None)]:
    """Loads a character map that was previously saved in the storage folder.

    :param storage_folder: A string representing the path of the storage
        folder.
    :param filename: A string representing the name of the file that is being
        loaded.
    :return: The character deletion map that was saved in the folder (empty
        if there is no map to load).
    """

    return general_functions.load_file_from_disk(
        loc_folder=storage_folder, filename=filename)


def save_scrub_optional_upload(file_string: str, storage_folder: str,
                               filename: str):
    """Saves the contents of a user option file into the storage folder.

    :param file_string: A string representing a whole file to be saved.
    :param storage_folder: A string representing the path of the storage
        folder.
    :param filename: A string representing the name of the file that is being
        saved.
    """

    general_functions.write_file_to_disk(
        contents=file_string, dest_folder=storage_folder, filename=filename)


def load_scrub_optional_upload(storage_folder: str, filename: str) -> str:
    """Loads a option file that was previously saved in the storage folder.

    :param storage_folder: A string representing the path of the storage
        folder.
    :param filename: A string representing the name of the file that is being
        loaded.
    :return: The file string that was saved in the folder (empty if there is
        no string to load).
    """

    try:
        return general_functions.load_file_from_disk(
            loc_folder=storage_folder, filename=filename)
    except FileNotFoundError:
        return ""


def handle_gutenberg(text: str) -> str:
    """Removes Project Gutenberg boilerplate from text.

    :param text: A Project Gutenberg document.
    :return: The input text document without the Gutenberg boilerplate.
    """

    # find end of front boiler plate, assuming something like:
    #     *** START OF THIS PROJECT GUTENBERG EBOOK FRANKENSTEIN ***

    # This is a "non-greedy" regex pattern, meaning it will stop looking
    # and return after the first "***" (instead of deleting some of the text
    # if it finds "***" outside of the boilerplate.
    re_start_gutenberg = re.compile(
        r"\*\*\* START OF THIS PROJECT GUTENBERG.*?\*\*\*",
        re.IGNORECASE | re.UNICODE | re.MULTILINE)
    match = re.search(re_start_gutenberg, text)
    if match:
        end_boiler_front = match.end()
        # text saved without front boilerplate
        text = text[end_boiler_front:]
    else:
        re_start_gutenberg = re.compile(
            r"Copyright.*\n\n\n", re.IGNORECASE | re.UNICODE)
        match = re.search(re_start_gutenberg, text)
        if match:
            end_boiler_front = match.end()
            # text saved without front boilerplate
            text = text[end_boiler_front:]

    # now let's find the start of the ending boilerplate
    re_end_gutenberg = re.compile(
        r"End of.*?Project Gutenberg",
        re.IGNORECASE | re.UNICODE | re.MULTILINE)
    match = re.search(re_end_gutenberg, text)
    if match:
        start_boiler_end = match.start()
        # text saved without end boilerplate
        text = text[:start_boiler_end]

    return text


def prepare_additional_options(opt_uploads: Dict[str, FileStorage],
                               storage_options: List[str], storage_folder: str,
                               storage_filenames: List[str]) -> List[str]:
    """Gathers all the strings used by the "Additional Options" scrub section.

    :param opt_uploads: A dictionary (specifically ImmutableMultiDict)
        containing the additional scrubbing option files that have been
        uploaded.
    :param storage_options: A list of strings representing additional options
        that have been chosen by the user.
    :param storage_folder: A string representing the path of the storage
        folder.
    :param storage_filenames: A list of filename strings that will be used to
        load and save the user's selections.
    :return: An array containing strings of all the additional scrubbing
        option text fields and files.
    """

    file_strings = {'consfileselect[]':'', 'lemfileselect[]':'',
                   'scfileselect[]': '', 'swfileselect[]': ''}

    for index, key in enumerate(sorted(file_strings)):
        if opt_uploads[key].filename:
            file_content = opt_uploads[key].read()
            file_strings[key] = general_functions.decode_bytes(file_content)
            opt_uploads[key].seek(0)
        elif key.strip('[]') in storage_options:
            file_strings[key] = load_scrub_optional_upload(
                storage_folder, storage_filenames[index])
        else:
            session['scrubbingoptions']['optuploadnames'][key] = ''
            file_strings[key] = ""

    # Create an array of option strings:
    # cons_file_string, lem_file_string, sc_file_string, sw_kw_file_string,
    #     cons_manual, lem_manual, sc_manual, and sw_kw_manual

<<<<<<< HEAD
    all_options = [request.form['consfileselect[]'],
                   request.form['lemfileselect[]'],
                   request.form['scfileselect[]'],
                   request.form['swfileselect[]'],
=======
    all_options = [
>>>>>>> 3ac9c469
                   request.form['manualconsolidations'],
                   request.form['manuallemmas'],
                   request.form['manualspecialchars'],
                   request.form['manualstopwords']]

    return all_options


def scrub(text: str, gutenberg: bool, lower: bool, punct: bool, apos: bool,
          hyphen: bool, amper: bool, digits: bool, tags: bool,
          white_space: bool, spaces: bool, tabs: bool, new_lines: bool,
          opt_uploads: Dict[str, FileStorage], storage_options: List[str],
          storage_folder: str, previewing: bool = False) -> str:
    """Scrubs the text according to the specifications chosen by the user.

    This function calls call_rlhandler, handle_tags(), remove_punctuation(),
    and remove_stopwords(), which manipulate the text.
    :param text: A unicode string representing the whole text that is being
        manipulated.
    :param gutenberg: A boolean indicating whether the text is a Project
        Gutenberg file.
    :param lower: A boolean indicating whether or not the text is converted to
        lowercase.
    :param punct: A boolean indicating whether to remove punctuation from the
        text.
    :param apos: A boolean indicating whether to keep apostrophes in the text.
    :param hyphen: A boolean indicating whether to keep hyphens in the text.
    :param amper: A boolean indicating whether to keep ampersands in the text.
    :param digits: A boolean indicating whether to remove digits from the text.
    :param tags: A boolean indicating whether Scrub Tags has been checked.
    :param white_space: A boolean indicating whether white spaces should be
        removed.
    :param spaces: A boolean indicating whether spaces should be removed.
    :param tabs: A boolean indicating whether tabs should be removed.
    :param new_lines: A boolean indicating whether newlines should be removed.
    :param opt_uploads: A dictionary (specifically ImmutableMultiDict)
        containing the additional scrubbing option files that have been
        uploaded.
    :param storage_options: A list of strings representing additional options
        that have been chosen by the user.
    :param storage_folder: A string representing the path of the storage
        folder.
    :param previewing: A boolean indicating whether the user is previewing.
    :return: A string representing the text after all the scrubbing.
    """

    storage_filenames = sorted(
        [constants.STOPWORD_FILENAME, constants.LEMMA_FILENAME,
         constants.CONSOLIDATION_FILENAME, constants.SPECIAL_CHAR_FILENAME])
    option_strings = prepare_additional_options(
        opt_uploads, storage_options, storage_folder, storage_filenames)

    # handle uploaded FILES: consolidations, lemmas, special characters,
    # stop-keep words
    cons_file_string = option_strings[0]
    lem_file_string = option_strings[1]
    sc_file_string = option_strings[2]
    sw_kw_file_string = option_strings[3]

    # handle manual entries: consolidations, lemmas, special characters,
    # stop-keep words
    cons_manual = option_strings[4]
    lem_manual = option_strings[5]
    sc_manual = option_strings[6]
    sw_kw_manual = option_strings[7]

    # Scrubbing order:
    #
    # Note:  lemmas and consolidations do NOT work on tags; in short,
    #        these manipulations do not change inside any tags
    #
    # 0. Gutenberg
    # 1. lower
    #    (not applied in tags ever;
    #    lemmas/consolidations/specialChars/stopKeepWords changed;
    #    text not changed at this point)
    # 2. special characters
    # 3. tags - scrub tags
    # 4. punctuation
    #    (hyphens, apostrophes, ampersands);
    #    text not changed at this point, not applied in tags ever
    # 5. digits (text not changed at this point, not applied in tags ever)
    # 6. white space (text not changed at this point, not applied in tags ever,
    #    otherwise tag attributes will be messed up)
    # 7. consolidations
    #    (text not changed at this point, not applied in tags ever)
    # 8. lemmatize (text not changed at this point, not applied in tags ever)
    # 9. stop words/keep words
    #    (text not changed at this point, not applied in tags ever)
    #
    # apply:
    # 0. remove Gutenberg boiler plate (if any)
    # 1. lowercase
    # 2. consolidation
    # 3. lemmatize
    # 4. stop words
    # 5. remove punctuation, digits, and whitespace without changing all the
    # content in the tag
    #

    # -- 0. Gutenberg --------------------------------------------------------

    # gutenberg is True if LexosFile finds the (case-sensitive) string:
    #     "\*\*\* START OF THIS PROJECT GUTENBERG" + <Some title> + "\*\*\*"
    if gutenberg:
        text = handle_gutenberg(text)

    # -- 1. lower ------------------------------------------------------------
    if lower:  # user want to ignore case
        def to_lower_function(orig_text: str) -> str:
            """Removes capital letters from a text.

            :param orig_text: A mixed-case string.
            :return: The text with all caps converted to lowercase.
            """

            return orig_text.lower()

        # since lower is ON, apply lowercase to other options
        # apply to contents of any uploaded files
        cons_file_string = cons_file_string.lower()
        lem_file_string = lem_file_string.lower()
        sc_file_string = sc_file_string.lower()
        sw_kw_file_string = sw_kw_file_string.lower()

        # apply to contents manually entered
        cons_manual = cons_manual.lower()
        lem_manual = lem_manual.lower()
        sc_manual = sc_manual.lower()
        sw_kw_manual = sw_kw_manual.lower()

    else:
        def to_lower_function(orig_text: str) -> str:
            """Returns the string it is passed.

            :param orig_text: A text string.
            :return: orig_text, unchanged.
            """

            return orig_text

    # -- 2. special characters -----------------------------------------------
    merged_string = handle_file_and_manual_strings(
        file_string=sc_file_string, manual_string=sc_manual,
        storage_folder=storage_folder, storage_filenames=storage_filenames,
        storage_number=2)

    # "\n" comes from "" + "\n" + ""
    if merged_string == "\n":
        text = handle_special_characters(text)
    else:
        text = replacement_handler(
            text=text, replacer_string=merged_string, is_lemma=False)

    # -- 3. tags (if Remove Tags is checked)----------------------------------
    if tags:  # If remove tags is checked:
        text = handle_tags(text)

    # -- 4. punctuation (hyphens, apostrophes, ampersands) -------------------
    if punct:
        # remove_punctuation_map alters the text (both for apos and hyphens),
        # thus the updated must be returned
        text, remove_punctuation_map = get_remove_punctuation_map(
            text, apos, hyphen, amper, previewing)
    else:
        remove_punctuation_map = {}

    # -- 5. digits -----------------------------------------------------------
    if digits:
        remove_digits_map = get_remove_digits_map()
    else:
        remove_digits_map = {}

    # -- 6. whitespace ------------------------------------------------------

    if white_space:
        remove_whitespace_map = get_remove_whitespace_map(
            spaces, tabs, new_lines)
    else:
        remove_whitespace_map = {}

    # -- create total removal function -----------------------------
    # merge all the removal map
    total_removal_map = remove_punctuation_map.copy()
    total_removal_map.update(remove_digits_map)
    total_removal_map.update(remove_whitespace_map)

    # create a remove function
    def total_removal_function(orig_text: str) -> str:
        """Removes the characters specified by total_removal_map.

        :param orig_text: A text string.
        :return: The text string, with removal characters deleted.
        """

        return orig_text.translate(total_removal_map)

    # -- 7. consolidations ---------------------------------------------------
    def consolidation_function(orig_text: str) -> str:
        """Replaces characters according to user input strings.

        :param orig_text: A text string.
        :return: The text with characters swapped according to cons_file_string
            and cons_manual.
        """

        replacer_string = handle_file_and_manual_strings(
            file_string=cons_file_string, manual_string=cons_manual,
            storage_folder=storage_folder, storage_filenames=storage_filenames,
            storage_number=0)
        return replacement_handler(
            text=orig_text, replacer_string=replacer_string, is_lemma=False)

    # -- 8. lemmatize --------------------------------------------------------
    def lemmatize_function(orig_text: str) -> str:
        """Replaces words according to user input strings.

        :param orig_text: A text string.
        :return: The text with words swapped according to lem_file_string and
            lem_manual.
        """

        replacer_string = handle_file_and_manual_strings(
            file_string=lem_file_string, manual_string=lem_manual,
            storage_folder=storage_folder, storage_filenames=storage_filenames,
            storage_number=1)
        return replacement_handler(
            text=orig_text, replacer_string=replacer_string, is_lemma=True)

    # -- 9. stop words/keep words --------------------------------------------
    def stop_keep_words_function(orig_text: str) -> str:
        """Deletes certain words according to user input strings.

        :param orig_text: A text string.
        :return: If "stop" was chosen, returns the text with all words in
            sw_kw_file_string and sw_kw_manual deleted. If "keep" was chosen,
            returns the text with all words not in sw_kw_file_string and
            sw_kw_manual deleted.
        """

        file_and_manual = handle_file_and_manual_strings(
            file_string=sw_kw_file_string, manual_string=sw_kw_manual,
            storage_folder=storage_folder, storage_filenames=storage_filenames,
            storage_number=3)

        # if file_and_manual does not contain words there is no issue calling
        # remove_stopwords()
        if request.form['sw_option'] == "stop":
            return remove_stopwords(
                text=orig_text, removal_string=file_and_manual)

        # but all the text would be deleted if we called keep_words()
        # "\n" comes from "" + "\n" + ""
        elif request.form['sw_option'] == "keep" and file_and_manual != "\n":
            return keep_words(
                text=orig_text, non_removal_string=file_and_manual)

        else:
            return orig_text

    # apply all the functions and exclude tag
    text = general_functions.apply_function_exclude_tags(
        input_string=text, functions=[to_lower_function,
                                      consolidation_function,
                                      lemmatize_function,
                                      stop_keep_words_function,
                                      total_removal_function])

    finished_text = re.sub("[\s]+", " ", text, re.UNICODE | re.MULTILINE)

    return finished_text<|MERGE_RESOLUTION|>--- conflicted
+++ resolved
@@ -699,7 +699,9 @@
 
 def prepare_additional_options(opt_uploads: Dict[str, FileStorage],
                                storage_options: List[str], storage_folder: str,
-                               storage_filenames: List[str]) -> List[str]:
+                               storage_filenames: List[str]) -> (str, str, str,
+                                                                 str, str, str,
+                                                                 str, str):
     """Gathers all the strings used by the "Additional Options" scrub section.
 
     :param opt_uploads: A dictionary (specifically ImmutableMultiDict)
@@ -715,37 +717,27 @@
         option text fields and files.
     """
 
-    file_strings = {'consfileselect[]':'', 'lemfileselect[]':'',
-                   'scfileselect[]': '', 'swfileselect[]': ''}
-
-    for index, key in enumerate(sorted(file_strings)):
+    file_strings = {}
+    for index, key in enumerate(sorted(opt_uploads)):
         if opt_uploads[key].filename:
             file_content = opt_uploads[key].read()
-            file_strings[key] = general_functions.decode_bytes(file_content)
+            file_strings[index] = general_functions.decode_bytes(file_content)
             opt_uploads[key].seek(0)
         elif key.strip('[]') in storage_options:
-            file_strings[key] = load_scrub_optional_upload(
+            file_strings[index] = load_scrub_optional_upload(
                 storage_folder, storage_filenames[index])
         else:
             session['scrubbingoptions']['optuploadnames'][key] = ''
-            file_strings[key] = ""
+            file_strings[index] = ""
 
     # Create an array of option strings:
     # cons_file_string, lem_file_string, sc_file_string, sw_kw_file_string,
     #     cons_manual, lem_manual, sc_manual, and sw_kw_manual
-
-<<<<<<< HEAD
-    all_options = [request.form['consfileselect[]'],
-                   request.form['lemfileselect[]'],
-                   request.form['scfileselect[]'],
-                   request.form['swfileselect[]'],
-=======
-    all_options = [
->>>>>>> 3ac9c469
-                   request.form['manualconsolidations'],
+    all_options = (file_strings[0], file_strings[1], file_strings[2],
+                   file_strings[3], request.form['manualconsolidations'],
                    request.form['manuallemmas'],
                    request.form['manualspecialchars'],
-                   request.form['manualstopwords']]
+                   request.form['manualstopwords'])
 
     return all_options
 
