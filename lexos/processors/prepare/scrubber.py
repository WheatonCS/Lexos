--- conflicted
+++ resolved
@@ -289,15 +289,10 @@
     :return: The text string, now with only internal apostrophes.
     """
 
-<<<<<<< HEAD
-    # If one or more apos. preceded by a whitespace character: (?<=[\s])'+
-    # OR one or more apos. followed by a whitespace character: |'+(?=[\s])
-=======
     # If one or more apos. preceded by beginning of string or whitespace:
     #     (?:^|(?<=\s))'+
     # OR one or more apos. followed by whitespace or end of string:
     #     |'+(?=\s|$)
->>>>>>> 62309845
 
     # Using " " to represent whitespace, "w" to represent a word
     #     character, and "***" to represent any sequence of any characters,
@@ -311,11 +306,7 @@
     # Consecutive apostrophes are treated as one, to avoid odd behavior
     # (Ex. "test'' ''' ''test" => "test' ' 'test" is undesirable)
 
-<<<<<<< HEAD
-    pattern = re.compile(r"(?<=[\s])'+|'+(?=[\s])", re.UNICODE)
-=======
     pattern = re.compile(r"(?:^|(?<=\s))'+|'+(?=\s|$)", re.UNICODE)
->>>>>>> 62309845
 
     # apply the pattern to replace all external or floating apos with
     # empty strings
