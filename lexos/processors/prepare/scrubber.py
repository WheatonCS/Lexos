# -*- coding: utf-8 -*-
import os
import re
import sys
import unicodedata
from typing import List, Dict, Match

from flask import request, session
from werkzeug.datastructures import FileStorage

from lexos.helpers import constants as constants, \
    general_functions as general_functions
from lexos.helpers.error_messages import NOT_ONE_REPLACEMENT_COLON_MESSAGE, \
    REPLACEMENT_RIGHT_OPERAND_MESSAGE, REPLACEMENT_NO_LEFTHAND_MESSAGE
from lexos.helpers.exceptions import LexosException


def get_special_char_dict_from_file(char_set: str) -> Dict[str, str]:
    """Builds special character conversion dictionaries from resource files.

    :param char_set: A string which specifies which character set to use.
    :return: A dictionary with all of the character entities in the chosen
        mode mapped to their unicode versions.
    """

    if char_set == "MUFI-3":
        filename = constants.MUFI_3_FILENAME
    elif char_set == "MUFI-4":
        filename = constants.MUFI_4_FILENAME
    else:
        raise ValueError

    # assign current working path to variable
    cur_file_dir = os.path.dirname(os.path.abspath(__file__))

    # Go up two levels by splitting the path into two parts and discarding
    # everything after the rightmost slash
    up_one_level, _ = os.path.split(cur_file_dir)
    up_two_levels, _ = os.path.split(up_one_level)

    # Create full pathname to find the .tsv in resources directory
    source_path = os.path.join(up_two_levels, constants.RESOURCE_DIR, filename)

    with open(source_path, encoding='utf-8') as input_file:
        conversion_dict = {key.rstrip(): value
                           for line in input_file
                           for value, key, _ in [line.split("\t")]}

    return conversion_dict


def handle_special_characters(text: str) -> str:
    """Replaces encoded characters with their corresponding unicode characters.

    :param text: The text to be altered, containing common/encoded characters.
    :return: The text string, now containing unicode character equivalents.
    """

    char_set = request.form['entityrules']

    if char_set == 'default':
        return text

    elif char_set == 'doe-sgml':
        conversion_dict = {'&ae;': 'æ', '&d;': 'ð', '&t;': 'þ', '&e;': 'ę',
                           '&AE;': 'Æ', '&D;': 'Ð', '&T;': 'Þ', '&E;': 'Ę',
                           '&oe;': 'œ', '&amp;': '⁊', '&egrave;': 'è',
                           '&eacute;': 'é', '&auml;': 'ä', '&ouml;': 'ö',
                           '&uuml;': 'ü', '&amacron;': 'ā', '&cmacron;': 'c̄',
                           '&emacron;': 'ē', '&imacron;': 'ī',
                           '&nmacron;': 'n̄', '&omacron;': 'ō',
                           '&pmacron;': 'p̄', '&qmacron;': 'q̄',
                           '&rmacron;': 'r̄', '&lt;': '<', '&gt;': '>',
                           '&lbar;': 'ł', '&tbar;': 'ꝥ', '&bbar;': 'ƀ'}

    elif char_set == 'early-english-html':
        conversion_dict = {'&ae;': 'æ', '&d;': 'ð', '&t;': 'þ',
                           '&e;': '\u0119', '&AE;': 'Æ', '&D;': 'Ð',
                           '&T;': 'Þ', '&#541;': 'ȝ', '&#540;': 'Ȝ',
                           '&E;': 'Ę', '&amp;': '&', '&lt;': '<',
                           '&gt;': '>', '&#383;': 'ſ'}

    elif char_set == 'MUFI-3' or char_set == 'MUFI-4':
        conversion_dict = get_special_char_dict_from_file(char_set=char_set)

    else:
        raise ValueError("Invalid special character set")

    updated_text = replace_with_dict(
        text, replacement_dict=conversion_dict, edge1="()(", edge2=")()")

    return updated_text


def replacement_handler(
        text: str, replacer_string: str, is_lemma: bool) -> str:
    """Handles replacement lines found in the scrub-alteration-upload files.

    :param text: A unicode string with the whole text to be altered.
    :param replacer_string: A formatted string input with newline-separated
        "replacement lines", where each line is formatted to replace the
        majority of the words with one word.
    :param is_lemma: A boolean indicating whether or not the replacement line
        is for a lemma.
    :returns: The input string with replacements made.
    """

    # Remove spaces in replacement string for consistent format, then split the
    # individual replacements to be made
    no_space_replacer = replacer_string.translate({ord(" "): None})

    # Handle excess blank lines in file, etc.
    replacement_lines = [token for token in no_space_replacer.split('\n')
                         if token != ""]

    for replacement_line in replacement_lines:
        if replacement_line and replacement_line.count(':') != 1:
            raise LexosException(
                NOT_ONE_REPLACEMENT_COLON_MESSAGE + replacement_line)

        # "a,b,c,d:e" => replace_from_str = "a,b,c,d", replace_to_str = "e"
        replace_from_line, replace_to = replacement_line.split(':')

        # Not valid inputs -- ":word" or ":a"
        if replace_from_line == "":
            raise LexosException(
                REPLACEMENT_NO_LEFTHAND_MESSAGE + replacement_line)
        # Not valid inputs -- "a:b,c" or "a,b:c,d"
        if ',' in replace_to:
            raise LexosException(
                REPLACEMENT_RIGHT_OPERAND_MESSAGE + replacement_line)

        replacement_dict = {replace_from: replace_to
                            for replace_from in replace_from_line.split(",")
                            if replacement_line != ""}

        # Lemmas are words surrounded by whitespace, while other
        # replacements are chars
        if is_lemma:
            edge1 = r'(^|\s)('    # Beginning of the string or whitespace
            edge2 = r')(?=\s|$)'  # Whitespace or end of the string
        else:
            edge1 = r'()('
            edge2 = r')()'

        text = replace_with_dict(text, replacement_dict, edge1, edge2)

    return text


def replace_with_dict(text: str, replacement_dict: Dict[str, str],
                      edge1: str, edge2: str) -> str:
    """Alters text according to the replacements dictionary.

    :param text: The input text to replace.
    :param replacement_dict: A dictionary mapping characters/strings in the
        text to their replacement values.
    :param edge1: A regex pattern describing the leftmost border of the match.
    :param edge2: A regex pattern describing the rightmost border of the match.
    :return: The text after replacement.
    """

    # Create a regex pattern to find all the "replacement_from" strings
    all_of_replace_from = re.compile(
        edge1 + '|'.join(re.escape(replace_from)
                         for replace_from in replacement_dict) + edge2,
        re.UNICODE)

    def _replacement_map_func(match_obj: Match) -> str:
        """Maps the replace_from match to the replace_to string.

        :param match_obj: The replacement character as a regex match object,
            to be used as a key.
        return: The matching value, a string from the replacements dictionary.
        """

        # Preserve the spacing in group one, but swap the matched char(s)
        # with their replacement from the dict
        return match_obj.group(1) + replacement_dict[match_obj.group(2)]

    # Use re.sub() with a function
    # This will send all the matches to the function and then replace each
    # match with the result of the function
    return all_of_replace_from.sub(_replacement_map_func, text)


def process_tag_replace_options(orig_text: str, tag: str, action: str,
                                attribute: str) -> str:
    """Replaces html-style tags in text files according to user options.

    :param orig_text: The user's text containing the original tag.
    :param tag: The particular tag to be processed.
    :param action: A string specifying the action to be performed on the tag.
        Action options are remove the tag, remove the element and contents,
        replace the element and contents with a value, or leave the tag as-is.
    :param attribute: A value that will replace the tag when the "replace
        with attribute" option is chosen.
    :return: The user's text, after the specified tag is processed.
    """

    # in GUI:  Remove Tag Only
    if action == "remove-tag":
        # searching for variants this specific tag:  <tag> ...
        pattern = re.compile(
            '<(?:' + tag + '(?=\s)(?!(?:[^>"\']|"[^"]*"|\'[^\']*\')*?'
            '(?<=\s)\s*=)(?!\s*/?>)\s+(?:".*?"|\'.*?\'|[^>]*?)+|/?' + tag +
            '\s*/?)>', re.MULTILINE | re.DOTALL | re.UNICODE)

        # substitute all matching patterns with one space
        processed_text = re.sub(pattern, " ", orig_text)

    # in GUI:  Remove Element and All Its Contents
    elif action == "remove-element":
        # <[whitespaces] TAG [SPACE attributes]> contents </[whitespaces]TAG>
        # as applied across newlines, (re.MULTILINE), on re.UNICODE,
        # and .* includes newlines (re.DOTALL)
        pattern = re.compile(
            "<\s*" + re.escape(tag) + "( .+?>|>).+?</\s*" + re.escape(tag) +
            ">", re.MULTILINE | re.DOTALL | re.UNICODE)

        processed_text = re.sub(pattern, " ", orig_text)

    # in GUI:  Replace Element and Its Contents with Attribute Value
    elif action == "replace-element":
        pattern = re.compile(
            "<\s*" + re.escape(tag) + ".*?>.+?</\s*" + re.escape(tag) + ".*?>",
            re.MULTILINE | re.DOTALL | re.UNICODE)

        processed_text = re.sub(pattern, attribute, orig_text)

    else:
        processed_text = orig_text    # Leave Tag Alone

    return processed_text


def handle_tags(text: str) -> str:
    """Handles tags that are found in the text.

    Useless tags (header tags) are deleted and depending on the specifications
        chosen by the user, words between meaningful tags (corr, foreign) are
        either kept or deleted.
    :param text: A unicode string representing the whole text that is being
        manipulated.
    :return: A unicode string representing the text after deletion of the tags.
    """

    text = re.sub('[\t ]+', " ", text, re.UNICODE)  # Remove extra white space
    text = re.sub(r"(<\?.*?>)", "", text)    # Remove xml declarations
    text = re.sub(r"(<!--.*?-->)", "", text)    # Remove comments

    # This matches the DOCTYPE and all internal entity declarations
    doctype = re.compile(r"<!DOCTYPE.*?>", re.DOTALL)
    text = re.sub(doctype, "", text)    # Remove DOCTYPE declarations

    if 'xmlhandlingoptions' in session:  # Should always be true

        # If user saved changes in Scrub Tags button (XML modal), then visit
        # each tag:
        for tag in session['xmlhandlingoptions']:
            action = session['xmlhandlingoptions'][tag]["action"]
            attribute = session['xmlhandlingoptions'][tag]["attribute"]
            text = process_tag_replace_options(text, tag, action, attribute)

        # One last catch-all- removes extra whitespace from all the removed
        # tags
        text = re.sub('[\t ]+', " ", text, re.UNICODE)

    return text


def get_all_punctuation_map() -> Dict[int, type(None)]:
    """Creates a dictionary containing all unicode punctuation and symbols.

    :return: The dictionary, with the ord() of each char mapped to None.
    """

    punctuation_map = dict.fromkeys(
        [i for i in range(sys.maxunicode)
         if unicodedata.category(chr(i)).startswith('P') or
         unicodedata.category(chr(i)).startswith('S')])

    return punctuation_map


def scrub_select_apos(text: str) -> str:
    """Scrubs all non-word-internal apostrophes from a text.

    :param text: The string to be scrubbed of external apostrophes.
    :return: The text string, now with only internal apostrophes.
    """

    # If one or more apos. preceded by beginning of string or whitespace:
    #     (?:^|(?<=\s))'+
    # OR one or more apos. followed by whitespace or end of string:
    #     |'+(?=\s|$)

    # Using " " to represent whitespace, "w" to represent a word
    #     character, and "***" to represent any sequence of any characters,
    #     this pattern will match:
    # 1) ***w' *** because the apostrophe is followed by whitespace
    # 2) *** 'w*** because the apostrophe follows whitespace
    # 3) *** ' *** because the apos. follows AND is followed by whitespace

    # This will NOT remove apos. next to other punctuation, because they are
    # not whitespace
    # Consecutive apostrophes are treated as one, to avoid odd behavior
    # (Ex. "test'' ''' ''test" => "test' ' 'test" is undesirable)

    pattern = re.compile(r"(?:^|(?<=\s))'+|'+(?=\s|$)", re.UNICODE)

    # apply the pattern to replace all external or floating apos with
    # empty strings
    scrubbed_text = str(re.sub(pattern, r"", text))

    return scrubbed_text


def consolidate_hyphens(text: str) -> str:
    """Converts all hyphens in a text to the minus sign (-).

    :param text: A string which should have hyphens converted.
    :return: The text string after all hyphens have been replaced.
    """

    # Hex 002D is the minus symbol (-), which all hyphens will be converted to
    chosen_hyphen_value = '\u002D'

    hyphen_values = dict.fromkeys(
        [chr(i) for i in range(sys.maxunicode)
         if unicodedata.category(chr(i)).startswith('Pd') and  # All hyphens/
         chr(i) != chosen_hyphen_value])                       # dashes

    # convert all those types of hyphens into the ascii minus
    for value in hyphen_values:
        text = text.replace(value, chosen_hyphen_value)

    return text


def consolidate_ampers(text: str) -> str:
    """Converts all ampersands in a text to a single one (&).

    :param text: A string which should have ampersands converted.
    :return: The text string after all ampersands have been replaced.
    """

    chosen_amper_value = "\u0026"

    amper_values = dict.fromkeys(
        [chr(i) for i in range(sys.maxunicode)
         # Avoid unnamed control chars throwing ValueErrors
         if (unicodedata.category(chr(i)).startswith('P') or
             unicodedata.category(chr(i)).startswith('S')) and
         re.search(
            r" ampersand|ampersand ", unicodedata.name(chr(i)),
            re.IGNORECASE) is not None and
         chr(i) != chosen_amper_value])

    # Change all ampersands to one type of ampersand
    for value in amper_values:
        text = text.replace(value, chosen_amper_value)

    return text


def get_remove_punctuation_map(
        text: str, apos: bool, hyphen: bool, amper: bool, previewing: bool
        ) -> (str, Dict[int, type(None)]):
    """Gets the punctuation removal map.

    :param text: A unicode string representing the whole text that is being
        manipulated.
    :param apos: A boolean indicating whether apostrophes should be kept in
        the text.
    :param hyphen: A boolean indicating whether hyphens should be kept in the
        text.
    :param amper: A boolean indicating whether ampersands should be kept in
        the text.
    :param previewing: A boolean indicating whether the user is previewing.
    :returns: A tuple where the first element is the original text and the
        second is a dictionary that contains all the punctuation that should be
        removed mapped to None.
    """

    try:
        # Map of punctuation to be removed
        remove_punctuation_map = load_character_deletion_map(
            constants.CACHE_FOLDER, constants.PUNCTUATION_MAP_FILENAME)

    except FileNotFoundError:
        # Creates map of punctuation to be removed if it doesn't already exist
        remove_punctuation_map = get_all_punctuation_map()

        save_character_deletion_map(
            remove_punctuation_map, constants.CACHE_FOLDER,
            constants.PUNCTUATION_MAP_FILENAME)

    # If Remove All Punctuation and Keep Word-Internal Apostrophes are ticked
    if apos:
        text = scrub_select_apos(text)
        del remove_punctuation_map[39]    # No further apos will be scrubbed

    # If Remove All Punctuation and Keep Hyphens are ticked
    if hyphen:
        text = consolidate_hyphens(text)

        # Now that all those hyphens are the ascii minus, delete it from the
        # map so no hyphens will be scrubbed from the text
        del remove_punctuation_map[45]

    # If Remove All Punctuation and Keep Ampersands are ticked
    if amper:
        text = consolidate_ampers(text)
        del remove_punctuation_map[38]    # Delete chosen amper from map

    if previewing:
        del remove_punctuation_map[8230]    # ord(…)

    # This function has the side-effect of altering the text, thus the
    # updated text must be returned
    return text, remove_punctuation_map


def get_remove_digits_map() -> Dict[int, type(None)]:
    """Get the digit removal map.

    :return: A dictionary that contains all the digits that should be removed
        mapped to None.
    """

    # Map of digits to be removed
    try:
        remove_digit_map = load_character_deletion_map(
            constants.CACHE_FOLDER, constants.DIGIT_MAP_FILENAME)

    except FileNotFoundError:
        # If the digit map does not already exist, generate it with all
        # unicode characters that start with the category 'N'
        # See http://www.fileformat.info/info/unicode/category/index.htm for
        # the list of categories
        remove_digit_map = dict.fromkeys(
            [i for i in range(sys.maxunicode)
             if unicodedata.category(chr(i)).startswith('N')])

        save_character_deletion_map(
            remove_digit_map, constants.CACHE_FOLDER,
            constants.DIGIT_MAP_FILENAME)

    return remove_digit_map


def handle_file_and_manual_strings(file_string: str, manual_string: str,
                                   storage_folder: str,
                                   storage_filenames: List[str],
                                   storage_number: int) -> str:
    """Saves uploaded files and merges file strings with manual strings.

    :param file_string: The user's uploaded file.
    :param manual_string: The input from a text field.
    :param storage_folder: A string representing the path of the storage
        folder.
    :param storage_filenames: A list of filename strings that will be used to
        load and save the user's sw/kw input.
    :param storage_number: The index of the relevant file in storage_filenames.
    :return: The combination of the text field and file strings.
    """

    if file_string:
        save_scrub_optional_upload(file_string=file_string,
                                   storage_folder=storage_folder,
                                   filename=storage_filenames[storage_number])
    merged_string = file_string + "\n" + manual_string

    return merged_string


def split_stop_keep_word_string(input_string: str) -> List[str]:
    """Breaks stop and keepword string inputs into lists of words.

    :param input_string: A string of words input by the user.
    :return: A list of the user's string broken up into words.
    """

    input_lines = input_string.split("\n")

    # A list of all words delimited by commas, spaces, and newlines
    input_words = [word
                   for line in input_lines
                   for word in re.split('[, ]', line.strip())
                   if word != '']

    return input_words


def delete_words(text: str, remove_list: List[str]) -> str:
    """Deletes the words in remove_list from the text.

    :param text: The original text string.
    :param remove_list: A list of words to be removed from the text.
    :return: The updated text, containing only words that were not in
        remove_list.
    """

    # Create center of the pattern, with non-alphanumerics escaped ("Yay\.")
    # ["User", "words", here"] => "User|words|here"
    remove_string = "|".join([re.escape(word) for word in remove_list])

    if remove_string:
        # Produces the pattern (^|\s)(User|words|here)(?=\s|$)

        # (^|\s) -- If the word begins the string OR is preceded by a space,
        # (User|words|here) -- AND it appears in the list exactly,
        # (?=\s|$) -- AND it is followed by a space OR ends the string...
        pattern = re.compile(r'(^|\s)(' + remove_string + r')(?=\s|$)',
                             re.UNICODE)

        # ...Then swap the word and the preceding (but not following) space for
        # an empty string
        text = pattern.sub("", text)

    return text


def remove_stopwords(text: str, removal_string: str) -> str:
    """Removes stopwords from the text.

    :param text: A unicode string representing the whole text that is being
        manipulated.
    :param removal_string: A unicode string representing the list of stopwords.
    :return: A unicode string representing the text that has been stripped of
        the stopwords chosen by the user.
    """

    remove_list = split_stop_keep_word_string(input_string=removal_string)
    scrubbed_text = delete_words(text, remove_list)

    return scrubbed_text


def keep_words(text: str, non_removal_string: str) -> str:
    """Removes words that are not in non_removal_string from the text.

    :param text: A unicode string representing the whole text that is being
        manipulated.
    :param non_removal_string: A unicode string representing the list of keep
        words.
    :return: A unicode string representing the text that has been stripped of
        everything but the words chosen by the user.
    """

    # A list containing the words in non_removal_string.
    keep_list = split_stop_keep_word_string(input_string=non_removal_string)

    split_lines = text.split("\n")

    # A list of words in the user's text. Words are case-sensitive and include
    # punctuation if those scrubbing options were not selected beforehand.
    word_list = [word
                 for line in split_lines
                 for word in re.split('\s', line, re.UNICODE)
                 if word != '']

    # remove_list is a copy of word_list without the keepwords
    remove_list = [word for word in word_list if word not in keep_list]
    scrubbed_text = delete_words(text, remove_list)

    return scrubbed_text


def get_remove_whitespace_map(
        spaces: bool, tabs: bool, new_lines: bool) -> Dict[int, type(None)]:
    """Get the white space removal map.

    :param spaces: A boolean indicating whether spaces should be removed.
    :param tabs: A boolean indicating whether or not tabs should be removed.
    :param new_lines: A boolean indicating whether new lines should be removed.
    :return: A dictionary that contains all the whitespaces that should be
        removed (tabs, spaces or newlines) mapped to None.
    """

    remove_whitespace_map = {}
    if spaces:
        remove_whitespace_map.update({ord(' '): None})
    if tabs:
        remove_whitespace_map.update({ord('\t'): None})
    if new_lines:
        remove_whitespace_map.update({ord('\n'): None, ord('\r'): None})

    return remove_whitespace_map


def save_character_deletion_map(deletion_map: Dict[int, type(None)],
                                storage_folder: str, filename: str):
    """Saves a character deletion map in the storage folder.

    :param deletion_map: A character deletion map to be saved.
    :param storage_folder: A string representing the path of the storage
        folder.
    :param filename: A string representing the name of the file the map
        should be saved in.
    """

    general_functions.write_file_to_disk(
        contents=deletion_map, dest_folder=storage_folder, filename=filename)


def load_character_deletion_map(storage_folder: str,
                                filename: str) -> Dict[int, type(None)]:
    """Loads a character map that was previously saved in the storage folder.

    :param storage_folder: A string representing the path of the storage
        folder.
    :param filename: A string representing the name of the file that is being
        loaded.
    :return: The character deletion map that was saved in the folder (empty
        if there is no map to load).
    """

    return general_functions.load_file_from_disk(
        loc_folder=storage_folder, filename=filename)


def save_scrub_optional_upload(file_string: str, storage_folder: str,
                               filename: str):
    """Saves the contents of a user option file into the storage folder.

    :param file_string: A string representing a whole file to be saved.
    :param storage_folder: A string representing the path of the storage
        folder.
    :param filename: A string representing the name of the file that is being
        saved.
    """

    general_functions.write_file_to_disk(
        contents=file_string, dest_folder=storage_folder, filename=filename)


def load_scrub_optional_upload(storage_folder: str, filename: str) -> str:
    """Loads a option file that was previously saved in the storage folder.

    :param storage_folder: A string representing the path of the storage
        folder.
    :param filename: A string representing the name of the file that is being
        loaded.
    :return: The file string that was saved in the folder (empty if there is
        no string to load).
    """

    try:
        return general_functions.load_file_from_disk(
            loc_folder=storage_folder, filename=filename)
    except FileNotFoundError:
        return ""


def handle_gutenberg(text: str) -> str:
    """Removes Project Gutenberg boilerplate from text.

    :param text: A Project Gutenberg document.
    :return: The input text document without the Gutenberg boilerplate.
    """

    # find end of front boiler plate, assuming something like:
    #     *** START OF THIS PROJECT GUTENBERG EBOOK FRANKENSTEIN ***

    # This is a "non-greedy" regex pattern, meaning it will stop looking
    # and return after the first "***" (instead of deleting some of the text
    # if it finds "***" outside of the boilerplate.
    re_start_gutenberg = re.compile(
        r"\*\*\* START OF THIS PROJECT GUTENBERG.*?\*\*\*",
        re.IGNORECASE | re.UNICODE | re.MULTILINE)
    match = re.search(re_start_gutenberg, text)
    if match:
        end_boiler_front = match.end()
        # text saved without front boilerplate
        text = text[end_boiler_front:]
    else:
        re_start_gutenberg = re.compile(
            r"Copyright.*\n\n\n", re.IGNORECASE | re.UNICODE)
        match = re.search(re_start_gutenberg, text)
        if match:
            end_boiler_front = match.end()
            # text saved without front boilerplate
            text = text[end_boiler_front:]

    # now let's find the start of the ending boilerplate
    re_end_gutenberg = re.compile(
        r"End of.*?Project Gutenberg",
        re.IGNORECASE | re.UNICODE | re.MULTILINE)
    match = re.search(re_end_gutenberg, text)
    if match:
        start_boiler_end = match.start()
        # text saved without end boilerplate
        text = text[:start_boiler_end]

    return text


def prepare_additional_options(opt_uploads: Dict[str, FileStorage],
                               storage_options: List[str], storage_folder: str,
                               storage_filenames: List[str]) -> List[str]:
    """Gathers all the strings used by the "Additional Options" scrub section.

    :param opt_uploads: A dictionary (specifically ImmutableMultiDict)
        containing the additional scrubbing option files that have been
        uploaded.
    :param storage_options: A list of strings representing additional options
        that have been chosen by the user.
    :param storage_folder: A string representing the path of the storage
        folder.
    :param storage_filenames: A list of filename strings that will be used to
        load and save the user's selections.
    :return: An array containing strings of all the additional scrubbing
        option text fields and files.
    """

    file_strings = {'consfileselect[]': '', 'lemfileselect[]': '',
                    'scfileselect[]': '', 'swfileselect[]': '',
                    'manualconsolidations': '', 'manuallemmas': '',
                    'manualspecialchars': '', 'manualstopwords': ''}

    for index, key in enumerate(sorted(opt_uploads)):
        if opt_uploads[key].filename:
            file_content = opt_uploads[key].read()
            file_strings[key] = general_functions.decode_bytes(file_content)
            opt_uploads[key].seek(0)
        elif key.strip('[]') in storage_options:
            file_strings[key] = load_scrub_optional_upload(
                storage_folder, storage_filenames[index])
        else:
            session['scrubbingoptions']['optuploadnames'][key] = ''
            file_strings[key] = ""

    # Create an array of option strings:
    # cons_file_string, lem_file_string, sc_file_string, sw_kw_file_string,
    #     cons_manual, lem_manual, sc_manual, and sw_kw_manual

<<<<<<< HEAD
    all_options = [file_strings.get(0),
                   file_strings.get(1),
                   file_strings.get(2),
                   file_strings.get(3),
                   file_strings.get(4),
                   file_strings.get(5),
                   file_strings.get(6),
                   file_strings.get(7)]
=======
    all_options = [file_strings.get('consfileselect[]'),
                   file_strings.get('lemfileselect[]'),
                   file_strings.get('scfileselect[]'),
                   file_strings.get('swfileselect[]'),
                   request.form['manualconsolidations'],
                   request.form['manuallemmas'],
                   request.form['manualspecialchars'],
                   request.form['manualstopwords']]
>>>>>>> a7f24f9a

    return all_options


def scrub(text: str, gutenberg: bool, lower: bool, punct: bool, apos: bool,
          hyphen: bool, amper: bool, digits: bool, tags: bool,
          white_space: bool, spaces: bool, tabs: bool, new_lines: bool,
          opt_uploads: Dict[str, FileStorage], storage_options: List[str],
          storage_folder: str, previewing: bool = False) -> str:
    """Scrubs the text according to the specifications chosen by the user.

    This function calls call_rlhandler, handle_tags(), remove_punctuation(),
    and remove_stopwords(), which manipulate the text.
    :param text: A unicode string representing the whole text that is being
        manipulated.
    :param gutenberg: A boolean indicating whether the text is a Project
        Gutenberg file.
    :param lower: A boolean indicating whether or not the text is converted to
        lowercase.
    :param punct: A boolean indicating whether to remove punctuation from the
        text.
    :param apos: A boolean indicating whether to keep apostrophes in the text.
    :param hyphen: A boolean indicating whether to keep hyphens in the text.
    :param amper: A boolean indicating whether to keep ampersands in the text.
    :param digits: A boolean indicating whether to remove digits from the text.
    :param tags: A boolean indicating whether Scrub Tags has been checked.
    :param white_space: A boolean indicating whether white spaces should be
        removed.
    :param spaces: A boolean indicating whether spaces should be removed.
    :param tabs: A boolean indicating whether tabs should be removed.
    :param new_lines: A boolean indicating whether newlines should be removed.
    :param opt_uploads: A dictionary (specifically ImmutableMultiDict)
        containing the additional scrubbing option files that have been
        uploaded.
    :param storage_options: A list of strings representing additional options
        that have been chosen by the user.
    :param storage_folder: A string representing the path of the storage
        folder.
    :param previewing: A boolean indicating whether the user is previewing.
    :return: A string representing the text after all the scrubbing.
    """

    storage_filenames = sorted(
        [constants.STOPWORD_FILENAME, constants.LEMMA_FILENAME,
         constants.CONSOLIDATION_FILENAME, constants.SPECIAL_CHAR_FILENAME])
    option_strings = prepare_additional_options(
        opt_uploads, storage_options, storage_folder, storage_filenames)

    count = 0
    while count <= 7:
        if option_strings[count] is None:
            option_strings[count] = ""
        count = count + 1

    # handle uploaded FILES: consolidations, lemmas, special characters,
    # stop-keep words
    cons_file_string = option_strings[0]
    lem_file_string = option_strings[1]
    sc_file_string = option_strings[2]
    sw_kw_file_string = option_strings[3]

    # handle manual entries: consolidations, lemmas, special characters,
    # stop-keep words
    cons_manual = option_strings[4]
    lem_manual = option_strings[5]
    sc_manual = option_strings[6]
    sw_kw_manual = option_strings[7]

    # Scrubbing order:
    #
    # Note:  lemmas and consolidations do NOT work on tags; in short,
    #        these manipulations do not change inside any tags
    #
    # 0. Gutenberg
    # 1. lower
    #    (not applied in tags ever;
    #    lemmas/consolidations/specialChars/stopKeepWords changed;
    #    text not changed at this point)
    # 2. special characters
    # 3. tags - scrub tags
    # 4. punctuation
    #    (hyphens, apostrophes, ampersands);
    #    text not changed at this point, not applied in tags ever
    # 5. digits (text not changed at this point, not applied in tags ever)
    # 6. white space (text not changed at this point, not applied in tags ever,
    #    otherwise tag attributes will be messed up)
    # 7. consolidations
    #    (text not changed at this point, not applied in tags ever)
    # 8. lemmatize (text not changed at this point, not applied in tags ever)
    # 9. stop words/keep words
    #    (text not changed at this point, not applied in tags ever)
    #
    # apply:
    # 0. remove Gutenberg boiler plate (if any)
    # 1. lowercase
    # 2. consolidation
    # 3. lemmatize
    # 4. stop words
    # 5. remove punctuation, digits, and whitespace without changing all the
    # content in the tag
    #

    # -- 0. Gutenberg --------------------------------------------------------

    # gutenberg is True if LexosFile finds the (case-sensitive) string:
    #     "\*\*\* START OF THIS PROJECT GUTENBERG" + <Some title> + "\*\*\*"
    if gutenberg:
        text = handle_gutenberg(text)

    # -- 1. lower ------------------------------------------------------------
    if lower:  # user want to ignore case
        def to_lower_function(orig_text: str) -> str:
            """Removes capital letters from a text.

            :param orig_text: A mixed-case string.
            :return: The text with all caps converted to lowercase.
            """

            return orig_text.lower()

        # since lower is ON, apply lowercase to other options
        # apply to contents of any uploaded files
        cons_file_string = cons_file_string.lower()
        lem_file_string = lem_file_string.lower()
        sc_file_string = sc_file_string.lower()
        sw_kw_file_string = sw_kw_file_string.lower()

        # apply to contents manually entered
        cons_manual = cons_manual.lower()
        lem_manual = lem_manual.lower()
        sc_manual = sc_manual.lower()
        sw_kw_manual = sw_kw_manual.lower()

    else:
        def to_lower_function(orig_text: str) -> str:
            """Returns the string it is passed.

            :param orig_text: A text string.
            :return: orig_text, unchanged.
            """

            return orig_text

    # -- 2. special characters -----------------------------------------------
    merged_string = handle_file_and_manual_strings(
        file_string=sc_file_string, manual_string=sc_manual,
        storage_folder=storage_folder, storage_filenames=storage_filenames,
        storage_number=2)

    # "\n" comes from "" + "\n" + ""
    if merged_string == "\n":
        text = handle_special_characters(text)
    else:
        text = replacement_handler(
            text=text, replacer_string=merged_string, is_lemma=False)

    # -- 3. tags (if Remove Tags is checked)----------------------------------
    if tags:  # If remove tags is checked:
        text = handle_tags(text)

    # -- 4. punctuation (hyphens, apostrophes, ampersands) -------------------
    if punct:
        # remove_punctuation_map alters the text (both for apos and hyphens),
        # thus the updated must be returned
        text, remove_punctuation_map = get_remove_punctuation_map(
            text, apos, hyphen, amper, previewing)
    else:
        remove_punctuation_map = {}

    # -- 5. digits -----------------------------------------------------------
    if digits:
        remove_digits_map = get_remove_digits_map()
    else:
        remove_digits_map = {}

    # -- 6. whitespace ------------------------------------------------------

    if white_space:
        remove_whitespace_map = get_remove_whitespace_map(
            spaces, tabs, new_lines)
    else:
        remove_whitespace_map = {}

    # -- create total removal function -----------------------------
    # merge all the removal map
    total_removal_map = remove_punctuation_map.copy()
    total_removal_map.update(remove_digits_map)
    total_removal_map.update(remove_whitespace_map)

    # create a remove function
    def total_removal_function(orig_text: str) -> str:
        """Removes the characters specified by total_removal_map.

        :param orig_text: A text string.
        :return: The text string, with removal characters deleted.
        """

        return orig_text.translate(total_removal_map)

    # -- 7. consolidations ---------------------------------------------------
    def consolidation_function(orig_text: str) -> str:
        """Replaces characters according to user input strings.

        :param orig_text: A text string.
        :return: The text with characters swapped according to cons_file_string
            and cons_manual.
        """

        replacer_string = handle_file_and_manual_strings(
            file_string=cons_file_string, manual_string=cons_manual,
            storage_folder=storage_folder, storage_filenames=storage_filenames,
            storage_number=0)
        return replacement_handler(
            text=orig_text, replacer_string=replacer_string, is_lemma=False)

    # -- 8. lemmatize --------------------------------------------------------
    def lemmatize_function(orig_text: str) -> str:
        """Replaces words according to user input strings.

        :param orig_text: A text string.
        :return: The text with words swapped according to lem_file_string and
            lem_manual.
        """

        replacer_string = handle_file_and_manual_strings(
            file_string=lem_file_string, manual_string=lem_manual,
            storage_folder=storage_folder, storage_filenames=storage_filenames,
            storage_number=1)
        return replacement_handler(
            text=orig_text, replacer_string=replacer_string, is_lemma=True)

    # -- 9. stop words/keep words --------------------------------------------
    def stop_keep_words_function(orig_text: str) -> str:
        """Deletes certain words according to user input strings.

        :param orig_text: A text string.
        :return: If "stop" was chosen, returns the text with all words in
            sw_kw_file_string and sw_kw_manual deleted. If "keep" was chosen,
            returns the text with all words not in sw_kw_file_string and
            sw_kw_manual deleted.
        """

        file_and_manual = handle_file_and_manual_strings(
            file_string=sw_kw_file_string, manual_string=sw_kw_manual,
            storage_folder=storage_folder, storage_filenames=storage_filenames,
            storage_number=3)

        # if file_and_manual does not contain words there is no issue calling
        # remove_stopwords()
        if request.form['sw_option'] == "stop":
            return remove_stopwords(
                text=orig_text, removal_string=file_and_manual)

        # but all the text would be deleted if we called keep_words()
        # "\n" comes from "" + "\n" + ""
        elif request.form['sw_option'] == "keep" and file_and_manual != "\n":
            return keep_words(
                text=orig_text, non_removal_string=file_and_manual)

        else:
            return orig_text

    # apply all the functions and exclude tag
    text = general_functions.apply_function_exclude_tags(
        input_string=text, functions=[to_lower_function,
                                      consolidation_function,
                                      lemmatize_function,
                                      stop_keep_words_function,
                                      total_removal_function])

    finished_text = re.sub("[\s]+", " ", text, re.UNICODE | re.MULTILINE)

    return finished_text<|MERGE_RESOLUTION|>--- conflicted
+++ resolved
@@ -736,16 +736,6 @@
     # cons_file_string, lem_file_string, sc_file_string, sw_kw_file_string,
     #     cons_manual, lem_manual, sc_manual, and sw_kw_manual
 
-<<<<<<< HEAD
-    all_options = [file_strings.get(0),
-                   file_strings.get(1),
-                   file_strings.get(2),
-                   file_strings.get(3),
-                   file_strings.get(4),
-                   file_strings.get(5),
-                   file_strings.get(6),
-                   file_strings.get(7)]
-=======
     all_options = [file_strings.get('consfileselect[]'),
                    file_strings.get('lemfileselect[]'),
                    file_strings.get('scfileselect[]'),
@@ -754,7 +744,6 @@
                    request.form['manuallemmas'],
                    request.form['manualspecialchars'],
                    request.form['manualstopwords']]
->>>>>>> a7f24f9a
 
     return all_options
 
@@ -802,12 +791,6 @@
          constants.CONSOLIDATION_FILENAME, constants.SPECIAL_CHAR_FILENAME])
     option_strings = prepare_additional_options(
         opt_uploads, storage_options, storage_folder, storage_filenames)
-
-    count = 0
-    while count <= 7:
-        if option_strings[count] is None:
-            option_strings[count] = ""
-        count = count + 1
 
     # handle uploaded FILES: consolidations, lemmas, special characters,
     # stop-keep words
