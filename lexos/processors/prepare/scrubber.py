--- conflicted
+++ resolved
@@ -781,13 +781,9 @@
 
 def prepare_additional_options(opt_uploads: Dict[str, FileStorage],
                                cache_options: List[str], cache_folder: str,
-<<<<<<< HEAD
                                cache_filenames: List[str]) -> (str, str, str,
                                                                str, str, str,
                                                                str, str):
-=======
-                               cache_filenames: List[str]) -> List[str]:
->>>>>>> 2f73e2c7
     """Gathers all the strings used by the "Additional Options" scrub section.
 
     :param opt_uploads: A dictionary (specifically ImmutableMultiDict)
@@ -818,19 +814,11 @@
     # Create an array of option strings:
     # cons_file_string, lem_file_string, sc_file_string, sw_kw_file_string,
     #     cons_manual, lem_manual, sc_manual, and sw_kw_manual
-<<<<<<< HEAD
     all_options = (file_strings[0], file_strings[1], file_strings[2],
                    file_strings[3], request.form['manualconsolidations'],
                    request.form['manuallemmas'],
                    request.form['manualspecialchars'],
                    request.form['manualstopwords'])
-=======
-    all_options = [file_strings[0], file_strings[1], file_strings[2],
-                   file_strings[3], request.form['manualconsolidations'],
-                   request.form['manuallemmas'],
-                   request.form['manualspecialchars'],
-                   request.form['manualstopwords']]
->>>>>>> 2f73e2c7
 
     return all_options
 
@@ -1076,11 +1064,13 @@
 
     # apply all the functions and exclude tag
     text = general_functions.apply_function_exclude_tags(
-        input_string=text, functions=[to_lower_function,
-                                      consolidation_function,
-                                      lemmatize_function,
-                                      stop_keep_words_function,
-                                      total_removal_function])
+        input_string=text,
+        functions=[
+            to_lower_function,
+            consolidation_function,
+            lemmatize_function,
+            stop_keep_words_function,
+            total_removal_function])
 
     finished_text = re.sub("[\s]+", " ", text, re.UNICODE | re.MULTILINE)
 
