import re
from queue import Queue
from typing import List

<<<<<<< HEAD
from lexos.helpers.error_messages import NUM_SEG_NON_POSITIVE_MESSAGE
=======
from lexos.helpers.error_messages import NON_POSITIVE_NUM_MESSAGE, \
    NEG_NUM_MESSAGE, LARGER_CHUNK_SIZE_MESSAGE
>>>>>>> 72155913

WHITESPACE = ['\n', '\t', ' ', '', '\u3000']
# from helpers.constants import WHITESPACE


def split_keep_whitespace(string):
    """
    Splits the string on whitespace, while keeping the tokens on which the
    string was split.

    Args:
        string: The string to split.

    Returns:
        The split string with the whitespace kept.
    """

    return re.split('(\u3000|\n| |\t)', string)
    # Note: Regex in capture group keeps the delimiter in the resultant list


def count_words(text_list):  # Ignores WHITESPACE as being 'not words'
    """
    Counts the "words" in a list of tokens, where words are anything not in
    the WHITESPACE global.

    Args:
        text_list: A list of tokens in the text.

    Returns:
        The number of words in the list.
    """
    return len([x for x in text_list if x not in WHITESPACE])


def strip_leading_white_space(q):
    """
    Takes in the queue representation of the text and strips the leading
    whitespace.

    Args:
        q: The text in a Queue object.

    Returns:
        None
    """
    if not q.empty():
        while q.queue[0] in WHITESPACE:
            q.get()

            if q.empty():
                break


def strip_leading_blank_lines(q):
    """
    Takes in the queue representation of the text and strips the leading blank
    lines.

    Args:
        q: The text in a Queue object.

    Returns:
        None
    """
    while q.queue == '':
        q.get()

        if q.empty():
            break


def strip_leading_characters(char_queue, num_chars):
    """
    Takes in the queue representation of the text and strips the leading
    numChars characters.

    Args:
        char_queue: The text in a Queue object.
        num_chars: The number of characters to remove.

    Returns:
        None
    """
    for i in range(num_chars):
        char_queue.get()


def strip_leading_words(word_queue, num_words):
    """
    Takes in the queue representation of the text and strips the leading
    numWords words.

    Args:
        word_queue: The text in a Queue object.
        num_words: The number of words to remove.

    Returns:
        None
    """
    for i in range(num_words):
        strip_leading_white_space(word_queue)
        word_queue.get()

    strip_leading_white_space(word_queue)


def strip_leading_lines(line_queue, num_lines):
    """
    Takes in the queue representation of the text and strips the leading
    numLines lines.

    Args:
        line_queue: The text in a Queue object.
        num_lines: The number of lines to remove.

    Returns:
        None
    """
    for i in range(num_lines):
        strip_leading_blank_lines(line_queue)
        line_queue.get()

    strip_leading_blank_lines(line_queue)


def cut_by_characters(text, chunk_size, overlap, last_prop):
    """
    Cuts the text into equally sized chunks, where the segment size is measured
    by counts of characters,
    with an option for an amount of overlap between chunks and a minimum
    proportion threshold for the last chunk.

    Args:
        text: The string with the contents of the file.
        chunk_size: The size of the chunk, in characters.
        overlap: The number of characters to overlap between chunks.
        last_prop: The minimum proportional size that the last chunk has to be.

    Returns:
        A list of string that the text has been cut into.
    """
    # The list of the chunks (a.k.a a list of list of strings)
    chunk_list = []
    # The rolling window representing the (potential) chunk
    chunk_so_far = Queue()
    # Index keeping track of whether or not it's time to make a chunk out of
    # the window
    curr_chunk_size = 0
    # The distance between the starts of chunks
    till_next_chunk = chunk_size - overlap

    for token in text:
        curr_chunk_size += 1

        if curr_chunk_size > chunk_size:
            chunk_list.append(list(chunk_so_far.queue))

            strip_leading_characters(
                char_queue=chunk_so_far,
                num_chars=till_next_chunk)

            curr_chunk_size -= till_next_chunk

        chunk_so_far.put(token)

    # Making sure the last chunk is of a sufficient proportion
    last_chunk = list(chunk_so_far.queue)

    if (float(len(last_chunk)) / chunk_size) < last_prop:
        if len(chunk_list) == 0:
            chunk_list.extend(last_chunk)
        else:
            chunk_list[-1].extend(last_chunk)
    else:
        chunk_list.append(last_chunk)

    # Make the list of lists of strings into a list of strings
    count_sub_list = 0
    string_list = []
    for sub_list in chunk_list:
        string_list.extend([''.join(sub_list)])
        if isinstance(sub_list, list):
            count_sub_list += 1

    # Prevent there isn't sub_list inside chunk_list
    if count_sub_list == 0:
        string_list = []
        string_list.extend([''.join(chunk_list)])

    return string_list


def cut_by_words(text, chunk_size, overlap, last_prop):
    """
    Cuts the text into equally sized chunks, where the segment size is measured
     by counts of words,
    with an option for an amount of overlap between chunks and a minimum
    proportion threshold for the last chunk.

    Args:
        text: The string with the contents of the file.
        chunk_size: The size of the chunk, in words.
        overlap: The number of words to overlap between chunks.
        last_prop: The minimum proportional size that the last chunk has to be.

    Returns:
        A list of string that the text has been cut into.
    """
    # The list of the chunks (a.k.a a list of list of strings)
    chunk_list = []
    # The rolling window representing the (potential) chunk
    chunk_so_far = Queue()
    # Index keeping track of whether or not it's time to make a chunk out of
    # the window
    curr_chunk_size = 0
    # The distance between the starts of chunks
    till_next_chunk = chunk_size - overlap

    split_text = split_keep_whitespace(text)

    # Create list of chunks (chunks are lists of words and whitespace) by
    # using a queue as a rolling window
    for token in split_text:
        if token in WHITESPACE:
            chunk_so_far.put(token)

        else:
            curr_chunk_size += 1

            if curr_chunk_size > chunk_size:
                chunk_list.append(list(chunk_so_far.queue))

                strip_leading_words(word_queue=chunk_so_far,
                                    num_words=till_next_chunk)

                curr_chunk_size -= till_next_chunk

            chunk_so_far.put(token)

    # Making sure the last chunk is of a sufficient proportion
    last_chunk = list(chunk_so_far.queue)  # Grab the final (partial) chunk

    # If the proportion of the last chunk is too low
    if (float(count_words(last_chunk)) / chunk_size) < last_prop:
        if len(chunk_list) == 0:
            chunk_list.extend(last_chunk)
        else:
            chunk_list[-1].extend(last_chunk)
    else:
        chunk_list.append(last_chunk)

    # Make the list of lists of strings into a list of strings
    count_sub_list = 0
    string_list = []
    for sub_list in chunk_list:
        string_list.extend([''.join(sub_list)])
        if isinstance(sub_list, list):
            count_sub_list += 1

    # Prevent there isn't sub_list inside chunk_list
    if count_sub_list == 0:
        string_list = []
        string_list.extend([''.join(chunk_list)])

    return string_list


def cut_by_lines(text: str, chunk_size: int, overlap: int, last_prop: int) -> \
        List[str]:
    """Cuts the text into equally sized chunks.

    The size of the segment is measured by counts of lines,
    with an option for an amount of overlap between chunks and a minimum
    proportion threshold for the last chunk.
    :param text: The string with the contents of the file.
    :param chunk_size: The size of the chunk, in lines.
    :param overlap: The number of lines to overlap between chunks.
    :param last_prop: The minimum proportional size that the last chunk
           has to be.
    :return A list of string that the text has been cut into.
    """
    # pre-conditional assertion
    assert chunk_size > 0, NON_POSITIVE_NUM_MESSAGE
    assert overlap >= 0 and last_prop >= 0, NEG_NUM_MESSAGE
    assert chunk_size > overlap, LARGER_CHUNK_SIZE_MESSAGE
    # The list of the chunks (a.k.a. a list of list of strings)
    chunk_list = []
    # The rolling window representing the (potential) chunk
    chunk_so_far = Queue()
    # Index keeping track of whether or not it's time to make a chunk out of
    # the window
    curr_chunk_size = 0
    # The distance between the starts of chunks
    till_next_chunk = chunk_size - overlap

    split_text = text.splitlines(True)

    # Create list of chunks (chunks are lists of words and whitespace) by
    # using a queue as a rolling window
    for token in split_text:
        if token == '':
            chunk_so_far.put(token)

        else:
            curr_chunk_size += 1

            if curr_chunk_size > chunk_size:
                chunk_list.append(list(chunk_so_far.queue))

                strip_leading_lines(line_queue=chunk_so_far,
                                    num_lines=till_next_chunk)

                curr_chunk_size -= till_next_chunk

            chunk_so_far.put(token)

    # Making sure the last chunk is of a sufficient proportion
    last_chunk = list(chunk_so_far.queue)  # Grab the final (partial) chunk

    # If the proportion of the last chunk is too low
    if (float(count_words(last_chunk)) / chunk_size) < last_prop:
        if len(chunk_list) == 0:
            chunk_list.extend(last_chunk)
        else:
            chunk_list[-1].extend(last_chunk)

    else:
        chunk_list.append(last_chunk)

    # Make the list of lists of strings into a list of strings
    count_sub_list = 0
    string_list = []
    for sub_list in chunk_list:
        string_list.extend([''.join(sub_list)])
        if isinstance(sub_list, list):
            count_sub_list += 1

    # Prevent there isn't sub_list inside chunk_list
    if count_sub_list == 0:
        string_list = []
        string_list.extend([''.join(chunk_list)])

    return string_list


def cut_by_number(text: str, num_chunks: int) -> List[str]:
    """Cuts the text into the desired number of chunks.

    The chunks created will be equal in terms of word count, or line count if
    the text does not have words separated by whitespace (see Chinese).
    :param text: The string with the contents of the file.
    :param num_chunks: The number of chunks to cut the text into.
    :return: A list of strings that the text has been cut into.
    """

    # Precondition: the number of segments requested must be non-zero, positive
    assert num_chunks > 0, NUM_SEG_NON_POSITIVE_MESSAGE

    # The list of the chunks (a.k.a. a list of list of strings)
    chunk_list = []
    # The rolling window representing the (potential) chunk
    chunk_so_far = Queue()

    # Splits the string into tokens, including whitespace characters, which
    # will be between two non-whitespace tokens
    # For example, split_keep_whitespace(" word word ") returns:
    # ["", " ", "word", " ", "word", " ", ""]
    split_text = split_keep_whitespace(text)

    text_length = count_words(split_text)
    chunk_sizes = []

    # All chunks will be at least this long in terms of words/lines
    for i in range(num_chunks):
        chunk_sizes.append(text_length / num_chunks)

    # If the word count is not evenly divisible, the remainder is spread over
    # the chunks starting from the first one
    for i in range(text_length % num_chunks):
        chunk_sizes[i] += 1

    # Index keeping track of whether or not it's time to make a chunk out of
    # the window
    curr_chunk_size = 0
    chunk_index = 0
    chunk_size = chunk_sizes[chunk_index]

    # Create list of chunks (concatenated words and whitespace) by using a
    # queue as a rolling window
    for token in split_text:
        if token in WHITESPACE:
            chunk_so_far.put(token)

        else:
            curr_chunk_size += 1

            if curr_chunk_size > chunk_size:
                chunk_list.append(list(chunk_so_far.queue))

                chunk_so_far.queue.clear()
                curr_chunk_size = 1
                chunk_so_far.put(token)

                chunk_index += 1
                chunk_size = chunk_sizes[chunk_index]

            else:
                chunk_so_far.put(token)

    last_chunk = list(chunk_so_far.queue)  # Grab the final (partial) chunk
    chunk_list.append(last_chunk)

    # Make the list of lists of strings into a list of strings
    string_list = [''.join(subList) for subList in chunk_list]

    return string_list


def cut_by_milestone(text, cutting_value):
    """
    Cuts the file into as many chunks as there are instances of the
        substring cuttingValue.  Chunk boundaries are made wherever
        the string appears.
    Args: text -- the text to be chunked as a single string

    Returns: A list of strings which are to become the new chunks.
    """
    chunk_list = []  # container for chunks
    len_milestone = len(cutting_value)  # length of milestone term
    cutting_value = cutting_value

    if len(cutting_value) > 0:
        chunk_stop = text.find(cutting_value)  # first boundary
        # trap for error when first word in file is Milestone
        while chunk_stop == 0:
            text = text[len_milestone:]
            chunk_stop = text.find(cutting_value)

        # while next boundary != -1 (while next boundary exists)
        while chunk_stop >= 0:
            # print chunkstop
            # new chunk  = current text up to boundary index
            next_chunk = text[:chunk_stop]
            # text = text left after the boundary
            text = text[chunk_stop + len_milestone:]
            chunk_stop = text.find(cutting_value)  # first boundary

            # trap for error when first word in file is Milestone
            while chunk_stop == 0:
                if chunk_stop == 0:
                    text = text[len_milestone:]
                    chunk_stop = text.find(cutting_value)
            chunk_list.append(next_chunk)  # append this chunk to chunk list

        if len(text) > 0:
            chunk_list.append(text)
    else:
        chunk_list.append(text)

    return chunk_list


def cut(text, cutting_value, cutting_type, overlap, last_prop):
    """
    Cuts each text string into various segments according to the options chosen
     by the user.

    Args:
        text: A string with the text to be split
        cutting_value: The value by which to cut the texts by.
        cutting_type: A string representing which cutting method to use.
        overlap: A unicode string representing the number of words to be
                overlapped between each text segment.
        last_prop: A unicode string representing the minimum proportion
                percentage the last chunk has to be to not get assimilated by
                the previous.

    Returns:
        A list of strings, each representing a chunk of the original.
    """
    cutting_type = str(cutting_type)
    if cutting_type != 'milestone':
        cutting_value = int(cutting_value)
    overlap = int(overlap)
    last_prop = float(last_prop.strip('%')) / 100

    if cutting_type == 'letters':
        string_list = cut_by_characters(text, cutting_value, overlap,
                                        last_prop)
    elif cutting_type == 'words':
        string_list = cut_by_words(text, cutting_value, overlap, last_prop)
    elif cutting_type == 'lines':
        string_list = cut_by_lines(text, cutting_value, overlap, last_prop)
    elif cutting_type == 'milestone':
        string_list = cut_by_milestone(text, cutting_value)
    else:
        string_list = cut_by_number(text, cutting_value)

    return string_list<|MERGE_RESOLUTION|>--- conflicted
+++ resolved
@@ -2,12 +2,8 @@
 from queue import Queue
 from typing import List
 
-<<<<<<< HEAD
-from lexos.helpers.error_messages import NUM_SEG_NON_POSITIVE_MESSAGE
-=======
 from lexos.helpers.error_messages import NON_POSITIVE_NUM_MESSAGE, \
     NEG_NUM_MESSAGE, LARGER_CHUNK_SIZE_MESSAGE
->>>>>>> 72155913
 
 WHITESPACE = ['\n', '\t', ' ', '', '\u3000']
 # from helpers.constants import WHITESPACE
@@ -354,39 +350,30 @@
     return string_list
 
 
-def cut_by_number(text: str, num_chunks: int) -> List[str]:
-    """Cuts the text into the desired number of chunks.
-
-    The chunks created will be equal in terms of word count, or line count if
-    the text does not have words separated by whitespace (see Chinese).
-    :param text: The string with the contents of the file.
-    :param num_chunks: The number of chunks to cut the text into.
-    :return: A list of strings that the text has been cut into.
-    """
-
-    # Precondition: the number of segments requested must be non-zero, positive
-    assert num_chunks > 0, NUM_SEG_NON_POSITIVE_MESSAGE
-
+def cut_by_number(text, num_chunks):
+    """
+    Cuts the text into equally sized chunks, where the size of the chunk is
+    determined by the number of desired chunks.
+
+    Args:
+        text: The string with the contents of the file.
+        num_chunks: The number of chunks to cut the text into.
+
+    Returns:
+        A list of string that the text has been cut into.
+    """
     # The list of the chunks (a.k.a. a list of list of strings)
     chunk_list = []
     # The rolling window representing the (potential) chunk
     chunk_so_far = Queue()
 
-    # Splits the string into tokens, including whitespace characters, which
-    # will be between two non-whitespace tokens
-    # For example, split_keep_whitespace(" word word ") returns:
-    # ["", " ", "word", " ", "word", " ", ""]
     split_text = split_keep_whitespace(text)
 
     text_length = count_words(split_text)
     chunk_sizes = []
-
-    # All chunks will be at least this long in terms of words/lines
     for i in range(num_chunks):
         chunk_sizes.append(text_length / num_chunks)
 
-    # If the word count is not evenly divisible, the remainder is spread over
-    # the chunks starting from the first one
     for i in range(text_length % num_chunks):
         chunk_sizes[i] += 1
 
@@ -396,8 +383,8 @@
     chunk_index = 0
     chunk_size = chunk_sizes[chunk_index]
 
-    # Create list of chunks (concatenated words and whitespace) by using a
-    # queue as a rolling window
+    # Create list of chunks (chunks are lists of words and whitespace) by
+    # using a queue as a rolling window
     for token in split_text:
         if token in WHITESPACE:
             chunk_so_far.put(token)
