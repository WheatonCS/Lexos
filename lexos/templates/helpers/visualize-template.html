{% extends "helpers/base-template.html" %}


<!-- Head -->
{% block head %}

    <!-- d3.v4.js -->
    <script type="text/javascript" src="//d3js.org/d3.v4.min.js"></script>
    <script type="text/javascript" src="//d3js.org/d3-scale-chromatic.v1.min.js"></script>


    <!-- Template JS and CSS -->
    <script type="text/javascript" src="static/js/helpers/visualize-template.js"></script>
    <link rel="stylesheet" type="text/css" href="static/css/helpers/visualize-template.css"/>

    {% block page_head %}{% endblock %}
{% endblock %}


<!-- Content -->
{% block content %}

    <!-- Graph -->
    <div class="section">
        <div id="graph-section-top" class="section-top">

            <div>
                <h3 class="title">{% block graph_title %}{% endblock %}</h3>
            </div>

            <div class="center-justified" id="visualize-font">
                <h3>Font:</h3>
<<<<<<< HEAD
                <input id="font-input" name="mfwnumber" value="Open Sans" type="text" spellcheck="false" autocomplete="off" placeholder="Required">
=======
                <input id="font-input" value="Open Sans" type="text" spellcheck="false" autocomplete="off">
>>>>>>> 3051e3bc
            </div>

            <div class="center-justified" id="visualize-term-count">
                <h3>Term Count:</h3>
<<<<<<< HEAD
                <input id="term-count-input" name="mfwnumber" value="100" type="text" spellcheck="false" autocomplete="off" placeholder="Required">
=======
                <input id="term-count-input" value="100" type="text" spellcheck="false" autocomplete="off">
>>>>>>> 3051e3bc
            </div>

            <div class="center-justified" id="visualize-color">
                <h3>Color: </h3>
                <span id="color-button" class="button">Default</span>
            </div>

            <div class="right-justified" id="visualize-buttons">
                <span id="generate-button" class="disabled important-button">Generate</span>
                <a id="png-button" class="disabled button">PNG</a>
                <a id="svg-button" class="disabled button">SVG</a>
            </div>
        </div>

        {% block graph %}{% endblock %}
    </div>

    <!-- Hidden elements -->
    <input id="color-input" value="Default" type="hidden">

{% endblock %}<|MERGE_RESOLUTION|>--- conflicted
+++ resolved
@@ -30,20 +30,12 @@
 
             <div class="center-justified" id="visualize-font">
                 <h3>Font:</h3>
-<<<<<<< HEAD
-                <input id="font-input" name="mfwnumber" value="Open Sans" type="text" spellcheck="false" autocomplete="off" placeholder="Required">
-=======
-                <input id="font-input" value="Open Sans" type="text" spellcheck="false" autocomplete="off">
->>>>>>> 3051e3bc
+                <input id="font-input" name="mfwnumber" value="Open Sans" type="text" spellcheck="false" autocomplete="off">
             </div>
 
             <div class="center-justified" id="visualize-term-count">
                 <h3>Term Count:</h3>
-<<<<<<< HEAD
-                <input id="term-count-input" name="mfwnumber" value="100" type="text" spellcheck="false" autocomplete="off" placeholder="Required">
-=======
-                <input id="term-count-input" value="100" type="text" spellcheck="false" autocomplete="off">
->>>>>>> 3051e3bc
+                <input id="term-count-input" name="mfwnumber" value="100" type="text" spellcheck="false" autocomplete="off">
             </div>
 
             <div class="center-justified" id="visualize-color">
@@ -62,6 +54,6 @@
     </div>
 
     <!-- Hidden elements -->
-    <input id="color-input" value="Default" type="hidden">
+    <input id="color-input" value="default" type="hidden">
 
 {% endblock %}