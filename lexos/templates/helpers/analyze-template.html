{% extends "helpers/base-template.html" %}


<!-- Head -->
{% block head %}

    <!-- Plotly -->
    <script src="https://cdn.plot.ly/plotly-latest.min.js"></script>

    <!-- Template Lexos dependencies -->
    <script type="text/javascript" src="static/js/helpers/analyze-template.js"></script>
    <link rel="stylesheet" type="text/css" href="static/css/helpers/analyze-template.css"/>

    <!-- Page head -->
    {% block page_head %}{% endblock %}
{% endblock %}


<!-- Content -->
{% block content %}

    <!-- Options -->
    <div id="options-section">

        <!-- Page options -->
        {% block options %}{% endblock %}

        <!-- Tokenize -->
        <div id="tokenize-section" class="section">

            <div class="vertical-splitter section-top">
                <h3 class="title">Tokenize</h3>
                <span id="tokenize-tooltip-button" class="right-justified tooltip-button">?</span>
            </div>

            <div class="section-body">
<<<<<<< HEAD
                <label><input name="tokenType" value="word" type="radio" checked><span></span>By Tokens</label><br>
                <label><input name="tokenType" value="char" type="radio"><span></span>By Characters</label><br>

                <!-- Grams -->
                <h3>Grams: </h3><label><input id="grams-input" name="tokenSize" value="1" type="text" spellcheck="false" autocomplete="off" placeholder="Required"></label>
=======
                <label><input name="token_type" value="Tokens" type="radio" checked><span></span>By Tokens</label><br>
                <label><input name="token_type" value="Characters" type="radio"><span></span>By Characters</label><br>
                <h3>Grams: </h3><label><input id="grams-input" name="token_size" value="1" type="text" spellcheck="false" autocomplete="off"></label>
>>>>>>> 3051e3bc
            </div>
        </div>

        <!-- Normalize -->
        <div id="normalize-section" class="section">

            <div class="vertical-splitter section-top">
                <h3 class="title">Normalize</h3>
                <span id="normalize-tooltip-button" class="right-justified tooltip-button">?</span>
            </div>

            <div class="section-body">
                <label><input name="normalization_method" value="Proportional" type="radio" checked><span></span>Proportional</label><br>
                <label><input name="normalization_method" value="Raw" type="radio"><span></span>Raw</label><br>
                <label><input name="normalization_method" value="TF-IDF" type="radio"><span></span>TF-IDF</label>
                <span id="tf-idf-tooltip-button" class="tooltip-button">?</span>
            </div>
        </div>

        <!-- Cull -->
        <div id="cull-section" class="section">

            <div class="vertical-splitter section-top">
                <h3 class="title">Cull</h3>
                <span id="cull-tooltip-button" class="right-justified tooltip-button">?</span>
            </div>

            <div class="section-body">
<<<<<<< HEAD

                <!-- Use the top X words -->
                <label><input id="most-frequent-words-checkbox" name="mfwcheckbox" type="checkbox"><span></span>Use the top<input id="most-frequent-words-input" name="mfwnumber" value="100" type="text" spellcheck="false" autocomplete="off" placeholder="Required">terms</label>
                <span id="most-frequent-words-tooltip-button" class="tooltip-button">?</span><br>

                <!-- Must be in X documents -->
                <label><input id="minimum-occurrences-checkbox" name="cullcheckbox" type="checkbox"><span></span>Must be in<input id="minimum-occurrences-input" name="cullnumber" value="1" type="text" spellcheck="false" autocomplete="off" placeholder="Required">documents</label>
=======
                <label><input id="most-frequent-words-checkbox" name="enable_most_frequent_words" type="checkbox"><span></span>Use the top<input id="most-frequent-words-input" name="most_frequent_words" value="100" type="text" spellcheck="false" autocomplete="off">terms</label>
                <span id="most-frequent-words-tooltip-button" class="tooltip-button">?</span><br>
                <label><input id="minimum-occurrences-checkbox" name="enable_minimum_occurrences" type="checkbox"><span></span>Must be in<input id="minimum-occurrences-input" name="minimum_occurrences" value="1" type="text" spellcheck="false" autocomplete="off">documents</label>
>>>>>>> 3051e3bc
                <span id="minimum-occurrences-tooltip-button" class="tooltip-button">?</span>
            </div>
        </div>
    </div>

    <!-- Results -->
    {% block results %}{% endblock %}

    <!-- Hidden elements -->
    {%  block hidden_elements %}{% endblock %}
{% endblock %}<|MERGE_RESOLUTION|>--- conflicted
+++ resolved
@@ -34,17 +34,9 @@
             </div>
 
             <div class="section-body">
-<<<<<<< HEAD
-                <label><input name="tokenType" value="word" type="radio" checked><span></span>By Tokens</label><br>
-                <label><input name="tokenType" value="char" type="radio"><span></span>By Characters</label><br>
-
-                <!-- Grams -->
-                <h3>Grams: </h3><label><input id="grams-input" name="tokenSize" value="1" type="text" spellcheck="false" autocomplete="off" placeholder="Required"></label>
-=======
                 <label><input name="token_type" value="Tokens" type="radio" checked><span></span>By Tokens</label><br>
                 <label><input name="token_type" value="Characters" type="radio"><span></span>By Characters</label><br>
                 <h3>Grams: </h3><label><input id="grams-input" name="token_size" value="1" type="text" spellcheck="false" autocomplete="off"></label>
->>>>>>> 3051e3bc
             </div>
         </div>
 
@@ -73,19 +65,9 @@
             </div>
 
             <div class="section-body">
-<<<<<<< HEAD
-
-                <!-- Use the top X words -->
-                <label><input id="most-frequent-words-checkbox" name="mfwcheckbox" type="checkbox"><span></span>Use the top<input id="most-frequent-words-input" name="mfwnumber" value="100" type="text" spellcheck="false" autocomplete="off" placeholder="Required">terms</label>
+                <label><input id="most-frequent-words-checkbox" name="enable_most_frequent_words" type="checkbox"><span></span>Use the top<input id="most-frequent-words-input" name="most_frequent_words" value="100" placeholder="Required" type="text" spellcheck="false" autocomplete="off">terms</label>
                 <span id="most-frequent-words-tooltip-button" class="tooltip-button">?</span><br>
-
-                <!-- Must be in X documents -->
-                <label><input id="minimum-occurrences-checkbox" name="cullcheckbox" type="checkbox"><span></span>Must be in<input id="minimum-occurrences-input" name="cullnumber" value="1" type="text" spellcheck="false" autocomplete="off" placeholder="Required">documents</label>
-=======
-                <label><input id="most-frequent-words-checkbox" name="enable_most_frequent_words" type="checkbox"><span></span>Use the top<input id="most-frequent-words-input" name="most_frequent_words" value="100" type="text" spellcheck="false" autocomplete="off">terms</label>
-                <span id="most-frequent-words-tooltip-button" class="tooltip-button">?</span><br>
-                <label><input id="minimum-occurrences-checkbox" name="enable_minimum_occurrences" type="checkbox"><span></span>Must be in<input id="minimum-occurrences-input" name="minimum_occurrences" value="1" type="text" spellcheck="false" autocomplete="off">documents</label>
->>>>>>> 3051e3bc
+                <label><input id="minimum-occurrences-checkbox" name="enable_minimum_occurrences" type="checkbox"><span></span>Must be in<input id="minimum-occurrences-input" name="minimum_occurrences" value="1" placeholder="Required" type="text" spellcheck="false" autocomplete="off">documents</label>
                 <span id="minimum-occurrences-tooltip-button" class="tooltip-button">?</span>
             </div>
         </div>
