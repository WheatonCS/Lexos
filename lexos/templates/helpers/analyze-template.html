{% extends "helpers/base-template.html" %}


<!-- Head -->
{% block head %}

    <!-- Plotly -->
    <script src="https://cdn.plot.ly/plotly-latest.min.js"></script>

    <!-- Template Lexos dependencies -->
    <script type="text/javascript" src="static/js/helpers/analyze-template.js"></script>
    <link rel="stylesheet" type="text/css" href="static/css/helpers/analyze-template.css"/>

    {% block page_head %}{% endblock %}
{% endblock %}


<!-- Content -->
{% block content %}

    <!-- Options -->
    <div id="options-section">

        {% block options %}{% endblock %}

        <!-- Tokenize -->
        <div id="tokenize-section" class="section">

            <!-- Top -->
            <div class="vertical-splitter section-top">
                <h3 class="title">Tokenize</h3>
                <span id="tokenize-tooltip-button" class="right-justified tooltip-button">?</span>
            </div>

            <!-- By Tokens -->
            <div class="section-body">
                <label><input name="tokenType" value="word" type="radio" checked><span></span>By Tokens</label><br>
                <label><input name="tokenType" value="char" type="radio"><span></span>By Characters</label><br>

                <!-- Grams -->
                <h3>Grams: </h3><label><input id="grams-input" name="tokenSize" value="1" type="text" spellcheck="false" autocomplete="off"></label>
            </div>
        </div>

        <!-- Normalize -->
        <div id="normalize-section" class="section">

            <!-- Top -->
            <div class="vertical-splitter section-top">
                <h3 class="title">Normalize</h3>
                <span id="normalize-tooltip-button" class="right-justified tooltip-button">?</span>
            </div>

            <div class="section-body">

                <!-- Proportional -->
                <label><input name="normalizeType" value="freq" type="radio" checked><span></span>Proportional</label><br>

                <!-- Raw -->
                <label><input name="normalizeType" value="raw" type="radio"><span></span>Raw</label><br>

                <!-- TF-IDF -->
                <label><input name="normalizeType" value="tfidf" type="radio"><span></span>TF-IDF</label>
                <span id="tf-idf-tooltip-button" class="tooltip-button">?</span>
            </div>
        </div>

        <!-- Cull -->
        <div id="cull-section" class="section">

            <!-- Top -->
            <div class="vertical-splitter section-top">
                <h3 class="title">Cull</h3>
                <span id="cull-tooltip-button" class="right-justified tooltip-button">?</span>
            </div>

            <div class="section-body">
<<<<<<< HEAD

                <!-- Use the top X words -->
                <label><input id="most-frequent-words-checkbox" name="mfwcheckbox" type="checkbox"><span></span>Use the top<input id="most-frequent-words-input" name="mfwnumber" value="100" type="text" spellcheck="false" autocomplete="off">terms</label>
                <span id="most-frequent-words-tooltip-button" class="tooltip-button">?</span><br>

                <!-- Must be in X documents -->
                <label><input id="minimum-occurrences-checkbox" name="cullcheckbox" type="checkbox"><span></span>Must be in<input id="minimum-occurrences-input" name="cullnumber" value="1" type="text" spellcheck="false" autocomplete="off">documents</label>
=======
                <label><input id="most-frequent-words-checkbox" name="enable_most_frequent_words" type="checkbox"><span></span>Use the top<input id="most-frequent-words-input" name="most_frequent_words" value="100" placeholder="Required" type="text" spellcheck="false" autocomplete="off">terms</label>
                <span id="most-frequent-words-tooltip-button" class="tooltip-button">?</span><br>
                <label><input id="minimum-occurrences-checkbox" name="enable_minimum_occurrences" type="checkbox"><span></span>Must be in<input id="minimum-occurrences-input" name="minimum_occurrences" value="1" placeholder="Required" type="text" spellcheck="false" autocomplete="off">documents</label>
>>>>>>> 39a3b91f
                <span id="minimum-occurrences-tooltip-button" class="tooltip-button">?</span>
            </div>
        </div>
    </div>

    <!-- Results -->
    {% block results %}{% endblock %}

    <!-- Hidden elements -->
    <input name="csvdelimiter" value="comma" type="hidden">
    <input name="norm" value="l2" type="hidden">
    <input id="active-file-ids" name="active_file_ids" type="hidden">
    <div id="document-names-section"></div>
    {%  block hidden_elements %}{% endblock %}
{% endblock %}<|MERGE_RESOLUTION|>--- conflicted
+++ resolved
@@ -11,6 +11,7 @@
     <script type="text/javascript" src="static/js/helpers/analyze-template.js"></script>
     <link rel="stylesheet" type="text/css" href="static/css/helpers/analyze-template.css"/>
 
+    <!-- Page head -->
     {% block page_head %}{% endblock %}
 {% endblock %}
 
@@ -21,46 +22,36 @@
     <!-- Options -->
     <div id="options-section">
 
+        <!-- Page options -->
         {% block options %}{% endblock %}
 
         <!-- Tokenize -->
         <div id="tokenize-section" class="section">
 
-            <!-- Top -->
             <div class="vertical-splitter section-top">
                 <h3 class="title">Tokenize</h3>
                 <span id="tokenize-tooltip-button" class="right-justified tooltip-button">?</span>
             </div>
 
-            <!-- By Tokens -->
             <div class="section-body">
-                <label><input name="tokenType" value="word" type="radio" checked><span></span>By Tokens</label><br>
-                <label><input name="tokenType" value="char" type="radio"><span></span>By Characters</label><br>
-
-                <!-- Grams -->
-                <h3>Grams: </h3><label><input id="grams-input" name="tokenSize" value="1" type="text" spellcheck="false" autocomplete="off"></label>
+                <label><input name="token_type" value="Tokens" type="radio" checked><span></span>By Tokens</label><br>
+                <label><input name="token_type" value="Characters" type="radio"><span></span>By Characters</label><br>
+                <h3>Grams: </h3><label><input id="grams-input" name="token_size" value="1" type="text" spellcheck="false" autocomplete="off"></label>
             </div>
         </div>
 
         <!-- Normalize -->
         <div id="normalize-section" class="section">
 
-            <!-- Top -->
             <div class="vertical-splitter section-top">
                 <h3 class="title">Normalize</h3>
                 <span id="normalize-tooltip-button" class="right-justified tooltip-button">?</span>
             </div>
 
             <div class="section-body">
-
-                <!-- Proportional -->
-                <label><input name="normalizeType" value="freq" type="radio" checked><span></span>Proportional</label><br>
-
-                <!-- Raw -->
-                <label><input name="normalizeType" value="raw" type="radio"><span></span>Raw</label><br>
-
-                <!-- TF-IDF -->
-                <label><input name="normalizeType" value="tfidf" type="radio"><span></span>TF-IDF</label>
+                <label><input name="normalization_method" value="Proportional" type="radio" checked><span></span>Proportional</label><br>
+                <label><input name="normalization_method" value="Raw" type="radio"><span></span>Raw</label><br>
+                <label><input name="normalization_method" value="TF-IDF" type="radio"><span></span>TF-IDF</label>
                 <span id="tf-idf-tooltip-button" class="tooltip-button">?</span>
             </div>
         </div>
@@ -68,26 +59,15 @@
         <!-- Cull -->
         <div id="cull-section" class="section">
 
-            <!-- Top -->
             <div class="vertical-splitter section-top">
                 <h3 class="title">Cull</h3>
                 <span id="cull-tooltip-button" class="right-justified tooltip-button">?</span>
             </div>
 
             <div class="section-body">
-<<<<<<< HEAD
-
-                <!-- Use the top X words -->
-                <label><input id="most-frequent-words-checkbox" name="mfwcheckbox" type="checkbox"><span></span>Use the top<input id="most-frequent-words-input" name="mfwnumber" value="100" type="text" spellcheck="false" autocomplete="off">terms</label>
-                <span id="most-frequent-words-tooltip-button" class="tooltip-button">?</span><br>
-
-                <!-- Must be in X documents -->
-                <label><input id="minimum-occurrences-checkbox" name="cullcheckbox" type="checkbox"><span></span>Must be in<input id="minimum-occurrences-input" name="cullnumber" value="1" type="text" spellcheck="false" autocomplete="off">documents</label>
-=======
                 <label><input id="most-frequent-words-checkbox" name="enable_most_frequent_words" type="checkbox"><span></span>Use the top<input id="most-frequent-words-input" name="most_frequent_words" value="100" placeholder="Required" type="text" spellcheck="false" autocomplete="off">terms</label>
                 <span id="most-frequent-words-tooltip-button" class="tooltip-button">?</span><br>
                 <label><input id="minimum-occurrences-checkbox" name="enable_minimum_occurrences" type="checkbox"><span></span>Must be in<input id="minimum-occurrences-input" name="minimum_occurrences" value="1" placeholder="Required" type="text" spellcheck="false" autocomplete="off">documents</label>
->>>>>>> 39a3b91f
                 <span id="minimum-occurrences-tooltip-button" class="tooltip-button">?</span>
             </div>
         </div>
@@ -97,9 +77,5 @@
     {% block results %}{% endblock %}
 
     <!-- Hidden elements -->
-    <input name="csvdelimiter" value="comma" type="hidden">
-    <input name="norm" value="l2" type="hidden">
-    <input id="active-file-ids" name="active_file_ids" type="hidden">
-    <div id="document-names-section"></div>
     {%  block hidden_elements %}{% endblock %}
 {% endblock %}