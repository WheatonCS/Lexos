{% extends "base_prepare.html" %}
{% set active_page = 'scrub' %}

{% block head %}
    <!-- Latest compiled and minified DataTables CSS and JS -->
    {% if config['LOCAL_MODE'] == True %}
        <link rel="stylesheet" type="text/css"
              href="{{ url_for('static', filename='node_modules/datatables.net-bs/css/dataTables.bootstrap.css') }}?ver={{ version }}"/>
        <link rel="stylesheet" type="text/css"
              href="{{ url_for('static', filename='node_modules/datatables.net-select-bs/css/select.bootstrap.css') }}?ver={{ version }}"/>
        <script type="text/javascript"
                src="{{ url_for('static', filename='node_modules/datatables.net/js/jquery.dataTables.js') }}?ver={{ version }}"></script>
        <script type="text/javascript"
                src="{{ url_for('static', filename='node_modules/datatables.net-select/js/dataTables.select.js') }}?ver={{ version }}"></script>
        <script type="text/javascript"
                src="{{ url_for('static', filename='node_modules/datatables.net-bs/js/dataTables.bootstrap.js') }}?ver={{ version }}"></script>
    {% else %}
        <link rel="stylesheet" type="text/css"
              href="https://cdn.datatables.net/u/bs/jszip-2.5.0,pdfmake-0.1.18,dt-1.10.12,b-1.2.1,b-html5-1.2.1,b-print-1.2.1,fc-3.2.2,fh-3.1.2,se-1.2.0/datatables.min.css"/>
        <script type="text/javascript"
                src="https://cdn.datatables.net/u/bs/jszip-2.5.0,pdfmake-0.1.18,dt-1.10.12,b-1.2.1,b-html5-1.2.1,b-print-1.2.1,fc-3.2.2,fh-3.1.2,se-1.2.0/datatables.min.js"></script>
        <script type="text/javascript"
                src="{{ url_for('static', filename='node_modules/datatables.net-bs/js/dataTables.bootstrap.js') }}?ver={{ version }}"></script>
    {% endif %}

    <script type="text/javascript"
            src="{{ url_for('static', filename='js/scripts_scrub.js') }}?ver={{ version }}"></script>
{% endblock %}

{% block title %}Scrubber{% endblock %}

{% block options %}

    <input type="hidden" name="haveGutenberg" value="{{ haveGutenberg }}"/>
    {% if haveGutenberg %}
        <div id="gutenberg-modal" class="modal fade" role="dialog">
            <div class="modal-dialog modal-lg">
                <!-- Modal content-->
                <div class="modal-content panel-warning">
                    <div class="modal-header panel-heading">
                        <button type="button" class="close"
                                data-dismiss="modal">&times;
                        </button>
                        <h4 class="modal-title">Warning!</h4>
                    </div>
                    <div class="modal-body">
                        <p id="gutenberg-modal-message">One or more files you
                            uploaded contain Project Gutenberg licensure
                            material. You may want to remove the beginning and
                            ending material, save, and re-upload.<br><br>If you
                            Apply Scrubbing and continue, Lexos will remove the
                            majority of the Project Gutenberg Licensure, but
                            there may still be some unwanted material left
                            over.</p>
                    </div>
                </div>
            </div>
        </div>
    {% endif %}

    <!-- XML Modal -->
    <!-- Must remain here to avoid conflicts with punctuation options -->
    <div id="xml-modal" class="modal fade" role="dialog">
        <div class="modal-dialog modal-lg">
            <!-- Modal content-->
            <div class="modal-content panel-primary">
                <div class="modal-header panel-heading">
                    <button type="button" class="close" data-dismiss="modal">
                        &times;
                    </button>
                    <h4 class="modal-title">Scrub Tags</h4>
                </div>
                <div id="xmlModalBody" class="modal-body"
                     style="max-height: calc(100vh - 210px); overflow-y: auto;">
                    <p>Tag scrubbing options allow you to remove or modify XML,
                        HTML, and SGML elements from your text prior to other
                        scrubbing actions. The default settings will
                        automatically strip all tags from your active
                        documents. You may set Lexos to treat specific elements
                        in your active documents individually by setting the
                        options below.
                        <!-- <i class="fa fa-question-circle lexos-tooltip-trigger" data-toggle="tooltip" data-html="true" data-placement="right" data-container="body" title="This should link to an ITM article." style="padding-left:4px;font-size:18px;"></i>
                      -->
                    </p>
                </div>
                <div class="modal-footer">
                    <img id="xml-modal-status"
                         src="{{ url_for('static', filename='images/loading_icon.svg') }}?ver=3.2"
                         alt="Loading..."
                         style="position: fixed; left: 50%; top: 50%; display: none;">
                    <button id="save-button" type="button"
                            class="btn btn-primary">Save Changes
                    </button>
                    <button type="button" class="btn btn-default"
                            data-dismiss="modal">Close
                    </button>
                </div>
            </div>
        </div>
    </div>
<<<<<<< HEAD
</div>

<fieldset id="normalscrubbingoptions">
    <legend>Scrubbing Options <a class="btn bttn bttn-video" href="https://www.youtube.com/watch?v=J4cRuuQY6cY&list=PLEoAaCvaZOMMZD7x3SaQztPJxtpijv_gD&index=2" target="_blank" data-toggle="tooltip" data-placement="right" title="Show video"  style="margin: -10px 5px;"><i class="fa fa-video-camera fa-lg "></i></a></legend>

    <input type="hidden" id="usecacheswfileselect" name="usecacheswfileselect" value="" {{ 'disabled' if session['scrubbingoptions']['optuploadnames']['swfileselect[]'] == '' }}/>
    <input type="hidden" id="usecachelemfileselect" name="usecachelemfileselect" value="" {{ 'disabled' if session['scrubbingoptions']['optuploadnames']['lemfileselect[]'] == '' }}/>
    <input type="hidden" id="usecacheconsfileselect" name="usecacheconsfileselect" value="" {{ 'disabled' if session['scrubbingoptions']['optuploadnames']['consfileselect[]'] == '' }}/>
    <input type="hidden" id="usecachescfileselect" name="usecachescfileselect" value="" {{ 'disabled' if session['scrubbingoptions']['optuploadnames']['scfileselect[]'] == '' }}/>

    <input type="hidden" id="num_active_files" value="{{ previews|len }}" />
     <div class="row">
		<div id="mainscruboptions" class="col-md-5" style="padding-right: 10px; width: 40%;">
		    <label id="punctbox" for="punctuationbox">
			    <input type="checkbox" name="punctuationbox" id="punctuationbox" {{ "checked" if session['scrubbingoptions']['punctuationbox'] }} >
			    Remove All Punctuation
=======

    <fieldset id="normalscrubbingoptions">
        <legend>Scrubbing Options</legend>

        <input type="hidden" id="usecacheswfileselect"
               name="usecacheswfileselect"
               value="" {{ 'disabled' if session['scrubbingoptions']['optuploadnames']['swfileselect[]'] == '' }}/>
        <input type="hidden" id="usecachelemfileselect"
               name="usecachelemfileselect"
               value="" {{ 'disabled' if session['scrubbingoptions']['optuploadnames']['lemfileselect[]'] == '' }}/>
        <input type="hidden" id="usecacheconsfileselect"
               name="usecacheconsfileselect"
               value="" {{ 'disabled' if session['scrubbingoptions']['optuploadnames']['consfileselect[]'] == '' }}/>
        <input type="hidden" id="usecachescfileselect"
               name="usecachescfileselect"
               value="" {{ 'disabled' if session['scrubbingoptions']['optuploadnames']['scfileselect[]'] == '' }}/>

        <input type="hidden" id="num_active_files" value="{{ previews|len }}"/>
        <div class="row">
            <div id="mainscruboptions" class="col-md-5"
                 style="padding-right: 10px; width: 40%;">
                <label id="punctbox" for="punctuationbox">
                    <input type="checkbox" name="punctuationbox"
                           id="punctuationbox" {{ "checked" if session['scrubbingoptions']['punctuationbox'] }} >
                    Remove All Punctuation
>>>>>>> 7299a069
                </label>
                <label for="lowercasebox">
                    <input type="checkbox" name="lowercasebox"
                           id="lowercasebox" {{ "checked" if session['scrubbingoptions']['lowercasebox'] }}>
                    Make Lowercase
                </label>
                <label for="digitsbox">
                    <input type="checkbox" name="digitsbox"
                           id="digitsbox" {{ "checked" if session['scrubbingoptions']['digitsbox'] }}>
                    Remove Digits
                </label>
                <label for="whitespacebox" style="width: 200px;">
                    <input type="checkbox" name="whitespacebox"
                           id="whitespacebox" {{ "checked" if session['scrubbingoptions']['whitespacebox'] }}>
                    Remove Whitespace<i
                        class="fa fa-question-circle lexos-tooltip-trigger"
                        data-toggle="tooltip" data-html="true"
                        data-placement="right" data-container="body"
                        title="Remove whitespace characters. This may be useful in languages such as Chinese and/or desired when tokenizing with character n-grams."
                        style="padding-left:4px;font-size:18px;"></i>
                </label>
                <div class="{{ 'hidden' if not session['scrubbingoptions']['whitespacebox'] }}"
                     id="whitespace">
                    <label for="spacesbox">
                        <input type="checkbox" name="spacesbox"
                               id="spacesbox" {{ "checked" if session['scrubbingoptions']['spacesbox'] }}>
                        Remove Spaces
                    </label><br>
                    <label for="tabsbox">
                        <input type="checkbox" name="tabsbox"
                               id="tabsbox" {{ "checked" if session['scrubbingoptions']['tabsbox'] }}>
                        <span>Remove Tabs</span>
                    </label><br>
                    <label for="newlinesbox">
                        <input type="checkbox" name="newlinesbox"
                               id="newlinesbox" {{ "checked" if session['scrubbingoptions']['newlinesbox'] }}>
                        Remove Line Breaks
                    </label>
                </div>
                <label for="tagbox">
                    <input type="checkbox" name="tagbox"
                           id="tagbox" {{ "checked" if session['scrubbingoptions']['tagbox'] }}>
                    Scrub Tags
                    <i class="fa fa-question-circle lexos-tooltip-trigger"
                       data-toggle="tooltip" data-html="true"
                       data-placement="right"
                       data-container="body"
                       title="Handle tags such as those used in XML, HTML, or SGML. When this option is selected, a gear appears which will allow you to choose different options to handle each tag."
                       style="padding-left:4px;font-size:18px;"></i>
                </label><span
                    class="{{ 'hidden' if not session['scrubbingoptions']['tagbox'] }}"
                    id="tag" data-toggle="modal" data-target="#xml-modal"
                    style="color:#16A085;"><i class="fa fa-lg fa-cog"
                                              type="button"
                                              data-toggle="tooltip"
                                              data-html="true"
                                              data-placement="right"
                                              data-container="body"
                                              title="Open tag scrubbing options."></i></span>
            </div>
            <div class="col-md-7"
                 style="padding-left: 0px; padding-right: 0px;">
                <div style="display:{{ 'none' if not session['scrubbingoptions']['punctuationbox'] }}; margin-left: 0px; width :200px"
                     id="aposhyph">
                    <label for="hyphensbox">
                        <input type="checkbox" name="hyphensbox"
                               id="hyphensbox" {{ "checked" if session['scrubbingoptions']['hyphensbox'] }}>
                        <span>Keep Hyphens</span><i
                            class="fa fa-question-circle lexos-tooltip-trigger"
                            data-toggle="tooltip" data-html="true"
                            data-placement="right" data-container="body"
                            title="Change all variations of Unicode hyphens to a single type of hyphen and leave the hyphens in the text. Hyphenated words (e.g., computer-aided) will be subsequently treated as one token."
                            style="padding-left:4px;font-size:18px;"></i>
                    </label>
                    <label for="aposbox">
                        <input type="checkbox" name="aposbox"
                               id="aposbox" {{ "checked" if session['scrubbingoptions']['aposbox'] }}>
                        <span>Keep Word-Internal Apostrophes</span><i
                            class="fa fa-question-circle lexos-tooltip-trigger"
                            data-toggle="tooltip" data-html="true"
                            data-placement="right" data-container="body"
                            title="Retain apostrophes in contractions and possessives, but not those in plural possessives nor at the start of a word."
                            style="padding-left:4px;font-size:18px;"></i>
                    </label>

                    <label for="ampersandbox">
                        <input type="checkbox" name="ampersandbox"
                               id="ampersandbox" {{ "checked" if session['scrubbingoptions']['ampersandbox'] }}>
                        Keep Ampersands<i
                            class="fa fa-question-circle lexos-tooltip-trigger"
                            data-toggle="tooltip" data-html="true"
                            data-placement="right" data-container="body"
                            title="Leave all ampersands in the text. Note that HTML. XML, or SGML entities such as <code>&amp;amp;aelig;</code> (<em>æ</em>) are handled separately. You can convert these entities to standard Unicode characters using the Special Characters option below."
                            style="padding-left:4px;font-size:18px;"></i>
                    </label>
                </div>
            </div>
        </div>
        <div class="row">
            <div class="col-md-12">

            </div>
        </div>

    </fieldset>

<<<<<<< HEAD
<fieldset id="additionalscrubbingoptions">
    <legend id="advanced-title" class="has-expansion">Additional Options <a class="btn bttn bttn-video" href="https://www.youtube.com/watch?v=9Pf6t1C15AE&index=3&list=PLEoAaCvaZOMMZD7x3SaQztPJxtpijv_gD" target="_blank" data-toggle="tooltip" data-html="true" data-placement="right" data-container="body" title="Show video" style="margin: -10px 5px;"><i class="fa fa-video-camera fa-lg "></i></a></legend>
=======
    <fieldset id="additionalscrubbingoptions">
    <legend id="advanced-title" class="has-expansion">Additional Options
    </legend>
>>>>>>> 7299a069

    <div class="advanced-options">
        <!-- Stop Words/Keep Words-->
        <fieldset class="advanced-option">
            {% set sw_showing = (session['scrubbingoptions']['optuploadnames']['swfileselect[]']) or (session['scrubbingoptions']['manualstopwords']) %}
            <legend id="Stopwords" class="has-chevron">
                Stop Words/Keep Words
                <i class="fa fa-question-circle lexos-tooltip-trigger"
                   data-toggle="tooltip" data-html="true"
                   data-placement="right" data-container="body"
                   title="Upload or input a list of Stop Words (words to be removed) or Keep Words (words to keep)."
                   style="padding-left:4px;font-size:18px;"></i>
                <span class="fa fa-chevron-right rotate {{ 'showing' if sw_showing }}"
                      data-target="#stopwordPanel" aria-expanded="false"
                      aria-controls="stopwordPanel"></span>
                <span id="swfileselectbttnlabel" class="bttnfilelabels"
                      style="font-size:12px;float:right;">{{ session['scrubbingoptions']['optuploadnames']['swfileselect[]'] + '\n(using stored)' if session['scrubbingoptions']['optuploadnames']['swfileselect[]'] != '' }}</span>
            </legend>
            <div class="collapse" id="stopwordPanel">
                <label class="radio sizeradio icon-radio">
                    <input type="radio" name="sw_option"
                           value="off" {{ "checked" if session['scrubbingoptions']['sw_option']=="off" }}>
                    Off
                </label>
                <label class="radio sizeradio icon-radio">
                    <input type="radio" name="sw_option"
                           value="stop" {{ "checked" if session['scrubbingoptions']['sw_option']=="stop" }}>
                    Stop Words
                </label>
                <label class="radio sizeradio icon-radio">
                    <input type="radio" name="sw_option"
                           value="keep" {{ "checked" if session['scrubbingoptions']['sw_option']=="keep" }}>
                    Keep Words<br>
                </label>
                <div style="position:relative;left:310px;top:7px;height:0;margin:0;padding:0;">
                    <i class="fa fa-question-circle lexos-tooltip-trigger"
                       data-toggle="tooltip" data-html="true"
                       data-placement="right" data-container="body"
                       title="List format: a list of words separated by commas on one or more lines."
                       style="margin-left:-24px;font-size:12px;"></i>
                </div>
                <textarea class="manualinput" name="manualstopwords"
                          placeholder="Enter stopwords...">{{ session['scrubbingoptions']['manualstopwords'] }}</textarea>
                <div class="optuploadbuttondiv">
                    <div class="bttn upload-bttn" style="margin-top: 5px;">
                        Upload File
                    </div>

                    <input type="file" class="scrub-upload inputWrapper"
                           id="swfileselect" name="swfileselect[]"/>

                </div>
            </div>
        </fieldset>

        <!-- Lemmas -->
        <fieldset class="advanced-option">
            {% set lem_showing = (session['scrubbingoptions']['optuploadnames']['lemfileselect[]']) or (session['scrubbingoptions']['manuallemmas']) %}
            <legend id="Lemmas" class="has-chevron">
                Lemmas
                <i class="fa fa-question-circle lexos-tooltip-trigger"
                   data-toggle="tooltip" data-html="true"
                   data-placement="right" data-container="body"
                   title="Upload or input a list of lemmas (word replacements)."
                   style="padding-left:4px;font-size:18px;"></i>
                <span class="fa fa-chevron-right rotate {{ 'showing' if lem_showing }}"
                      data-target="#lemmasPanel" aria-expanded="false"
                      aria-controls="lemmasPanel"></span>
                <span id="lemfileselectbttnlabel" class="bttnfilelabels"
                      style="font-size:12px;float:right;">{{ session['scrubbingoptions']['optuploadnames']['lemfileselect[]'] + '\n(using stored)' if session['scrubbingoptions']['optuploadnames']['lemfileselect[]'] != '' }}</span>
            </legend>
            <div class="collapse" id="lemmasPanel">
                <div style="position:relative;left:310px;top:7px;height:0px;margin:0;padding:0;">
                    <i class="fa fa-question-circle lexos-tooltip-trigger"
                       data-toggle="tooltip" data-html="true"
                       data-placement="right" data-container="body"
                       title="Lemma list format: one set of replacement words per line (each separated by commas) followed by a colon(:) then the lemma (e.g. <em>cyng, kyng: king</em> will replace every <em>cyng</em> and <em>kyng</em> in the document with <em>king</em>)."
                       style="margin-left:-24px;font-size:12px;"></i>
                </div>
                <textarea class="manualinput" name="manuallemmas"
                          placeholder="Enter lemmas...">{{ session['scrubbingoptions']['manuallemmas'] }}
                </textarea>
                <div class="optuploadbuttondiv">
                    <div class="bttn upload-bttn" style="margin-top: 5px;">
                        Upload File
                    </div>
                    <input type="file" class="scrub-upload inputWrapper"
                           id="lemfileselect" name="lemfileselect[]"/>

                </div>


            </div>
        </fieldset>

        <!-- Consolidations -->
        <fieldset class="advanced-option">
            {% set cons_showing = (session['scrubbingoptions']['optuploadnames']['consfileselect[]']) or (session['scrubbingoptions']['manualconsolidations']) %}
            <legend id="Consolidations" class="has-chevron">
                Consolidations
                <i class="fa fa-question-circle lexos-tooltip-trigger"
                   data-toggle="tooltip" data-html="true"
                   data-placement="right" data-container="body"
                   title="Upload or input a list of consolidations (character replacements)."
                   style="padding-left:4px;font-size:18px;"></i>
                <span class="fa fa-chevron-right rotate {{ 'showing' if cons_showing }}"
                      data-target="#consolidationsPanel" aria-expanded="false"
                      aria-controls="consolidationsPanel"></span>
                <span id="consfileselectbttnlabel" class="bttnfilelabels"
                      style="font-size:12px;float:right;">{{ session['scrubbingoptions']['optuploadnames']['consfileselect[]'] + '\n(using stored)' if session['scrubbingoptions']['optuploadnames']['consfileselect[]'] != '' }}</span>
            </legend>
            <div class="collapse" id="consolidationsPanel">
                <div style="position:relative;left:310px;top:7px;height:0px;margin:0;padding:0;">
                    <i class="fa fa-question-circle lexos-tooltip-trigger"
                       data-toggle="tooltip" data-html="true"
                       data-placement="right" data-container="body"
                       title="Consolidation list format: one set of replacement characters per line (each separated by commas) followed by a colon(:) then the replacement character (e.g. <em>a,b: c</em> will replace every <em>a</em> and <em>b</em> in the document with <em>c</em>)."
                       style="margin-left:-24px;font-size:12px;"></i>
                </div>
                <textarea class="manualinput" name="manualconsolidations"
                          placeholder="Enter consolidations...">{{ session['scrubbingoptions']['manualconsolidations'] }}</textarea>
                <div class="optuploadbuttondiv">
                    <div class="bttn upload-bttn" style="margin-top: 5px;">
                        Upload File
                    </div>
                    <input type="file" class="scrub-upload inputWrapper"
                           id="consfileselect" name="consfileselect[]"/>

                </div>


            </div>
        </fieldset>


        <fieldset class="advanced-option">
            {% set special_showing = (session['scrubbingoptions']['optuploadnames']['scfileselect[]']) or (session['scrubbingoptions']['manualspecialchars']) or (session['scrubbingoptions']['entityrules'] != 'default') %}
            <legend id="Special Characters" class="has-chevron">
                Special Characters
                <i class="fa fa-question-circle lexos-tooltip-trigger"
                   data-toggle="tooltip" data-html="true"
                   data-placement="right" data-container="body"
                   title="Select a pre-defined Rule Set or upload or input a list of rules for handling character entities."
                   style="padding-left:4px;font-size:18px;"></i>
                <span class="fa fa-chevron-right rotate {{ 'showing' if special_showing }}"
                      data-target="#specialCharsPanel" aria-expanded="false"
                      aria-controls="specialCharsPanelPanel"></span>
                <span id="scfileselectbttnlabel" class="bttnfilelabels"
                      style="font-size:12px;float:right;">{{ session['scrubbingoptions']['optuploadnames']['scfileselect[]'] + '\n(using stored)' if session['scrubbingoptions']['optuploadnames']['scfileselect[]'] != '' }}</span>
            </legend>
            <div class="collapse" id="specialCharsPanelPanel">
                <div class="row">
                    <div class="col-md-6">
                        <select id="entityrules" name="entityrules">
                            <option value="default" {{ "selected" if session['scrubbingoptions']['entityrules'] == 'default' }}>
                                - Select Built-In Option -
                            </option>
                            <option value="early-english-html"  {{ "selected" if request.form['entityrules'] == 'early-english-html' or session['scrubbingoptions']['entityrules'] == 'early-english-html' }}>
                                Early English HTML
                            </option>
                            <option value="doe-sgml" {{ "selected" if session['scrubbingoptions']['entityrules'] == 'doe-sgml' }}>
                                Dictionary of Old English SGML
                            </option>
                            <option value="MUFI-3" {{ "selected" if session['scrubbingoptions']['entityrules'] == 'MUFI-3' }}>
                                MUFI 3
                            </option>
                            <option value="MUFI-4" {{ "selected" if session['scrubbingoptions']['entityrules'] == 'MUFI-4' }}>
                                MUFI 4
                            </option>
                        </select>
                    </div>
                    <div class="col-md-6">
                        <a href="{{ url_for('static', filename='html/pre_defined_rules.html') }}"
                           target="_blank" id="ruleslink">View Pre-Defined Rule
                            Sets</a>
                    </div>
                    <div id="MUFI-warning"
                         style="display:none; font-weight:bold; background-color: bisque; color: red; margin-left: 45px; margin-top: 15px; margin-right: 27px">
                        Selecting MUFI 3.0 or 4.0 will convert entities
                        specified by the Medieval Unicode Font Initiative
                        (MUFI) to their Unicode equivalents. The Previews
                        window has been changed to the <a
                            href="http://junicode.sourceforge.net/"
                            target="_blank">Junicode</a> font, which displays
                        most MUFI characters. However, these characters may not
                        display correctly in your downloaded files if you do
                        not have a MUFI-compatible font installed on your
                        computer. Information about MUFI and other
                        MUFI-compatible fonts can be found on the <a
                            href="http://folk.uib.no/hnooh/mufi/"
                            target="_blank">MUFI website</a>.
                    </div>
                </div>

                <div class="row">
                    <div class="col-md-12">
                        <i class="fa fa-question-circle lexos-tooltip-trigger"
                           data-toggle="tooltip" data-html="true"
                           data-placement="right" data-container="body"
                           title="If you are not using a language covered by one of the pre-defined rule sets, you may create your own rule set by entering your transformation rules in the form field. The entity should be separated from its replacement glyph by a comma (e.g. <code>&amp;ae;, æ</code> ). Multiple transformation rules should be listed on separate lines."
                           style="position:relative;margin-left:285px;margin-right:0px;top:25px;font-size:12px;"></i>
                        <textarea class="manualinput" name="manualspecialchars"
                                  placeholder="Enter special characters...">{{ session['scrubbingoptions']['manualspecialchars'] }}</textarea>
                        <div class="optuploadbuttondiv">
                            <div class="bttn upload-bttn">Upload File</div>

                            <input type="file"
                                   class="scrub-upload inputWrapper"
                                   id="scfileselect" name="scfileselect[]"/>

                        </div>
                    </div>
                </div>
            </div>
        </fieldset>
    </div>
{% endblock %}

{% block previews %}

    {% for (fileID, filename, docLabel, fileContents) in previews %}
        <fieldset>
            <legend class="has-tooltip"
                    style="color:#999; width:auto;">{{ docLabel|truncate(50, True) }}</legend>
            <div class="filecontents">{{ fileContents }}</div>
            <!-- Keep this with no whitespace! -->
        </fieldset>

    {%- endfor %}

{% endblock %}
{% block actions %}
    <a class="btn btn-primary scrubTrigger" id="previewButton"
       onclick="sendScrubbing('preview')"
       role="button">Preview Scrubbing</a>
    <a class="btn btn-success scrubTrigger" id="applyButton"
       onclick="sendScrubbing('apply')"
       role="button">Apply Scrubbing</a>
    <input class="btn btn-info" type="submit" value="Download Scrubbed Files">
    <input type="hidden" id="formAction" name="formAction" value="">
{% endblock %}
</fieldset><|MERGE_RESOLUTION|>--- conflicted
+++ resolved
@@ -98,27 +98,9 @@
             </div>
         </div>
     </div>
-<<<<<<< HEAD
-</div>
 
 <fieldset id="normalscrubbingoptions">
     <legend>Scrubbing Options <a class="btn bttn bttn-video" href="https://www.youtube.com/watch?v=J4cRuuQY6cY&list=PLEoAaCvaZOMMZD7x3SaQztPJxtpijv_gD&index=2" target="_blank" data-toggle="tooltip" data-placement="right" title="Show video"  style="margin: -10px 5px;"><i class="fa fa-video-camera fa-lg "></i></a></legend>
-
-    <input type="hidden" id="usecacheswfileselect" name="usecacheswfileselect" value="" {{ 'disabled' if session['scrubbingoptions']['optuploadnames']['swfileselect[]'] == '' }}/>
-    <input type="hidden" id="usecachelemfileselect" name="usecachelemfileselect" value="" {{ 'disabled' if session['scrubbingoptions']['optuploadnames']['lemfileselect[]'] == '' }}/>
-    <input type="hidden" id="usecacheconsfileselect" name="usecacheconsfileselect" value="" {{ 'disabled' if session['scrubbingoptions']['optuploadnames']['consfileselect[]'] == '' }}/>
-    <input type="hidden" id="usecachescfileselect" name="usecachescfileselect" value="" {{ 'disabled' if session['scrubbingoptions']['optuploadnames']['scfileselect[]'] == '' }}/>
-
-    <input type="hidden" id="num_active_files" value="{{ previews|len }}" />
-     <div class="row">
-		<div id="mainscruboptions" class="col-md-5" style="padding-right: 10px; width: 40%;">
-		    <label id="punctbox" for="punctuationbox">
-			    <input type="checkbox" name="punctuationbox" id="punctuationbox" {{ "checked" if session['scrubbingoptions']['punctuationbox'] }} >
-			    Remove All Punctuation
-=======
-
-    <fieldset id="normalscrubbingoptions">
-        <legend>Scrubbing Options</legend>
 
         <input type="hidden" id="usecacheswfileselect"
                name="usecacheswfileselect"
@@ -141,7 +123,6 @@
                     <input type="checkbox" name="punctuationbox"
                            id="punctuationbox" {{ "checked" if session['scrubbingoptions']['punctuationbox'] }} >
                     Remove All Punctuation
->>>>>>> 7299a069
                 </label>
                 <label for="lowercasebox">
                     <input type="checkbox" name="lowercasebox"
@@ -248,14 +229,8 @@
 
     </fieldset>
 
-<<<<<<< HEAD
 <fieldset id="additionalscrubbingoptions">
     <legend id="advanced-title" class="has-expansion">Additional Options <a class="btn bttn bttn-video" href="https://www.youtube.com/watch?v=9Pf6t1C15AE&index=3&list=PLEoAaCvaZOMMZD7x3SaQztPJxtpijv_gD" target="_blank" data-toggle="tooltip" data-html="true" data-placement="right" data-container="body" title="Show video" style="margin: -10px 5px;"><i class="fa fa-video-camera fa-lg "></i></a></legend>
-=======
-    <fieldset id="additionalscrubbingoptions">
-    <legend id="advanced-title" class="has-expansion">Additional Options
-    </legend>
->>>>>>> 7299a069
 
     <div class="advanced-options">
         <!-- Stop Words/Keep Words-->
