--- conflicted
+++ resolved
@@ -2,36 +2,26 @@
 {% set active_page = 'viz' %}
 
 {% block head %}
-    <script type="text/javascript"
-            src="{{ url_for('static', filename='js/scripts_viz.js') }}?ver={{ version }}"></script>
-    <script>
-      var dataset = {{ JSONObj|safe or {} }};
-      var numActiveDocs = {{ numActiveDocs }};
-      $(function () {
-        $('#allCheckBoxSelector').click(function () {
-          if (!$('#allCheckBoxSelector').is(':checked')) {
-            $('#viz').empty()
-            $('.minifilepreview').prop('checked', false)
-          }
-        })
-        // If there is data scroll down to the graph on page load
-        document.getElementById('graph-anchor').scrollIntoView({
-          block: 'start',
-          behavior: 'smooth'
-        })
-        // Handle the return to top links
-      })
-    </script>
-    <style type="text/css">
-        .node {
-            cursor: pointer;
-        }
-
-        #viz {
-            margin-top: -30px;
-            padding-top: 0;
-        }
-    </style>
+<script type="text/javascript" src="{{ url_for('static', filename='js/scripts_viz.js') }}?ver={{version}}"></script>
+<script>
+var dataset = {{ JSONObj|safe or {} }};
+var numActiveDocs = {{ numActiveDocs }};
+$(function() {
+	$("#allCheckBoxSelector").click(function() {
+		if (!$("#allCheckBoxSelector").is(":checked")) {
+			$("#viz").empty();
+			$(".minifilepreview").prop("checked", false);
+		}
+	});
+  // If there is data scroll down to the graph on page load
+  document.getElementById("graph-anchor").scrollIntoView({block: "start", behavior: "smooth"});
+  // Handle the return to top links
+});
+</script>
+<style type="text/css">
+.node {cursor: pointer;}
+#viz {margin-top:-30px;padding-top:0;}
+</style>
 {% endblock %}
 
 {% block title %}BubbleViz{% endblock %}
@@ -43,91 +33,67 @@
         <span class="sr-only">Loading...</span>
     </div>
 
-    <legend>BubbleViz Options</legend>
-    <div class="col-md-6">
-        <legend style="width:250px;">Select Document(s)</legend>
-        {% if labels|len > 0 %}
-            <label><input type="checkbox" id="allCheckBoxSelector">Toggle
-                All</label><br/>
-        {%- endif %}
-        <div id="vizoptionscontainer" name="segmentlist"
-             style="overflow:auto; width: 300px; float: left; max-height: 125px; min-height: 2em; padding-left: 15px;">
-            <div id="vizcreateoptions">
-                <!-- Need to empty the segmentlist value if Toggle All is checked -->
-                {% for fileID, label in labels.items() %}
-                    <div class="forCheckBox">
-                        <label style="width: 90%; margin: auto; white-space: nowrap; overflow: hidden; text-overflow: ellipsis;">{{ label }}
-                            <input type="checkbox" name="segmentlist"
-                                   class="minifilepreview" {{ 'checked' if fileID|unicode in session['cloudoption']['segmentlist'] }}
-                                   id="{{ fileID }}_selector"
-                                   value="{{ fileID }}">
-                        </label>
-                    </div>
-                {%- endfor %}
-                {% if labels|len == 0 %}
-                    <span id="no-labels">No Documents are Selected</span>
-                {%- endif %}
-            </div>
-        </div>
-    </div>
-    <div class="col-md-6">
-        <legend>Filtering Options</legend>
-        <label>Graph Size:
-            <input type="number" min="100" max="3000" step="100" id="graphsize"
-                   name="graphsize"
-                   value="{{ session['bubblevisoption']['graphsize'] }}"/>
-        </label>
-        <br/>
-        <label>Maximum Number of Terms:
-            <input type="number" min="1" id="maxwords" name="maxwords"
-                   value="{{ session['bubblevisoption']['maxwords'] or '100' }}"/>
-        </label>
-        <br/>
-        <label>Minimum Term Length:
-            <input type="number" min="0" id="minlength" name="minlength"
-                   value="{{ session['bubblevisoption']['minlength'] or '0' }}"/>
-        </label>
-    </div>
+<legend>BubbleViz Options</legend>
+<div class="col-md-6">
+	<legend style="width:250px;">Select Document(s)</legend>
+	{% if labels|len > 0 %}
+   		<label><input type="checkbox" id="allCheckBoxSelector">Toggle All</label><br/>
+	{%- endif %}
+	<div id="vizoptionscontainer" name="segmentlist" style="overflow:auto; width: 300px; float: left; max-height: 125px; min-height: 2em; padding-left: 15px;">
+		<div id="vizcreateoptions">
+			<!-- Need to empty the segmentlist value if Toggle All is checked -->
+			{% for fileID, label in labels.items() %}
+			<div class="forCheckBox">
+				<label style="width: 90%; margin: auto; white-space: nowrap; overflow: hidden; text-overflow: ellipsis;">{{label}}
+					<input type="checkbox" name="segmentlist" class="minifilepreview" {{ 'checked' if fileID|unicode in session['cloudoption']['segmentlist'] }} id="{{fileID}}_selector" value="{{fileID}}">
+				</label>
+			</div>
+			{%- endfor %}
+			{% if labels|len == 0 %}
+				<span id="no-labels">No Documents are Selected</span>
+			{%- endif %}
+		</div>
+	</div>
+</div>
+<div class="col-md-6">
+	<legend>Filtering Options</legend>
+		<label>Graph Size:
+			<input type="number" min="100" max="3000" step="100" id="graphsize" name="graphsize" value="{{ session['bubblevisoption']['graphsize']}}"/>
+		</label>
+		<br/>
+		<label>Maximum Number of Terms:
+			<input type="number" min="1" id="maxwords" name="maxwords" value="{{ session['bubblevisoption']['maxwords'] or '100' }}"/>
+		</label>
+		<br/>
+		<label>Minimum Term Length:
+			<input type="number" min="0" id="minlength" name="minlength" value="{{ session['bubblevisoption']['minlength'] or '0' }}"/>
+		</label>
+</div>
 
 {% endblock %}
 
 {% block results %}
-    {% if not JSONObj %}
-        <h4 id="nosegments">Please select the document(s) for the graph.</h4>
+{% if not JSONObj %}
+<h4 id="nosegments">Please select the document(s) for the graph.</h4>
 
-    {% else %}
-        <a name="graph-anchor" id="graph-anchor"></a>
-        <div id="viz"></div>
-        <div class="row">
-        </div>
+{% else %}
+<a name="graph-anchor" id="graph-anchor"></a>
+<div id="viz"></div>
+<div class="row">
+</div>
 
-<<<<<<< HEAD
-        <!-- Canvg Used for Save to PNG -->
-        <script type="text/javascript"
-                src="http://gabelerner.github.io/canvg/rgbcolor.js"></script>
-        <script type="text/javascript"
-                src="http://gabelerner.github.io/canvg/StackBlur.js"></script>
-        <script type="text/javascript"
-                src="http://gabelerner.github.io/canvg/canvg.js"></script>
-        <canvas id="svg-canvas" style="display:none;"></canvas>
-        <img id="svg-img" style="display:none;"/>
-        <!-- -->
-=======
 <!-- Canvg Used for Save to PNG -->
-<script type="text/javascript" src="http://canvg.github.io/canvg/rgbcolor.js"></script>
-<script type="text/javascript" src="http://canvg.github.io/canvg/StackBlur.js"></script>
-<script type="text/javascript" src="http://canvg.github.io/canvg/canvg.js"></script>
+<script type="text/javascript" src="http://gabelerner.github.io/canvg/rgbcolor.js"></script>
+<script type="text/javascript" src="http://gabelerner.github.io/canvg/StackBlur.js"></script>
+<script type="text/javascript" src="http://gabelerner.github.io/canvg/canvg.js"></script>
 <canvas id="svg-canvas" style="display:none;"></canvas>
 <img id="svg-img" style="display:none;"/>
 <!-- -->
->>>>>>> 9aff4946
 
-    {% endif %}
+{% endif %}
 {% endblock %}
 
 {% block submit %}
-    <input type="submit" class="bttn bttn-action" id="getviz" role="button"
-           style="float: left; margin-right: 10px;" value="Get Graph"/>
-    <a class="btn bttn bttn-action" id="save" role="button"
-       style="width: 105px; float: left; display:none;">Save as PNG</a>
+<input type="submit" class="bttn bttn-action" id="getviz" role="button" style="float: left; margin-right: 10px;" value="Get Graph"/>
+<a class="btn bttn bttn-action" id="save" role="button" style="width: 105px; float: left; display:none;">Save as PNG</a>
 {% endblock %}