--- conflicted
+++ resolved
@@ -11,7 +11,6 @@
     <!-- Page Lexos dependencies -->
     <script type="text/javascript" src="static/js/helpers/graph.js"></script>
     <link rel="stylesheet" type="text/css" href="static/css/helpers/graph.css"/>
-
 
     <!-- Page JS and CSS -->
     <script type="text/javascript" src="static/js/rolling-window.js"></script>
@@ -30,11 +29,11 @@
             <h3 class="section-top title">Calculation Type</h3>
             <div class="section-body">
 
-                <label><input name="counttype" value="average" type="radio" checked><span></span>Rolling Average</label>
+                <label><input name="calculation_type" value="Rolling Average" type="radio" checked><span></span>Rolling Average</label>
                 <span id="rolling-average-tooltip-button" class="tooltip-button">?</span>
                 <br>
 
-                <label><input name="counttype" value="ratio" type="radio"><span></span>Rolling Ratio</label>
+                <label><input name="calculation_type" value="Rolling Ratio" type="radio"><span></span>Rolling Ratio</label>
                 <span id="rolling-ratio-tooltip-button" class="tooltip-button">?</span>
             </div>
         </div>
@@ -50,21 +49,16 @@
 
             <div class="section-body">
                 <div id="search-input-grid">
-<<<<<<< HEAD
-                    <label id="search-terms-input"><input name="rollingsearchword" type="text" spellcheck="false" autocomplete="off"></label>
-                    <label id="search-terms-input-denominator"><input name="rollingsearchwordopt" type="text" spellcheck="false" autocomplete="off"></label>
-=======
                     <label id="search-terms-input"><input name="search_term" placeholder="Required" type="text" spellcheck="false" autocomplete="off"></label>
                     <label id="search-terms-input-denominator"><input name="search_term_denominator" placeholder="Required" type="text" spellcheck="false" autocomplete="off"></label>
->>>>>>> 39a3b91f
                 </div>
 
-                <label><input name="inputtype" value="word" type="radio" checked><span></span>Words</label><br>
+                <label><input name="input_type" value="Words" type="radio" checked><span></span>Words</label><br>
 
-                <label><input name="inputtype" value="string" type="radio"><span></span>Strings</label>
+                <label><input name="input_type" value="Strings" type="radio"><span></span>Strings</label>
                 <span id="strings-tooltip-button" class="tooltip-button">?</span><br>
 
-                <label><input name="inputtype" value="regex" type="radio"><span></span>Regex</label>
+                <label><input name="input_type" value="Regex" type="radio"><span></span>Regex</label>
                 <span id="regex-tooltip-button" class="tooltip-button">?</span>
             </div>
         </div>
@@ -74,16 +68,12 @@
             <h3 class="section-top title">Window</h3>
             <div class="section-body">
 
-<<<<<<< HEAD
-                <label><input id="window-size-input" name="rollingwindowsize" type="text" spellcheck="false" autocomplete="off"></label>
-=======
                 <label><input id="window-size-input" name="window_size" placeholder="Required" type="text" spellcheck="false" autocomplete="off"></label>
->>>>>>> 39a3b91f
                 <span id="window-size-tooltip-button" class="tooltip-button">?</span><br>
 
-                <label><input name="windowtype" value="word" type="radio" checked><span></span>Words</label><br>
-                <label><input name="windowtype" value="letter" type="radio"><span></span>Characters</label><br>
-                <label><input name="windowtype" value="line" type="radio"><span></span>Lines</label>
+                <label><input name="window_type" value="Words" type="radio" checked><span></span>Words</label><br>
+                <label><input name="window_type" value="Characters" type="radio"><span></span>Characters</label><br>
+                <label><input name="window_type" value="Lines" type="radio"><span></span>Lines</label>
             </div>
         </div>
 
@@ -93,13 +83,13 @@
             <div class="section-body">
 
                 <label id="display-section-input-label">
-                    <input id="milestone-checkbox" name="rollinghasmilestone" type="checkbox">
-                    <span></span>Milestone<input id="milestone-input" name="rollingmilestonetype" type="text" spellcheck="false" autocomplete="off">
+                    <input id="milestone-checkbox" name="enable_milestone" type="checkbox">
+                    <span></span>Milestone<input id="milestone-input" name="milestone" type="text" spellcheck="false" autocomplete="off">
                 </label>
                 <span id="milestone-tooltip-button" class="tooltip-button">?</span>
 
-                <label><input name="showDots" type="checkbox"><span></span>Show Individual Points</label><br>
-                <label><input name="BWoutput" type="checkbox"><span></span>Black and White</label>
+                <label><input name="show_points" type="checkbox"><span></span>Show Individual Points</label><br>
+                <label><input name="black_and_white" type="checkbox"><span></span>Black and White</label>
             </div>
         </div>
     </div>
@@ -119,7 +109,4 @@
 
         <div id="graph-container" class="section-body"></div>
     </div>
-
-    <!-- Hidden elements -->
-    <input id="file-to-analyze" name="filetorollinganalyze" type="hidden">
 {% endblock %}