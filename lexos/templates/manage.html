{% extends "base_manage.html" %}
{% set active_page = 'manage' %}

{% block head %}
  <!-- Latest compiled and minified DataTables CSS and JS -->
  {% if config['LOCAL_MODE'] == True %}
    <link rel="stylesheet" type="text/css" href="{{ url_for('static', filename='node_modules/datatables.net-bs/css/dataTables.bootstrap.css') }}?ver={{version}}"/>
    <link rel="stylesheet" type="text/css" href="{{ url_for('static', filename='node_modules/datatables.net-select-bs/css/select.bootstrap.css') }}?ver={{version}}"/>
    <script type="text/javascript" src="{{ url_for('static', filename='node_modules/datatables.net/js/jquery.dataTables.js') }}?ver={{version}}"></script>
    <script type="text/javascript" src="{{ url_for('static', filename='node_modules/datatables.net-select/js/dataTables.select.js') }}?ver={{version}}"></script>
    <script type="text/javascript" src="{{ url_for('static', filename='node_modules/datatables.net-bs/js/dataTables.bootstrap.js') }}?ver={{version}}"></script>
  {% else %}
    <link rel="stylesheet" type="text/css" href="https://cdn.datatables.net/u/bs/jszip-2.5.0,pdfmake-0.1.18,dt-1.10.12,b-1.2.1,b-html5-1.2.1,b-print-1.2.1,fc-3.2.2,fh-3.1.2,se-1.2.0/datatables.min.css"/>
    <script type="text/javascript" src="https://cdn.datatables.net/u/bs/jszip-2.5.0,pdfmake-0.1.18,dt-1.10.12,b-1.2.1,b-html5-1.2.1,b-print-1.2.1,fc-3.2.2,fh-3.1.2,se-1.2.0/datatables.min.js"></script>
    <script type="text/javascript" src="{{ url_for('static', filename='node_modules/datatables.net-bs/js/dataTables.bootstrap.js') }}?ver={{version}}"></script>
  {% endif %}

<script type="text/javascript" charset="utf8" src="{{ url_for('static', filename='js/natural.js') }}?ver={{version}}"></script>

<script type="text/javascript" charset="utf8" src="{{ url_for('static', filename='js/jquery.dataTables.areaselect.js') }}?ver={{version}}"></script>

<script type="text/javascript" src="{{ url_for('static', filename='node_modules/bootstrap-contextmenu/bootstrap-contextmenu.js') }}?ver={{version}}"></script>

<!-- Lexos Scripts -->
<script type="text/javascript" src="{{ url_for('static', filename='js/scripts_manage.js') }}?ver={{version}}"></script>

<!-- Page-Specific Styles -->
<style type="text/css">
</style>
{% endblock %}

{% block title %}Manage{% endblock %}

{% block options %}
<div class="row container">
    <div class="col-md-12">
        <legend>Select Documents to Alter/Analyze
            <i class="fa fa-question-circle lexos-tooltip-trigger" style="margin-left:8px;cursor:pointer;font-size:18px;" data-trigger="hover" data-html="true" data-toggle="tooltip" data-placement="right" data-container="body" title="" data-original-title="Click rows to select and deselect documents. Shift-click to select row ranges. Control- or command-click to select and deselect individual rows in ranges. Right-click to see additional options."></i>
        </legend>
    </div>
</div>
<div class="row container">
<!--     <div class="col-md-6">
        <div id="downloadSelectedDocs" class="pull-left" style="display:block;margin-top:0;margin-bottom:8px;">

        </div>
    </div> -->
    <div class="col-md-12">
        <div class="pull-right" style="margin-top:0;margin-bottom:8px;">
            <input type="button" class="btn btn-success" id="selectAllDocs" value="Select All">
            <input type="button" class="btn btn-default" id="disableAllDocs" value="Deselect All">
            <input type="button" class="btn btn-delete-selected" id="deleteSelectedDocs" value="Delete Selected">
          <a class="btn btn-success" id="bttn-downloadSelectedDocs" href="/downloadDocuments" title="Download Selected Documents" data-trigger="hover" data-toggle="tooltip" data-placement="top" data-container="body" style="display:none;">
            <i class="fa fa-download fa-lg"></i>
          </a>
         </div>
    </div>

    <div class="col-md-12">
        <div class="dataTableContainer">
            <table id="demo" class="display table table-bordered table-striped table-condensed">
                <thead>
                    <tr>
                        <th style="text-align:right;"></th>
                        <th>Document Name</th>
                        <th>Class Label</th>
                        <th>Original Source</th>
                        <th>Excerpt</th>
                    </tr>
                </thead>
                <tbody>
                    {% for row in rows %}
                    <tr id="{{ row['id'] }}" class="{{ row['state'] }}">
                        <td style="text-align:right;"></td>
<<<<<<< HEAD
                        <td class="context" style="word-wrap: break-word;"><span id="doc-name" style="word-wrap: break-word;">{{ row["label"]| }}</span></td>
=======
                        <td class="context" style="word-wrap: break-word;"><span id="doc-name" style="word-wrap: break-word;">{{ row["label"]|truncate(36,True,'...') }}</span></td>
>>>>>>> bfe7a3b6
                        <td class="context" style="word-wrap: break-word;">{{ row["class"] }}</td>
                        <td class="context" style="word-wrap: break-word;">{{ row["source"]|truncate(40,True,'...') }}</td>
                        <td class="context">{{ row["preview"]|truncate(155,True,'...') }}</td>
                    </tr>
                    {% endfor %}
                </tbody>
                </table>
        </div>
    </div>
</div>
<!-- Additional material can be added inside <legend> -->
<div id="delete-confirm-wrapper">
    <div id="delete-explanation">Are you sure you want to delete the selected documents?</div>
    <div id="confirmation-bttn-wrapper">
        <button type="button" class="bttn bttn-minor confirmation-bttn" id="confirm-delete-bttn">Confirm</button>
        <button type="button" class="bttn bttn-minor confirmation-bttn" id="cancel-bttn">Cancel</button>
    </div>
</div>

<!-- Preview Modal -->
<div id="preview" class="modal fade" role="dialog">
  <div class="modal-dialog modal-lg">
    <div class="modal-content panel-info">
      <div class="modal-header panel-heading">
        <button type="button" class="close" data-dismiss="modal">&times;</button>
        <h4 class="modal-title"></h4>
      </div>
      <div class="modal-body">
        <p><span id="preview_text"></span></p>
      </div>
    </div>
  </div>
</div>

<!-- Edit Modal -->
<div id="edit-modal" class="modal fade" role="dialog">
  <div class="modal-dialog modal-sm">
    <div class="modal-content panel-primary">
      <div class="modal-header panel-heading">
        <button type="button" class="close" data-dismiss="modal">&times;</button>
        <h4 class="modal-title"><span id="edit_title"></span></h4>
      </div>
      <div id="modal-body" class="modal-body"></div>
      <div class="modal-footer">
        <button id="save" type="button" class="btn btn-default">Save</button>
      </div>
    </div>
  </div>
</div>

<!-- Alert Modal -->
<div id="alert-modal" class="modal fade" role="dialog">
  <div class="modal-dialog modal-sm">
    <div class="modal-content panel-warning">
      <div class="modal-header panel-heading">
        <button type="button" class="close" data-dismiss="modal">&times;</button>
        <h4 class="modal-title">Warning!</h4>
      </div>
      <div class="modal-body"></div>
    </div>
  </div>
</div>

<!-- Delete Modal -->
<div id="delete-modal" class="modal fade" role="dialog">
  <div class="modal-dialog modal-sm">
    <div class="modal-content panel-danger">
      <div class="modal-header panel-heading">
        <button type="button" class="close" data-dismiss="modal">&times;</button>
        <h4 class="modal-title">Warning!</h4>
      </div>
      <div class="modal-body"></div>
    </div>
  </div>
</div>

<!-- Error Modal -->
<div id="error-modal" class="modal fade" role="dialog">
  <div class="modal-dialog modal-sm">
    <!-- Modal content-->
    <div class="modal-content panel-danger">
      <div class="modal-header panel-heading">
        <button type="button" class="close" data-dismiss="modal">&times;</button>
        <h4 class="modal-title">Error!</h4>
      </div>
      <div class="modal-body"><p id="error-message"></p></div>
    </div>
  </div>
</div>

<!-- Context Menu -->
<div id="context-menu">
    <ul style="" class="dropdown-menu" role="menu">
      <li><a data-context="preview" tabindex="-1"><i class="fa fa-search context-glyph"></i> Preview Document</a></li>
      <li><a data-context="edit_doc_name" tabindex="-1"><i class="fa fa-pencil context-glyph"></i> Edit Document Name</a></li>
      <li><a data-context="edit_doc_class" tabindex="-1"><i class="fa fa-tag context-glyph"></i> Edit Document Class</a></li>
      <li><a data-context="delete_doc" tabindex="-1"><i class="fa fa-trash context-glyph"></i>Delete Document</a></li>
      <li class="divider"></li>
      <li><a data-context="select_all" tabindex="-1"><i class="fa fa-check context-glyph"></i> Select All Documents</a></li>
      <li><a data-context="deselect_all" tabindex="-1"><i class="fa fa-ban context-glyph"></i> Deselect All Documents</a></li>
      <li class="divider"></li>
      <li><a data-context="merge_selected" tabindex="-1"><i class="fa fa-link context-glyph"></i> Merge Selected Documents</a></li>
      <li><a data-context="apply_class_selected" tabindex="-1"><i class="fa fa-tag context-glyph"></i> Apply Class to Selected Documents</a></li>
      <li><a data-context="delete_all_selected" tabindex="-1"><i class="fa fa-trash context-glyph"></i> Delete Selected Documents</a></li>
      <li class="divider"></li>
  </ul>
</div>

{% endblock %}<|MERGE_RESOLUTION|>--- conflicted
+++ resolved
@@ -72,11 +72,7 @@
                     {% for row in rows %}
                     <tr id="{{ row['id'] }}" class="{{ row['state'] }}">
                         <td style="text-align:right;"></td>
-<<<<<<< HEAD
-                        <td class="context" style="word-wrap: break-word;"><span id="doc-name" style="word-wrap: break-word;">{{ row["label"]| }}</span></td>
-=======
                         <td class="context" style="word-wrap: break-word;"><span id="doc-name" style="word-wrap: break-word;">{{ row["label"]|truncate(36,True,'...') }}</span></td>
->>>>>>> bfe7a3b6
                         <td class="context" style="word-wrap: break-word;">{{ row["class"] }}</td>
                         <td class="context" style="word-wrap: break-word;">{{ row["source"]|truncate(40,True,'...') }}</td>
                         <td class="context">{{ row["preview"]|truncate(155,True,'...') }}</td>
