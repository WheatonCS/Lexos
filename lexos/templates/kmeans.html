--- conflicted
+++ resolved
@@ -2,34 +2,6 @@
 {% set active_page = 'kmeans' %}
 
 {% block head %}
-<<<<<<< HEAD
-<script type="text/javascript" src="{{ url_for('static', filename='js/scripts_kmeans.js') }}?ver={{version}}"></script>
-<script type="text/javascript">
-	var dataset 	    = {{ kmeansIndex }};
-	var fileNameStr     = "{{ fileNameStr }}";
-	var tablelabels     = fileNameStr.split("#");
-	var totalFileNumber = {{ fileNumber }};
-	var defaultK 		= {{ defaultK }};
-	var KValue 			= {{ KValue }};
-
-	var colorChartStr   = "{{ colorChartStr }};"
-	var colorChart      = colorChartStr.split("#");
-</script>
-<script>
-	$(document).ready( function () {
-
-	  // If there is data scroll down to the graph on page load
-	  //document.getElementById("graph-anchor").scrollIntoView({block: "start", behavior: "smooth"});
-
-	  // Handle the return to top links
-	  $('.to-top').click(function(){
-	      $("html, body").animate({ scrollTop: 0 }, 800);
-	      return false;
-	  });
-	});
-</script>
-
-=======
     <!-- Lexos K Means Script -->
     <script type="text/javascript"
             src="{{ url_for('static', filename='js/scripts_kmeans.js') }}?ver={{ version }}"></script>
@@ -44,7 +16,6 @@
     <!-- Datable plug in to truncate the columns. -->
     <script type="text/javascript"
             src="https://cdn.datatables.net/plug-ins/1.10.16/dataRender/ellipsis.js"></script>
->>>>>>> 2c7779a5
 {% endblock %}
 
 {% block title %}K-Means Clustering{% endblock %}
