{% extends "base_manage.html" %}
{% set active_page = 'upload' %}

{% block head %}
<script type="text/javascript" src="{{ url_for('static', filename='js/scripts_upload.js') }}?ver={{version}}"></script>
{% endblock %}

{% block title %}Loader{% endblock %}

{% block options %}
<fieldset>
<div class="row">
	<div class="col-md-12">
		<legend>File Upload
 			<p class="file-spec"> Max. file size: {{ MAX_FILE_SIZE_INT }} {{ MAX_FILE_SIZE_UNITS}}B -- Formats Supported: .txt, .html, .xml, .sgml, and .lexos
			<i class="fa fa-question-circle lexos-tooltip-trigger" style="margin-left:8px;cursor:pointer;font-size:18px;" data-html="true" data-toggle="tooltip" data-placement="right" data-container="body" title=""
               data-original-title="Upload times may vary, depending on internet speeds. If the upload seems to hang, try uploading smaller files. If you are uploading many files,
               try uploading them in small batches."></i>
			</p>
			{% if session['generalsettings']['beta_onbox'] %}
				<p class="file-spec">Or use <a href="{{ url_for("upload.scrape") }}">web scraper</a> (beta test) instead.</p>
			{% endif %}
		</legend>
	</div>
</div>
<div class="row">
		<div class="col-md-2">
			<div class="row">
                <input type="hidden" id="MAX_FILE_SIZE_INT" name="MAX_FILE_SIZE_INT" value={{MAX_FILE_SIZE_INT}} />
                <input type="hidden"  id="MAX_FILE_SIZE_UNITS" name="MAX_FILE_SIZE_UNITS" value={{MAX_FILE_SIZE_UNITS}} />
				<input type="hidden" id="MAX_FILE_SIZE" name="MAX_FILE_SIZE" value={{MAX_FILE_SIZE}} />
                <div class="inputWrapper">

                    <input type="file" id="fileselect" name="fileselect[]" multiple="multiple"/>
                </div>

				<button id="uploadbrowse" class="bttn" type="button"><i class="fa fa-folder-open-o"></i><span>Browse</span></button>
			</div>
<<<<<<< HEAD
            <div id="status-analyze"><img src="{{ url_for('static', filename='images/loading_icon.svg') }}?ver={{version}}" alt="Loading..."></div>

=======
>>>>>>> 3da4fb3b
			<div class="row">
	 			<div class="progress-div">
					<p id="progress">Ready For Files To Upload</p>
					<div id="progress-bar"></div>
				</div>
			</div>
		</div>
        <!--This input tag is used to count the number of active files -->
        <label><input id="counter" style="display:none" value="0" type="text"> </label>
		<div class="col-md-10">
			<div id="dragndrop">Or drop files here</div>
		</div>
</div>
</fieldset>
{% endblock %}

{% block previews %}
<div class="row">
	<div class="col-md-12">
		<script type="text/template" id="file-preview-template">
			<div class="uploadedfilespreivewwrapper">
				<legend class="file-name"></legend>
				<span class="file-information">File Type: <span class="file-type"></span>; Size: <span class="file-size"></span> </span>
			</div>
		</script>
	</div>
</div>
{% endblock %}<|MERGE_RESOLUTION|>--- conflicted
+++ resolved
@@ -36,11 +36,6 @@
 
 				<button id="uploadbrowse" class="bttn" type="button"><i class="fa fa-folder-open-o"></i><span>Browse</span></button>
 			</div>
-<<<<<<< HEAD
-            <div id="status-analyze"><img src="{{ url_for('static', filename='images/loading_icon.svg') }}?ver={{version}}" alt="Loading..."></div>
-
-=======
->>>>>>> 3da4fb3b
 			<div class="row">
 	 			<div class="progress-div">
 					<p id="progress">Ready For Files To Upload</p>
