--- conflicted
+++ resolved
@@ -45,15 +45,11 @@
                 </div>
 
                 <div class="section-body">
-                    <label><input name="tokenType" value="word" type="radio" checked><span></span>By Tokens</label><br>
-                    <label><input name="tokenType" value="char" type="radio"><span></span>By Characters</label><br>
+                    <label><input name="token_type" value="Tokens" type="radio" checked><span></span>By Tokens</label><br>
+                    <label><input name="token_type" value="Characters" type="radio"><span></span>By Characters</label><br>
 
                     <h3>Grams</h3>
-<<<<<<< HEAD
-                    <label><input id="grams-input" name="tokenSize" value="1" type="text" spellcheck="false" autocomplete="off"></label>
-=======
                     <label><input id="grams-input" name="token_size" value="1" type="text" placeholder="Required" spellcheck="false" autocomplete="off"></label>
->>>>>>> 39a3b91f
                 </div>
             </div>
 
@@ -68,28 +64,20 @@
                 <div class="section-body">
 
                     <label>
-                        <input id="most-frequent-words-checkbox" name="mfwcheckbox" type="checkbox">
+                        <input id="most-frequent-words-checkbox" name="enable_most_frequent_words" type="checkbox">
                         <span></span>
                         Use the top
-<<<<<<< HEAD
-                        <input id="most-frequent-words-input" name="mfwnumber" value="100" type="text" spellcheck="false" autocomplete="off">
-=======
                         <input id="most-frequent-words-input" name="most_frequent_words" value="100" placeholder="Required" type="text" spellcheck="false" autocomplete="off">
->>>>>>> 39a3b91f
                         terms
                     </label>
 
                     <span id="most-frequent-words-tooltip-button" class="tooltip-button">?</span><br>
 
                     <label>
-                        <input id="minimum-occurrences-checkbox" name="cullcheckbox" type="checkbox">
+                        <input id="minimum-occurrences-checkbox" name="enable_minimum_occurrences" type="checkbox">
                         <span></span>
                         Must be in
-<<<<<<< HEAD
-                        <input id="minimum-occurrences-input" name="cullnumber" value="1" type="text" spellcheck="false" autocomplete="off">
-=======
                         <input id="minimum-occurrences-input" name="minimum_occurrences" value="1" placeholder="Required" type="text" spellcheck="false" autocomplete="off">
->>>>>>> 39a3b91f
                         documents
                     </label>
 
@@ -139,11 +127,7 @@
     <div id="table-section" class="section"></div>
 
     <!-- Hidden elements -->
-    <input name="csvdelimiter" value="comma" type="hidden">
-    <input name="norm" value="l2" type="hidden">
-    <input name="normalizeType" value="raw" type="hidden">
-    <input id="active-file-ids" name="active_file_ids" type="hidden">
-    <div id="document-names-section"></div>
-    <input name="sort-column" value="0" type="hidden">
+    <input name="csv_delimiter" value="Comma" type="hidden">
+    <input name="normalization_method" value="Raw" type="hidden">
 
 {% endblock %}