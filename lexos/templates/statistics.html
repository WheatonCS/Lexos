--- conflicted
+++ resolved
@@ -13,15 +13,9 @@
     <!-- Latest compiled and minimized plotly JS -->
     <script src="https://cdn.plot.ly/plotly-latest.min.js"></script>
 
-<<<<<<< HEAD
-	/* This event is handled in scripts_analyze.js, but for some reason it has to be
-	   repeated here to function. */
-
-=======
     <!-- Natural language JS -->
     <script type="text/javascript" charset="utf8"
             src="{{ url_for('static', filename='js/natural.js') }}?ver={{ version }}"></script>
->>>>>>> f68ef64e
 
     <!-- Lexos Scripts -->
     <script type="text/javascript"
