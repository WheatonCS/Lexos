--- conflicted
+++ resolved
@@ -114,37 +114,6 @@
         </div>
     </div>
 
-<<<<<<< HEAD
-
-
-    <!-- Table -->
-    <div id="table" class="section">
-
-        <!-- Table top -->
-        <div id="table-top">
-
-            <!-- Documents Statistics -->
-            <div id="documents-section" class="section">
-                <h3>Document Statistics</h3>
-            </div>
-
-            <!-- Sort direction -->
-            <div class="table-top-radio-option">
-                <h3>Order: </h3>
-                <label class="circle-label"><input name="sort-ascending" value="true" type="radio" checked><span>Ascending</span></label>
-                <label class="circle-label"><input name="sort-ascending" value="false" type="radio"><span>Descending</span></label>
-            </div>
-
-            <!-- Download -->
-            <div id="table-top-buttons">
-                <h3 id="download-button" class="disabled button">Download</h3>
-            </div>
-        </div>
-
-        <!-- Table data -->
-        <div id="table-data" class="borderless-section-body"></div>
-
-=======
     <!-- Document statistics -->
     <div id="documents-section" class="section">
         <div class="vertical-splitter section-top">
@@ -153,7 +122,6 @@
         </div>
 
         <div id="table" class="borderless-section-body"></div>
->>>>>>> 42ad7dda
     </div>
 
     <!-- Hidden elements -->
