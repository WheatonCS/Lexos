
# Tells Flask to load this function when someone is at '/upload'
import json
import re
from urllib.parse import unquote

from flask import request, session, render_template, Blueprint

from lexos.helpers import constants
from lexos.managers import session_manager, utility
from lexos.interfaces.base_interface import detect_active_docs

# this is a flask blue print
# it helps us to manage groups of views
# see here for more detail:
# http://exploreflask.com/en/latest/blueprints.html
# http://flask.pocoo.org/docs/0.12/blueprints/
upload_view = Blueprint('upload', __name__)


@upload_view.route("/upload", methods=["GET", "POST"])
def upload():
    """Handles the functionality of the upload page. It uploads files to be
    used in the current session.

    :return: a response object (often a render_template call) to flask and
     eventually to the browser.
    """
    # Detect the number of active documents.
    num_active_docs = detect_active_docs()
    if request.method == "GET":
        print("About to fix session in case of browser caching")
        # fix the session in case the browser is caching the old session
        session_manager.fix()
        print("Session fixed. Rendering template.")
        if 'generalsettings' not in session:
            session['generalsettings'] = \
                constants.DEFAULT_GENERALSETTINGS_OPTIONS
        return render_template(
            'upload.html',
            MAX_FILE_SIZE=constants.MAX_FILE_SIZE,
            MAX_FILE_SIZE_INT=constants.MAX_FILE_SIZE_INT,
            MAX_FILE_SIZE_UNITS=constants.MAX_FILE_SIZE_UNITS,
            itm="upload-tool",
            numActiveDocs=num_active_docs)
<<<<<<< HEAD
    # X_FILENAME is the flag to signify a file upload
    if 'X_FILENAME' in request.headers:
=======

    # X-FILENAME is the flag to signify a file upload
    if 'X-FILENAME' in request.headers:

>>>>>>> 2571d336
        # File upload through javascript
        file_manager = utility.load_file_manager()
        # --- check file name ---
        # Grab the filename, which will be UTF-8 percent-encoded (e.g. '%E7'
        # instead of python's '\xe7')
        file_name = request.headers['X-FILENAME']
        # Unquote using urllib's percent-encoding decoder (turns '%E7' into
        # '\xe7')
        file_name = unquote(file_name)
        # --- end check file name ---
        if file_name.endswith('.lexos'):
            file_manager.handle_upload_workspace()
            # update filemanager
            file_manager = utility.load_file_manager()
            file_manager.update_workspace()
        else:
            file_manager.add_upload_file(request.data, file_name)
        utility.save_file_manager(file_manager)
        return 'success'


@upload_view.route("/scrape", methods=["GET", "POST"])
def scrape():
    """scraps the urls an generates text file from each url

    :return: json object with a string that indicates that is has succeeded
    """
    # Detect the number of active documents.
    num_active_docs = detect_active_docs()
    if request.method == "GET":
        return render_template('scrape.html', numActiveDocs=num_active_docs)
    if request.method == "POST":
        import requests
        urls = request.json["urls"]
        urls = urls.strip()
        urls = urls.replace(",", "\n")  # Replace commas with line breaks
        urls = re.sub("\s+", "\n", urls)  # Get rid of extra white space
        urls = urls.split("\n")
        file_manager = utility.load_file_manager()
        for i, url in enumerate(urls):
            r = requests.get(url)
            file_manager.add_upload_file(r.text, "url" + str(i) + ".txt")
        utility.save_file_manager(file_manager)
        response = "success"
        return json.dumps(response)<|MERGE_RESOLUTION|>--- conflicted
+++ resolved
@@ -43,15 +43,10 @@
             MAX_FILE_SIZE_UNITS=constants.MAX_FILE_SIZE_UNITS,
             itm="upload-tool",
             numActiveDocs=num_active_docs)
-<<<<<<< HEAD
-    # X_FILENAME is the flag to signify a file upload
-    if 'X_FILENAME' in request.headers:
-=======
 
     # X-FILENAME is the flag to signify a file upload
     if 'X-FILENAME' in request.headers:
-
->>>>>>> 2571d336
+      
         # File upload through javascript
         file_manager = utility.load_file_manager()
         # --- check file name ---
