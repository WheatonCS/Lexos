--- conflicted
+++ resolved
@@ -14,17 +14,10 @@
 
 
 def detect_active_docs() -> int:
-<<<<<<< HEAD
-    """detects the number of active documents. This function can be called at
-    the beginning of each tool.
-
-    :return number of active documents
-=======
     """detects the number of active documents.
 
     This function can be called at the beginning of each tool.
     :return: number of active documents
->>>>>>> f2e4aa17
     """
     # TODO: this function should probably be moved to file_manager.py
     if session:
@@ -43,11 +36,7 @@
 def detect_active_docs_by_ajax() -> str:
     """Calls detectActiveDocs() from an ajax request.
 
-<<<<<<< HEAD
-    :return the response in string
-=======
     :return: the response in string
->>>>>>> f2e4aa17
     """
     num_active_docs = detect_active_docs()
     return str(num_active_docs)
@@ -56,17 +45,10 @@
 @base_view.route("/nosession", methods=["GET", "POST"])
 def no_session():
     """loads a redirection message that redirects to upload.
-<<<<<<< HEAD
-    If the user reaches a page without an active session, this function will
-    loads a screen with a redirection message that redirects to Upload.
-
-    :return template that contains redirection
-=======
 
     If the user reaches a page without an active session, this function will
     loads a screen with a redirection message that redirects to Upload.
-    :return: template that contains redirection
->>>>>>> f2e4aa17
+    :return template that contains redirection
     """
     # TODO: cannot find the template file nosession.html, maybe a typo?
     return render_template('nosession.html', numActiveDocs=0)
@@ -75,16 +57,8 @@
 @base_view.route("/", methods=["GET"])
 def base():
     """handles redirection to other pages.
-<<<<<<< HEAD
-    Note that this function page behavior for the base url ('/') of the site.
 
-    :return a response object(often a render_template call) to flask and
-    eventually to the browser.
-    """
-=======
->>>>>>> f2e4aa17
-
-    Note that this function page behavior for the base url ('/') of the site.
+    this function handles page behavior for the base url ('/') of the site.
     :return: a redirect to upload
     """
     return redirect(url_for('upload.upload'))
@@ -92,17 +66,10 @@
 
 @base_view.route("/downloadworkspace", methods=["GET"])
 def download_workspace():
-<<<<<<< HEAD
-    """Downloads workspace that stores all the session contents.
-    Note that the workspace can be uploaded and restore all the workspace.
-
-    :return workspace
-=======
     """send the workspace file (.lexos) to the user.
 
     Note that the workspace can be uploaded and restore all the workspace.
     :return: send workspace to the user
->>>>>>> f2e4aa17
     """
     file_manager = utility.load_file_manager()
     path = file_manager.zip_workspace()
@@ -115,18 +82,10 @@
 @base_view.route("/reset", methods=["GET"])
 def reset():
     """ Resets the session and initializes a new one.
-<<<<<<< HEAD
-    It resets and initialize a new one every time the reset URL is used (either
-    manually or via the "Reset" button)
-
-    :return a response object (often a render_template call) to flask and
-     eventually to the browser.
-=======
 
     It resets and initialize a new one every time the reset URL is used (either
     manually or via the "Reset" button).
     :return: a redirect to upload
->>>>>>> f2e4aa17
     """
     session_manager.reset()  # Reset the session and session folder
     session_manager.init()  # Initialize the new session
