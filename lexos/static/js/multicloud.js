let layouts = []
let word_cloud_count
let rendered_count
let diameter

$(function () {
  // Initialize the "Color" button
  initialize_color_button(get_multicloud_data)

  // Create the multicloud
  get_multicloud_data()

  // If the "Generate" button is pressed, recreate the multicloud
  $('#generate-button').click(get_multicloud_data)

  // Initialize the walkthrough
  initialize_walkthrough(walkthrough)
})

/**
 * Get the multicloud data.
 * @returns {void}
 */
<<<<<<< HEAD
function get_multicloud_data(){

    // Validate the "Term Count" input
    if(!validate_visualize_inputs()) return;

    // Remove any error messages
    remove_errors();

    // Reset the rendered word cloud count
    rendered_count = 0;

    // Display the loading overlay and disable the appropriate buttons
    start_loading("#multicloud", "#generate-button");

    // Send a request to get the word counts
    $.ajax({
        type: "POST",
        url: "multicloud/get-word-counts",
        contentType: "application/JSON",
        data: JSON.stringify({maximum_top_words: $("#term-count-input").val()})
=======
function get_multicloud_data () {
  // Validate the "Term Count" input
  if (!validate_visualize_inputs()) return

  // Remove any error messages
  remove_errors()

  // Reset the rendered word cloud count
  rendered_count = 0

  // Display the loading overlay and disable the "PNG", "SVG" and "Generate"
  // buttons
  start_loading('#multicloud', '#png-button, #svg-button, #generate-button')

  // Send a request to get the word counts
  $.ajax({
    type: 'POST',
    url: 'multicloud/get-word-counts',
    contentType: 'application/JSON',
    data: JSON.stringify({maximum_top_words: $('#term-count-input').val()})
  })

  // If the request was successful, create the multicloud
    .done(create_word_cloud_layouts)

  // If the request failed, display an error message, display
  // "Loading Failed" text, and enable the "Generate" button
    .fail(function () {
      error('Failed to retrieve the multicloud data.')
      add_text_overlay('#multicloud', 'Loading Failed')
      enable('#generate-button')
>>>>>>> 28698eb4
    })
}

/**
 * Creates the multicloud (a word cloud for each active document).
 * @param {string} response: The response from the get-word-counts request.
 * @returns {void}
 */
function create_word_cloud_layouts (response) {
  // Parse the JSON response
  response = parse_json(response)

  // If there are no active documents, display "No Active Documents" text
  // and return
  word_cloud_count = response.length
  if (!word_cloud_count) {
    add_text_overlay('#multicloud', 'No Active Documents')
    return
  }

  // Otherwise, create a word cloud for each document
  for (let i = 0; i < word_cloud_count; ++i) {
    // Get the document's data
    let document = response[i]

    // Create the word cloud element
    $(`
      <div id="word-cloud-wrapper-${i}" class="word-cloud-wrapper">

          <div class="vertical-splitter section-top">
              <h3 class="title">${document.name}</h3>

              <div class="right-justified">
                  <a id="png-button-${i}" class="button">PNG</a>
                  <a id="svg-button-${i}" class="button">SVG</a>
              </div>
          </div>

          <div id="word-cloud-${i}" class="word-cloud"></div>
      </div>
    `).appendTo('#multicloud').find('.word-cloud')

    // Calculate the sizes
    diameter = rem_to_px(46)
    let base_size = diameter / 50
    let maximum_size = diameter / 3 - base_size

    // Create the list of the words' text and sizes
    let words = []
    for (const word of document.words) {
      words.push({'text': word[0],
        'count': word[1],
        'normalized_count': word[2],
        'size': word[2] * maximum_size + base_size})
    }

<<<<<<< HEAD
    // Otherwise, create a word cloud for each document
    for(let i = 0; i < word_cloud_count; ++i){

        // Get the document's data
        let document = response[i];

        // Create the word cloud element
        $(`
            <div id="word-cloud-wrapper-${i}" class="word-cloud-wrapper">

                <div class="vertical-splitter section-top">
                    <h3 class="title">${document.name}</h3>

                    <div class="right-justified">
                        <a id="png-button-${i}" class="button">PNG</a>
                        <a id="svg-button-${i}" class="button">SVG</a>
                        <a id="fullscreen-button-${i}" class="button">Fullscreen</a>
                    </div>
                </div>

                <div id="word-cloud-${i}" class="word-cloud"></div>
            </div>
        `).appendTo("#multicloud").find(".word-cloud");

        // Calculate the sizes
        diameter = rem_to_px(46);
        let base_size = diameter/50;
        let maximum_size = diameter/3-base_size;

        // Create the list of the words' text and sizes
        let words = []
        for(const word of document.words)
            words.push({"text": word[0], "count": word[1],
                "normalized_count": word[2],
                "size": word[2]*maximum_size+base_size});

        // Create the layout
        create_word_cloud_layout(i, document.name, words, diameter);
    }
=======
    // Create the layout
    create_word_cloud_layout(i, document.name, words, diameter)
  }
>>>>>>> 28698eb4
}

/**
 * Creates a word cloud layout.
 * @param {number} id: The ID of the layout.
 * @param {string} name: The name of the document.
 * @param {array} words: The top words in the document.
 * @param {number} diameter: The diameter of the word cloud.
 * @returns {void}
 */
function create_word_cloud_layout (id, name, words, diameter) {
  // Create the word cloud layout
  layouts[id] = d3.layout.cloud()
    .size([diameter, diameter])
    .words(words)
    .padding(5)
    .rotate(function () { return ~~(Math.random() * 2) * 90 })
    .font($('#font-input').val())
    .fontSize(function (d) { return d.size })
    .on('end', function (words) {
      create_word_cloud(id, name, words)
    })

  // Start the render
  layouts[id].start()
}

/**
 * Creates a word cloud.
 * @param {number} id: The ID of the layout.
 * @param {string} name: The name of the document.
 * @param {list} words: The words in the layout.
 * @returns {void}
 */
function create_word_cloud (id, name, words) {
  let layout = layouts[id]

  // Create the tooltip
  let tooltip = d3.select('#multicloud').append('h3')
    .attr('class', 'visualize-tooltip')

    // Create the word cloud
  d3.select(`#word-cloud-${id}`)

    .append('svg')
    .attr('width', layout.size()[0])
    .attr('height', layout.size()[1])

    .append('g')
    .attr('transform', 'translate(' +
                layout.size()[0] / 2 + ',' + layout.size()[1] / 2 + ')')
    .selectAll('text')
    .data(words)
    .enter()

    .append('text')
    .style('font-size', function (d) { return d.size + 'px' })
    .style('fill', function (d) {
      return get_visualize_color(d.normalized_count)
    })
    .style('font-family', layout.font())
    .attr('text-anchor', 'middle')
    .attr('transform', function (d) {
      return 'translate(' + [d.x, d.y] + ')rotate(' + d.rotate + ')'
    })
    .text(function (d) { return d.text })

  // If the text is moused over, create a tooltip with information on
  // the bubble and highlight the bubble
    .style('transition', 'opacity .2s')
    .on('mouseover', function () {
      d3.select(this).style('opacity', '.7')
      tooltip.style('opacity', '1')
    })
    .on('mousemove', function (d) {
      tooltip
        .html(`Word: ${d.text}<br>Count: ${d.count}`)
        .style('left', (d3.event.pageX + 30) + 'px')
        .style('top', (d3.event.pageY - 12) + 'px')
    })
    .on('mouseout', function () {
      d3.select(this).style('opacity', '1')
      tooltip.style('opacity', '0')
    })

    // Initialize the PNG and SVG download buttons
<<<<<<< HEAD
    initialize_png_link(`#word-cloud-${id} svg`,
        `#png-button-${id}`, diameter, diameter, "multicloud.png");
    initialize_svg_link(`#word-cloud-${id} svg`, `#svg-button-${id}`, "multicloud.svg");

    // Initialize the fullscreen button
    initialize_visualize_fullscreen_button(`#fullscreen-button-${id}`, `#word-cloud-${id}`)

    // Remove the loading overlay and fade in the word clouds if this is the
    // last word cloud to render
    if(++rendered_count === word_cloud_count)
        finish_loading("#multicloud", ".word-cloud-wrapper",
            "#png-button, #svg-button, #generate-button");
=======
  initialize_png_link(`#word-cloud-${id} svg`, `#png-button-${id}`,
    diameter, diameter, 'multicloud.png')
  initialize_svg_link(`#word-cloud-${id} svg`,
    `#svg-button-${id}`, 'multicloud.svg')

  // Remove the loading overlay and fade in the word clouds if this is the
  // last word cloud to render
  if (++rendered_count === word_cloud_count) {
    finish_loading('#multicloud', '.word-cloud-wrapper',
      '#png-button, #svg-button, #generate-button')
  }
>>>>>>> 28698eb4
}

/**
 * Initializes the walkthrough.
 * @returns {void}
 */
function walkthrough () {
  let intro = introJs()
  intro.setOptions({steps: [
    {
      intro: `Welcome to the Multicloud page!`,
      position: 'top'
    },
    {
      element: '#multicloud',
      intro: `Here are Word Clouds for each respective document.`,
      position: 'top'
    },
    {
      element: '#visualize-font',
      intro: `You can change the font-style of each Word Cloud here
        provided your computer has access to the font.`,
      position: 'top'
    },
    {
      element: '#visualize-term-count',
      intro: `You can change the amount of words displayed in your
        clouds here.`,
      position: 'top'
    },
    {
      element: '#visualize-color',
      intro: `You can choose from a variety of color themes from the
        dropdown menu here. Click "OK" to generate.`,
      position: 'top'
    },
    {
      element: '#visualize-buttons',
      intro: `You can generate a new Multicloud at anytime here. You can
        also choose to download static PNGs or vector SVGs by clicking
        on each respective cloud"s button.`,
      position: 'top'
    },
    {
      intro: `This concludes the Multicloud walkthrough!`,
      position: 'top'
    }
  ]})

  return intro
}<|MERGE_RESOLUTION|>--- conflicted
+++ resolved
@@ -21,28 +21,6 @@
  * Get the multicloud data.
  * @returns {void}
  */
-<<<<<<< HEAD
-function get_multicloud_data(){
-
-    // Validate the "Term Count" input
-    if(!validate_visualize_inputs()) return;
-
-    // Remove any error messages
-    remove_errors();
-
-    // Reset the rendered word cloud count
-    rendered_count = 0;
-
-    // Display the loading overlay and disable the appropriate buttons
-    start_loading("#multicloud", "#generate-button");
-
-    // Send a request to get the word counts
-    $.ajax({
-        type: "POST",
-        url: "multicloud/get-word-counts",
-        contentType: "application/JSON",
-        data: JSON.stringify({maximum_top_words: $("#term-count-input").val()})
-=======
 function get_multicloud_data () {
   // Validate the "Term Count" input
   if (!validate_visualize_inputs()) return
@@ -74,7 +52,6 @@
       error('Failed to retrieve the multicloud data.')
       add_text_overlay('#multicloud', 'Loading Failed')
       enable('#generate-button')
->>>>>>> 28698eb4
     })
 }
 
@@ -131,7 +108,6 @@
         'size': word[2] * maximum_size + base_size})
     }
 
-<<<<<<< HEAD
     // Otherwise, create a word cloud for each document
     for(let i = 0; i < word_cloud_count; ++i){
 
@@ -171,11 +147,6 @@
         // Create the layout
         create_word_cloud_layout(i, document.name, words, diameter);
     }
-=======
-    // Create the layout
-    create_word_cloud_layout(i, document.name, words, diameter)
-  }
->>>>>>> 28698eb4
 }
 
 /**
@@ -262,7 +233,6 @@
     })
 
     // Initialize the PNG and SVG download buttons
-<<<<<<< HEAD
     initialize_png_link(`#word-cloud-${id} svg`,
         `#png-button-${id}`, diameter, diameter, "multicloud.png");
     initialize_svg_link(`#word-cloud-${id} svg`, `#svg-button-${id}`, "multicloud.svg");
@@ -275,19 +245,6 @@
     if(++rendered_count === word_cloud_count)
         finish_loading("#multicloud", ".word-cloud-wrapper",
             "#png-button, #svg-button, #generate-button");
-=======
-  initialize_png_link(`#word-cloud-${id} svg`, `#png-button-${id}`,
-    diameter, diameter, 'multicloud.png')
-  initialize_svg_link(`#word-cloud-${id} svg`,
-    `#svg-button-${id}`, 'multicloud.svg')
-
-  // Remove the loading overlay and fade in the word clouds if this is the
-  // last word cloud to render
-  if (++rendered_count === word_cloud_count) {
-    finish_loading('#multicloud', '.word-cloud-wrapper',
-      '#png-button, #svg-button, #generate-button')
-  }
->>>>>>> 28698eb4
 }
 
 /**
