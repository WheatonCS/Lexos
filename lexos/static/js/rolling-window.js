--- conflicted
+++ resolved
@@ -13,17 +13,10 @@
     // denominator input and clear its input
     if ($(`input[name="calculation_type"]:checked`).val() === 'Rolling Average') {
       $('#search-terms-input-denominator').css('display', 'none').find('input').val('')
-
-<<<<<<< HEAD
-        // If the calculation type is "Rolling Average", display hide the
-        // denominator input and clear its input
-        if($(`input[name="calculation_type"]:checked`).val() === "Rolling Average")
-            $("#search-terms-input-denominator").css("display", "none").find("input").val('');
-=======
+      
     // Otherwise, display the denominator input
     } else $('#search-terms-input-denominator').css('display', 'inline')
   })
->>>>>>> 28698eb4
 
   // Check that there is exactly one document active and display the
   // appropriate text on the "Rolling Window" section
@@ -42,8 +35,7 @@
  * @param {string} response: The response from the "get-active-files" request.
  * @returns {void}
  */
-<<<<<<< HEAD
-let csv;
+
 function single_active_document_check(response){
 
     // Get the active documents
@@ -81,42 +73,6 @@
 
     // If the "Fullscreen" button is pressed, make the graph fullscreen.
     initialize_graph_fullscreen_button();
-=======
-function single_active_document_check (response) {
-  // Get the active documents
-  let documents = Object.entries(parse_json(response))
-
-  // If there are no active documents, display "No Active Documents" text
-  // on the "Rolling Window" section
-  if (documents.length === 0) {
-    add_text_overlay('#graph-container', 'No Active Documents')
-
-  // If there is more than one active document, display "This Tool Requires
-  // A Single Active Document" text on the "Rolling Window" section
-  } else if (documents.length > 1) {
-    add_text_overlay('#graph-container',
-      'This Tool Requires a Single Active Document')
-
-  // Otherwise, set the legacy form input for the file to analyze to the
-  // active document, display "No Graph" text on the "Rolling Window"
-  // section, and enable the generate button
-  } else {
-    add_text_overlay('#graph-container', 'No Graph')
-    $('#file-to-analyze').val(documents[0][0])
-    enable('#generate-button')
-  }
-
-  // If the "Generate" button is clicked, create the rolling window graph
-  $('#generate-button').click(create_rolling_window)
-
-  // Initialize the "PNG" and "SVG" download buttons
-  initialize_graph_download_buttons()
-
-  // If the "CSV" button is pressed, download the CSV
-  $('#csv-button').click(function () {
-    download(csv, 'rolling-window.csv')
-  })
->>>>>>> 28698eb4
 }
 
 /**
@@ -133,15 +89,9 @@
   // Remove any existing error messages
   remove_errors()
 
-<<<<<<< HEAD
     // Display the loading overlay and disable the appropriate buttons
     start_loading("#graph-container", "#generate-button, "+
         "#png-button, #svg-button, #csv-button, #full-screen-button");
-=======
-  // Display the loading overlay and disable the appropriate buttons
-  start_loading('#graph-container',
-    '#generate-button, #png-button, #svg-button, #csv-button')
->>>>>>> 28698eb4
 
   // Create the rolling window graph and get the CSV data
   send_rolling_window_result_request()
@@ -151,7 +101,6 @@
  * Creates the rolling window graph and gets the CSV data.
  * @returns {void}
  */
-<<<<<<< HEAD
 function send_rolling_window_result_request(){
 
     // Send a request for the k-means results
@@ -172,27 +121,6 @@
             error("Failed to retrieve the rolling window data.");
             enable("#generate-button");
         });
-=======
-function send_rolling_window_result_request () {
-  // Send a request for the k-means results
-  send_ajax_form_request('/rolling-window/results',
-    {text_color: get_color('--text-color')})
-
-  // If the request was successful, initialize the graph, store the CSV
-  // data, and enable the "Generate" and "CSV" buttons
-    .done(function (response) {
-      csv = response.csv
-      initialize_graph(response.graph)
-      enable('#generate-button, #csv-button')
-    })
-
-  // If the request failed, display an error and enable the "Generate"
-  // button
-    .fail(function () {
-      error('Failed to retrieve the rolling window data.')
-      enable('#generate-button')
-    })
->>>>>>> 28698eb4
 }
 
 /**
