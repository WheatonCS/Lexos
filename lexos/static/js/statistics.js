--- conflicted
+++ resolved
@@ -1,14 +1,14 @@
 $(function(){
 
     // Display the loading overlays
-    start_loading("#graph-container, #table-data, #corpus-statistics, "+
+    start_loading("#graph-container, #table, #corpus-statistics, "+
         "#standard-error-test, #interquartile-range-test");
 
     // Initialize the tooltips
     initialize_tooltips();
 
     // Initialize the legacy form inputs and create the statistics
-    get_active_file_ids(initialize, "#graph-container, #table-data, "+
+    get_active_file_ids(initialize, "#graph-container, #table, "+
         "#corpus-statistics, #standard-error-test, #interquartile-range-test");
 });
 
@@ -23,7 +23,7 @@
     // Initialize the legacy form inputs. If there are no active documents,
     // display "No Active Documents" text and return
     if(!initialize_legacy_inputs(response)){
-        add_text_overlay("#graph-container, #table-data, #corpus-statistics, "+
+        add_text_overlay("#graph-container, #table, #corpus-statistics, "+
             "#standard-error-test, #interquartile-range-test",
             "No Active Documents");
         return;
@@ -38,10 +38,6 @@
         // Validate the inputs
         if(!validate_analyze_inputs()) return;
 
-<<<<<<< HEAD
-        // Otherwise, display the loading overlays
-        start_loading("#graph-container, #table-data, #corpus-statistics, "+
-=======
         // Remove any existing Plotly graphs
         remove_graphs();
 
@@ -51,7 +47,6 @@
         // Display the loading overlays and disable the "Generate" and
         // "Download"  buttons
         start_loading("#graph-container, #table, #corpus-statistics, "+
->>>>>>> 42ad7dda
             "#standard-error-test, #interquartile-range-test",
             "#generate-button, #download-button");
 
@@ -99,7 +94,7 @@
         // If the request failed, display an error and "Loading Failed" text
         .fail(function(){
             error("Failed to retrieve the document statistics.");
-            add_text_overlay("#table-data", "Loading Failed");
+            add_text_overlay("#table", "Loading Failed");
             loading_complete_check();
         });
 
@@ -178,29 +173,17 @@
  */
 function create_document_statistics_table(table){
 
-    $(`
-        <div id="table-data-grid" class="hidden">
-            <div id="table-head"></div>
-            <div id="table-row" class="hidden-scrollbar"></div>
-        </div>
-    `).appendTo("#table-data");
-
     // Create the head and table body
     $(`
         <div id="table-head" class="hidden">
             <h3 class="table-head-cell">Name</h3>
+            <h3 class="table-head-cell">Total Terms</h3>
+            <h3 class="table-head-cell">Distinct Terms</h3>
+            <h3 class="table-head-cell">Average Terms</h3>
             <h3 class="table-head-cell">Single-Occurrence Terms</h3>
-            <h3 class="table-head-cell">Total Terms</h3>
-            <h3 class="table-head-cell">Average Terms</h3>
-            <h3 class="table-head-cell">Distinct Terms</h3>
         </div>
-<<<<<<< HEAD
-        <div id="table-body" class="hidden hidden-scrollbar"></div>
-    `).appendTo("#table-data");
-=======
         <div id="table-body" class="hidden firefox-hidden-scrollbar"></div>
     `).appendTo("#table");
->>>>>>> 42ad7dda
 
     // Create the rows
     let rows = Object.entries(JSON.parse(table));
@@ -218,14 +201,9 @@
         `).appendTo("#table-body");
     }
 
-<<<<<<< HEAD
-    // Remove the loading overlay and fade the table in
-    finish_loading("#table-data", "#table-head, #table-body");
-=======
     // Remove the loading overlay, fade the table in, and enable the
     // "Download" button
     finish_loading("#table", "#table-head, #table-body", "#download-button");
->>>>>>> 42ad7dda
 
     // Enable the "Generate" button if all elements have finished loading
     loading_complete_check();
