let document_previews;
$(function(){

    // Display the loading overlay on the "Previews" section
    start_loading("#previews");

    // Initialize the "Tokenize", "Normalize", and "Cull" tooltips
    initialize_tooltips();

    // Send a request for the document preview data
    $.ajax({type: "GET", url: "document-previews"})

        // If the request was successful, create a preview for each active
        // document
        .done(function(response){
            document_previews = parse_json(response);
            initialize_document_previews(response);
        })

        // If the request failed, display an error and "Loading Failed" text
        .fail(function(){
            error("Failed to retrieve the document previews.");
            add_text_overlay("#previews", "Loading Failed");
            enable("#preview-button, #apply-button");
        });

    // Perform the cutting if the "Preview" or "Apply" button is pressed
    $("#preview-button").click(function(){ cut("preview"); });
    $("#apply-button").click(function(){ cut("apply"); });

    // Load the appropriate content for the "Cut Settings" section when the
    // "Cut Mode" setting is changed
    $("#cut-mode-section input").change(load_cut_settings_section);
});


/**
 * Loads the appropriate content for the "Cut Settings" section.
 */
let cut_mode;
<<<<<<< HEAD
let previous_mode = "normal";
=======
let previous_cut_mode = "default";
>>>>>>> c7859b34
function load_cut_settings_section(){

    // Return if the same cut mode was selected
    cut_mode = $("#cut-mode-grid input:checked").val();
    if(cut_mode !== "number" && cut_mode !== "milestone") cut_mode = "default";
    if(cut_mode === previous_cut_mode) return;

    // Hide the cut settings
    let cut_settings_grid_element = $("#cut-settings-grid");
<<<<<<< HEAD
    cut_mode = $("#cut-mode-grid input:checked").val();

    // If the cut mode is set to "Segments"...
    if(cut_mode === "number"){
        cut_settings_grid_element.css("opacity", "0");
        previous_mode = "number";
        hide("#milestone-input, #overlap-input, #merge-threshold-input, #segment-size-input");
        show("#num-segment-input");
        // Fade in the settings
        fade_in(cut_settings_grid_element);
=======
    cut_settings_grid_element.css("opacity", "0");

    // If the cut mode is set to "Segments"...
    if(cut_mode === "number"){
        previous_cut_mode = "number";
        hide("#milestone-input, #overlap-input, #merge-threshold-input, #segment-size-input");
        show("#number-of-segments-input");
>>>>>>> c7859b34
    }

    // Otherwise, if the cut mode is set to "Milestones"...
    else if(cut_mode === "milestone"){
<<<<<<< HEAD
        cut_settings_grid_element.css("opacity", "0");
        previous_mode = "milestone";
        hide("#segment-size-input, #overlap-input, #merge-threshold-input, #num-segment-input");
=======
        previous_cut_mode = "milestone";
        hide("#segment-size-input, #overlap-input, #merge-threshold-input");
>>>>>>> c7859b34
        show("#milestone-input");
        // Fade in the settings
        fade_in(cut_settings_grid_element);
    }

    // Otherwise, if the cut mode is set to "Tokens", "Characters", or "Lines"...
    else {
<<<<<<< HEAD
        if (previous_mode !== "normal"){
            cut_settings_grid_element.css("opacity", "0");
            previous_mode = "normal";
            hide("#milestone-input, #num-segment-input");
            show("#segment-size-input, #overlap-input, #merge-threshold-input");
            // Fade in the settings
            fade_in(cut_settings_grid_element);
        }
=======
        previous_cut_mode = "default";
        hide("#milestone-input, #number-of-segments-input");
        show("#segment-size-input, #overlap-input, #merge-threshold-input");
>>>>>>> c7859b34
    }

    // Set the legacy "cutByMS" input if the cut mode is "milestone"
    $("#cut-by-milestone-input").val(cut_mode === "milestone" ? "on" : "off")

}


/**
 * Cuts the active documents.
 * @param {string} action: The cut operation action ("preview" or "apply").
 */
function cut(action){

    // Validate the inputs. If the inputs are invalid, return
    if(!validate_inputs()) return;

    // Remove any existing error messages
    remove_errors();

    // Display the loading overlay and disable the buttons on the document
    // previews section
    start_document_previews_loading();

    // Load the form data and add an entry for the cut action
    let form_data = new FormData($("form")[0]);
    form_data.append("action", action);

    // Create a copy of the cut settings for each document to satisfy legacy
    // requirements
    let options = ["cutType", "cutValue", "cutOverlap",
        "cutLastProp", "MScutWord"]
    for(const document of document_previews)
        for(const option of options)
            form_data.append(option+'_'+document[0], form_data.get(option));

    // Send the cut request
    $.ajax({
        type: "POST",
        url: "cut/execute",
        processData: false,
        contentType: false,
        data: form_data
    })

    // If the request is successful, update the document previews with the
    // cut previews returned in the response
    .done(create_document_previews)


    // If the request failed, display an error and remove the loading overlay
    .fail(function(){
        error("Failed to cut the documents.");
        add_text_overlay("#previews", "Loading Failed");
        enable("#preview-button, #apply-button");
    })
}


/**
 * Creates the document previews.
 * @param {string} response: The response containing the new previews.
 */
function create_document_previews(response){
    let previews = parse_json(response);

    // If there are no previews, display "No Previews" text
    if(!previews.length) add_text_overlay("#previews", "No Previews");

    // Otherwise, create the previews
    else for(const preview of previews)
        create_document_preview(preview[2], preview[3]);

    // Remove the loading overlay, fade in the previews, and enable the
    // buttons for the document previews section
    finish_document_previews_loading();
}


/**
 * Validate the inputs.
 * @returns {boolean}: Whether the inputs are valid.
 */
function validate_inputs(){

    // "Milestone"
    if(cut_mode === "milestone"){
        if($("#milestone-input input").val().length <= 0){
            error("A milestone must be provided.");
            return false;
        }
        return true;
    }

    // "Segment size"
    let segment_size = $("#segment-size-input input").val();
    let int_segment_size = parseInt(segment_size);
    if(!validate_number(segment_size, 1)){
        error("Invalid segment size.");
        return false;
    }

    // "Segments"
    if(cut_mode === "number") return true;

    // "Overlap"
    let overlap = $("#overlap-input input").val();
    let int_overlap = parseInt(overlap);
    if(!validate_number(overlap, 0)){
        error("Invalid overlap size.");
        return false;
    }

    if(int_overlap >= int_segment_size){
        error("The overlap cannot be "+
            "greater than or equal to the segment size.");
        return false;
    }

    // "Merge threshold"
    if(!validate_number($("#merge-threshold-input input").val(), 0, 100)){
        error("Invalid merge threshold.");
        return false;
    }

    return true;
}


/**
 * Initialize the tooltips.
 */
function initialize_tooltips(){

    // "Cut Mode"
    create_tooltip("#cut-mode-tooltip-button", `Lexos uses spaces between
        tokens to determine where to cut documents into the specified number,
        so this tool may not work if you used Scrubber to strip white spaces
        from your documents.`);

    // "Segment Size"
    create_tooltip("#segment-size-tooltip-button", `A positive integer used to 
        divide up the text. Either the number of letters, words, or lines 
        per segment.`);
<<<<<<< HEAD
=======

    // "Number of Segments"
    create_tooltip("#number-of-segments-tooltip-button", `The number of
        segments per document.`);
>>>>>>> c7859b34

    // "Overlap"
    create_tooltip("#overlap-tooltip-button", `The amount of overlapping
        content at the start and end of segments. This number must be smaller
        than the segment size.`, true);

    // "Merge %"
    create_tooltip("#merge-threshold-tooltip-button", `The size of the last
        segment must be at least as large as the given percentage relative to
        other segment sizes. If the length of the last segment is below this
        threshold, it will be attached to the previous segment.`, true);

    // "Milestone"
    create_tooltip("#milestone-tooltip-button", `Split the document into
        segments at each appearance of the provided string. Child segments will not
        contain the Milestone delimiter.`);

    create_tooltip("#number-segment-tooltip-button", `A positive integer
        used to divide the document into that number of even segments.`)
}<|MERGE_RESOLUTION|>--- conflicted
+++ resolved
@@ -38,11 +38,7 @@
  * Loads the appropriate content for the "Cut Settings" section.
  */
 let cut_mode;
-<<<<<<< HEAD
-let previous_mode = "normal";
-=======
 let previous_cut_mode = "default";
->>>>>>> c7859b34
 function load_cut_settings_section(){
 
     // Return if the same cut mode was selected
@@ -52,18 +48,6 @@
 
     // Hide the cut settings
     let cut_settings_grid_element = $("#cut-settings-grid");
-<<<<<<< HEAD
-    cut_mode = $("#cut-mode-grid input:checked").val();
-
-    // If the cut mode is set to "Segments"...
-    if(cut_mode === "number"){
-        cut_settings_grid_element.css("opacity", "0");
-        previous_mode = "number";
-        hide("#milestone-input, #overlap-input, #merge-threshold-input, #segment-size-input");
-        show("#num-segment-input");
-        // Fade in the settings
-        fade_in(cut_settings_grid_element);
-=======
     cut_settings_grid_element.css("opacity", "0");
 
     // If the cut mode is set to "Segments"...
@@ -71,45 +55,27 @@
         previous_cut_mode = "number";
         hide("#milestone-input, #overlap-input, #merge-threshold-input, #segment-size-input");
         show("#number-of-segments-input");
->>>>>>> c7859b34
     }
 
     // Otherwise, if the cut mode is set to "Milestones"...
     else if(cut_mode === "milestone"){
-<<<<<<< HEAD
-        cut_settings_grid_element.css("opacity", "0");
-        previous_mode = "milestone";
-        hide("#segment-size-input, #overlap-input, #merge-threshold-input, #num-segment-input");
-=======
         previous_cut_mode = "milestone";
         hide("#segment-size-input, #overlap-input, #merge-threshold-input");
->>>>>>> c7859b34
         show("#milestone-input");
-        // Fade in the settings
-        fade_in(cut_settings_grid_element);
     }
 
     // Otherwise, if the cut mode is set to "Tokens", "Characters", or "Lines"...
     else {
-<<<<<<< HEAD
-        if (previous_mode !== "normal"){
-            cut_settings_grid_element.css("opacity", "0");
-            previous_mode = "normal";
-            hide("#milestone-input, #num-segment-input");
-            show("#segment-size-input, #overlap-input, #merge-threshold-input");
-            // Fade in the settings
-            fade_in(cut_settings_grid_element);
-        }
-=======
         previous_cut_mode = "default";
         hide("#milestone-input, #number-of-segments-input");
         show("#segment-size-input, #overlap-input, #merge-threshold-input");
->>>>>>> c7859b34
     }
 
     // Set the legacy "cutByMS" input if the cut mode is "milestone"
     $("#cut-by-milestone-input").val(cut_mode === "milestone" ? "on" : "off")
 
+    // Fade in the settings
+    fade_in(cut_settings_grid_element);
 }
 
 
@@ -249,13 +215,10 @@
     create_tooltip("#segment-size-tooltip-button", `A positive integer used to 
         divide up the text. Either the number of letters, words, or lines 
         per segment.`);
-<<<<<<< HEAD
-=======
 
     // "Number of Segments"
     create_tooltip("#number-of-segments-tooltip-button", `The number of
         segments per document.`);
->>>>>>> c7859b34
 
     // "Overlap"
     create_tooltip("#overlap-tooltip-button", `The amount of overlapping
@@ -272,7 +235,4 @@
     create_tooltip("#milestone-tooltip-button", `Split the document into
         segments at each appearance of the provided string. Child segments will not
         contain the Milestone delimiter.`);
-
-    create_tooltip("#number-segment-tooltip-button", `A positive integer
-        used to divide the document into that number of even segments.`)
 }