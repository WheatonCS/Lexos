$(function(){

    // Initialize the "Color" button
    initialize_color_button();

    // Create the bubbleviz
    send_word_counts_request();

    // If the "Generate" button is pressed, recreate the bubbleviz
    $("#generate-button").click(send_word_counts_request);
});


/**
 * Sends the request for the word counts and creates the bubbleviz.
 */
function send_word_counts_request(){

    // Validate the "Term Count" input
    if(!validate_visualize_inputs()) return;

    // Display the loading overlay and disable the "PNG", "SVG" and "Generate"
    // buttons
    start_loading("#bubbleviz", "#png-button, #svg-button, #generate-button");

    // Send the request for the word counts
    $.ajax({
        type: "POST",
        url: "bubbleviz/get-word-counts",
        contentType: "application/JSON",
        data: JSON.stringify({maximum_top_words: $("#term-count-input").val()})
    })

    // If the request is successful, create the bubbleviz
    .done(create_bubbleviz)

    // If the request failed, display and error
    .fail(function(){ error("Failed to retrieve the bubbleviz data."); });
}


/**
 * Create the bubbleviz.
 * @param {string} response: The response from the "bubbleviz/get-word-counts"
 *      request.
 */
function create_bubbleviz(response){

    let word_counts = parse_json(response);

    // If there are no word counts, display "No Active Documents" text and
    // return
    if(!word_counts.length){
        add_text_overlay("form", "No Active Documents");
        return;
    }

    // Parse the response for the dataset of word counts
    let dataset = {children: word_counts};

    // Set the diameter of the bubbleviz graph as the minimum axis of the
    // bubbleviz element
    let bubbleviz_element = $("#bubbleviz");
    let diameter = Math.min(bubbleviz_element.width(),
        bubbleviz_element.height());

    let base_font_size = 5;

<<<<<<< HEAD
    // // Create the color map
    // let color = d3.scaleLinear()
    //     .domain([0, 1])
    //     .range(["#505050", "#47BCFF"]);

    let color = d3.scaleSequential()
        .domain([0,0.15,0.3])
        .interpolator(d3.interpolateViridis);

=======
>>>>>>> d3bb99e1
    // Create the bubbleviz
    let bubble = d3.pack(dataset)
        .size([diameter, diameter])
        .padding(3);

    let svg = d3.select("#bubbleviz")
        .append("svg")
            .attr("version", "1.1")
            .attr("xmlns", "http://www.w3.org/2000/svg")

            .style("width", diameter+"px")
            .style("height", diameter+"px")
            .attr("class", "bubble");

    let nodes = d3.hierarchy(dataset)
        .sum(function(d){ return d.value; });

    let node = svg.selectAll(".node")
        .data(bubble(nodes).descendants())
        .enter()
        .filter(function(d){ return !d.children; })
        .append("g")
            .attr("class", "node")
            .attr("transform", function(d){
                return "translate("+d.x+", "+d.y+')';
            });

    node.append("circle")
        .attr("r", function(d){ return d.r; })
<<<<<<< HEAD
        .style("fill", function(d){ return color(d.data.value); })
        .style("filter", "brightness(90%)")
        .on("mouseover", function () {
            d3.select(this.parentNode.childNodes[0]).style('filter', "brightness(110%)")
        })
        .on("mouseout", function () {
            d3.select(this.parentNode.childNodes[0]).style("filter", "brightness(90%)")
=======
        .style("fill", function(d){
            return get_visualize_color(d.data.value);
>>>>>>> d3bb99e1
        });

    node.append("text")
        .attr("dy", ".3em")
        .style("text-anchor", "middle")
        .text(function(d){ return d.data.word; })
<<<<<<< HEAD
        .attr("font-family", "Open Sans")
        .attr("font-size", function(d){ return d.r/(d.data.word.length/2.5); })
        .attr("fill", "#E3E3E3")
        .on("mouseover", function () {
            d3.select(this.parentNode.childNodes[0]).style('filter', "brightness(110%)")
        })
        .on("mouseout", function () {
            d3.select(this.parentNode.childNodes[0]).style("filter", "brightness(90%)")
        });
=======
        .attr("font-family", $("#font-input").val())
        .attr("font-size", function(d){ return d.r/3+base_font_size; })
        .attr("fill", "#FFFFFF")
>>>>>>> d3bb99e1

    node.append("svg:title")
        .text(function(d){ return "Word: "+d.data.word+"\nCount: "+d.data.count; });

    // Fade in the bubbleviz
    d3.select(self.frameElement).style("height", diameter+"px");
    finish_loading("#bubbleviz", "#bubbleviz",
        "#png-button, #svg-button, #generate-button");

    // Initialize the SVG and PNG download buttons
    initialize_png_link("svg", "#png-button", diameter, diameter, "bubbleviz.png");
    initialize_svg_link("svg", "#svg-button", "bubbleviz.svg");
}<|MERGE_RESOLUTION|>--- conflicted
+++ resolved
@@ -66,18 +66,6 @@
 
     let base_font_size = 5;
 
-<<<<<<< HEAD
-    // // Create the color map
-    // let color = d3.scaleLinear()
-    //     .domain([0, 1])
-    //     .range(["#505050", "#47BCFF"]);
-
-    let color = d3.scaleSequential()
-        .domain([0,0.15,0.3])
-        .interpolator(d3.interpolateViridis);
-
-=======
->>>>>>> d3bb99e1
     // Create the bubbleviz
     let bubble = d3.pack(dataset)
         .size([diameter, diameter])
@@ -107,39 +95,17 @@
 
     node.append("circle")
         .attr("r", function(d){ return d.r; })
-<<<<<<< HEAD
-        .style("fill", function(d){ return color(d.data.value); })
-        .style("filter", "brightness(90%)")
-        .on("mouseover", function () {
-            d3.select(this.parentNode.childNodes[0]).style('filter', "brightness(110%)")
-        })
-        .on("mouseout", function () {
-            d3.select(this.parentNode.childNodes[0]).style("filter", "brightness(90%)")
-=======
         .style("fill", function(d){
             return get_visualize_color(d.data.value);
->>>>>>> d3bb99e1
         });
 
     node.append("text")
-        .attr("dy", ".3em")
+        .attr("dy", ".2em")
         .style("text-anchor", "middle")
         .text(function(d){ return d.data.word; })
-<<<<<<< HEAD
-        .attr("font-family", "Open Sans")
-        .attr("font-size", function(d){ return d.r/(d.data.word.length/2.5); })
-        .attr("fill", "#E3E3E3")
-        .on("mouseover", function () {
-            d3.select(this.parentNode.childNodes[0]).style('filter', "brightness(110%)")
-        })
-        .on("mouseout", function () {
-            d3.select(this.parentNode.childNodes[0]).style("filter", "brightness(90%)")
-        });
-=======
         .attr("font-family", $("#font-input").val())
         .attr("font-size", function(d){ return d.r/3+base_font_size; })
         .attr("fill", "#FFFFFF")
->>>>>>> d3bb99e1
 
     node.append("svg:title")
         .text(function(d){ return "Word: "+d.data.word+"\nCount: "+d.data.count; });
