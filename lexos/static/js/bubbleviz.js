--- conflicted
+++ resolved
@@ -16,7 +16,6 @@
  * Sends the request for the word counts and creates the bubbleviz.
  * @returns {void}
  */
-<<<<<<< HEAD
 function send_word_counts_request(){
 
     // Validate the "Term Count" input
@@ -36,36 +35,6 @@
         url: "bubbleviz/get-word-counts",
         contentType: "application/JSON",
         data: JSON.stringify({maximum_top_words: $("#term-count-input").val()})
-=======
-function send_word_counts_request () {
-  // Validate the "Term Count" input
-  if (!validate_visualize_inputs()) return
-
-  // Remove any existing error messages
-  remove_errors()
-
-  // Display the loading overlay and disable the "PNG", "SVG" and "Generate"
-  // buttons
-  start_loading('#bubbleviz', '#png-button, #svg-button, #generate-button')
-
-  // Send the request for the word counts
-  $.ajax({
-    type: 'POST',
-    url: 'bubbleviz/get-word-counts',
-    contentType: 'application/JSON',
-    data: JSON.stringify({maximum_top_words: $('#term-count-input').val()})
-  })
-
-  // If the request is successful, create the bubbleviz
-    .done(create_bubbleviz)
-
-  // If the request failed, display an error message, display
-  // "Loading Failed" text, and enable the "Generate" button
-    .fail(function () {
-      error('Failed to retrieve the bubbleviz data.')
-      add_text_overlay('#bubbleviz', 'Loading Failed')
-      enable('#generate-button')
->>>>>>> 28698eb4
     })
 }
 
@@ -151,7 +120,6 @@
     })
 
     // Create the bubble text
-<<<<<<< HEAD
     node.append("text")
         .attr("dy", ".3em")
         .style("text-anchor", "middle")
@@ -173,26 +141,6 @@
 
     // Initialize the fullscreen button
     initialize_visualize_fullscreen_button()
-=======
-  node.append('text')
-    .attr('dy', '.3em')
-    .style('text-anchor', 'middle')
-    .text(function (d) { return d.data.word })
-    .attr('font-family', $('#font-input').val())
-    .attr('font-size', function (d) { return d.r / ((d.data.word.length + 1) / 3) })
-    .attr('fill', 'var(--foreground-color)')
-    .style('pointer-events', 'none')
-
-  // Fade in the bubbleviz
-  d3.select(self.frameElement).style('height', diameter + 'px')
-  finish_loading('#bubbleviz', '#bubbleviz',
-    '#png-button, #svg-button, #generate-button')
-
-  // Initialize the SVG and PNG download buttons
-  initialize_png_link('#bubbleviz svg', '#png-button',
-    diameter, diameter, 'bubbleviz.png')
-  initialize_svg_link('#bubbleviz svg', '#svg-button', 'bubbleviz.svg')
->>>>>>> 28698eb4
 }
 
 /**
