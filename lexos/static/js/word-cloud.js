--- conflicted
+++ resolved
@@ -20,7 +20,6 @@
  * Requests the data for the word cloud and creates the word cloud.
  * @returns {void}
  */
-<<<<<<< HEAD
 function get_word_cloud_data(){
 
     // Validate the "Term Count" input
@@ -41,38 +40,6 @@
         url: "word-cloud/get-word-counts",
         contentType: "application/JSON",
         data: JSON.stringify({maximum_top_words: $("#term-count-input").val()})
-=======
-function get_word_cloud_data () {
-  // Validate the "Term Count" input
-  if (!validate_visualize_inputs()) return
-
-  // Remove any existing error messages
-  remove_errors()
-
-  // Display the loading overlay and disable the "PNG", "SVG" and "Generate"
-  // buttons
-  start_loading('#word-cloud-container',
-    '#png-button, #svg-button, #generate-button')
-
-  // Send a request for a list of the most frequent words and their number
-  // of occurrences
-  $.ajax({
-    type: 'POST',
-    url: 'word-cloud/get-word-counts',
-    contentType: 'application/JSON',
-    data: JSON.stringify({maximum_top_words: $('#term-count-input').val()})
-  })
-
-  // If the request is successful, create the word cloud
-    .done(create_word_cloud_layout)
-
-  // If the request failed, display an error message, display
-  // "Loading Failed" text, and enable the "Generate" button
-    .fail(function () {
-      error('Failed to retrieve the word cloud data.')
-      add_text_overlay('#word-cloud-container', 'Loading Failed')
-      enable('#generate-button')
->>>>>>> 28698eb4
     })
 }
 
@@ -180,7 +147,6 @@
     })
 
     // Remove the loading overlay and fade the word cloud in
-<<<<<<< HEAD
     finish_loading("#word-cloud-container", "#word-cloud",
         "#png-button, #svg-button, #generate-button, #fullscreen-button");
 
@@ -190,14 +156,6 @@
 
     // Initialize the fullscreen button
     initialize_visualize_fullscreen_button()
-=======
-  finish_loading('#word-cloud-container', '#word-cloud',
-    '#png-button, #svg-button, #generate-button')
-
-  // Initialize the SVG and PNG download buttons
-  initialize_png_link('#word-cloud svg', '#png-button', width, height, 'word-cloud.png')
-  initialize_svg_link('#word-cloud svg', '#svg-button', 'word-cloud.svg')
->>>>>>> 28698eb4
 }
 
 /**
