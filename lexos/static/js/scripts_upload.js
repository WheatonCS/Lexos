/**
 * Alias function.
 * @return {object} element id object.
 * @param {string} id - id of an html element.
 */
function $id (id) {
  return document.getElementById(id)
}

/**
 * Checks if the file type is valid.
 * @return {boolean} bool - true if file type is valid.
 * @param {string}  filename - name of the file.
 */
function AllowedFileType (filename) {
  const allowedFileTypes = ['txt', 'xml', 'html', 'sgml', 'lexos']
  // Get the file file extension
  let fileType = filename.split('.')[filename.split('.').length - 1]
  // Search uploaded file's extension to the list 'allowedFileTypes'
  // Return -1 if the file format is different from the list above
  return $.inArray(fileType, allowedFileTypes) > -1
}

/**
 * File Drag Hover.
 * @return {void}
 * @param {object} e - event.
 */
function fileDragHover (e) {
  e.stopPropagation()
  e.preventDefault()
  e.target.className = (e.type === 'dragover' ? 'hover' : '')
}

/**
 * @return {void}
 * @description { Set progress bar back to default.
  when a file is uploaded: bar changes to 'Complete'.
  After the upload it set the bar back to 'Ready for Files to Upload'.
 */
function resetProgressBar () {
  const progressBar = $('#progress-bar')
  const status = $('#status-analyze')
  progressBar.html('').css({'width': '0px'})
  progressBar.show()
  status.css('z-index', 50000)
  status.show()
}

/**
 * Upload and display file contents.
 * @return {void}
 * @param {object} file - file object.
 * @param {int} fileSize - size of the File uploaded.
 */
function UploadAndParseFile (file, fileSize) {
  let filename = file.name.replace(/ /g, '_')
<<<<<<< HEAD
  // Make the loading icon circle visible
  $('#status-analyze').css({'visibility': 'visible'})

  if (AllowedFileType(file.name) && file.size <= fileSize) {
    if (file.size === 0) {
      alert(`Cannot process blank file -- ${file.name}`)
      $('#status-analyze').css({'visibility': 'hidden'})
=======
  const status = $('#status-analyze')
  // Make the loading icon circle visible
  status.css({'visibility': 'visible'})

  if (AllowedFileType(file.name) && file.size <= fileSize) {
    if (file.size === 0) {
      $('#error-modal-message').html(`Cannot process blank file -- ${file.name}`)
      $('#error-modal').modal()
      status.css({'visibility': 'hidden'})
>>>>>>> 3da4fb3b
    } else {
      sendAjaxRequest(file, filename)
        .done(function () {
          let reader = new FileReader()
          reader.onload = function (e) {
            const template = $($('#file-preview-template').html())
            template.find('.file-name').html(filename)
            // Truncate the file name with css
            template.find('.file-name').css({
              'width': '90%',
              'margin': 'auto',
              'white-space': 'nowrap',
              'overflow': 'hidden',
              'text-overflow': 'ellipsis'
            })
            let fileType = ''
            if (file.type === '') {
              fileType = 'Lexos Workspace'
              template.find('.file-information').find('.file-type').html(fileType)
            } else {
              template.find('.file-information').find('.file-type').html(file.type)
              e.target.result.replace(/</g, '&lt;').replace(/>/g, '&gt;')
            }
            let fileSize = file.size
            if (fileSize < 1024) {
              template.find('.file-information').find('.file-size').html(`${file.size} bytes`)
            } else if (file.size < 1048576) {
              const fileSizeInKB = (file.size / 1024).toFixed(1)
              template.find('.file-information').find('.file-size').html(`${fileSizeInKB} KB`)
            } else {
              const fileSizeInMB = (file.size / 1024 / 1024).toFixed(1)
              template.find('.file-information').find('.file-size').html(`${fileSizeInMB} MB`)
            }
            $('#manage-previews').prepend(template)
          }
          reader.readAsText(file)
          $('#activeDocIcon').css('display', 'block')
          status.hide()
        })

        .fail(function (jqXHR, textStatus, errorThrown) {
          alert(`${textStatus} : ${errorThrown}`)
<<<<<<< HEAD
          $('#status-analyze').css({'visibility': 'hidden'})
        })
        .always(function () {
          $('#status-analyze').css({'visibility': 'hidden'})
        })
    }
  } else if (!AllowedFileType(file.name)) {
    alert(`Upload for  ${filename}  failed.\n\nInvalid file type.`)
    // These are to hide the loading icon.
    $('#status').css({'visibility': 'hidden'})
    $('#status-analyze').css({'visibility': 'hidden'})
  } else {
    // These are to hide the loading icon.
    $('#status-analyze').css({'visibility': 'hidden'})
    $('#status').css({'visibility': 'hidden'})
=======
          status.css({'visibility': 'hidden'})
        })
        .always(function () {
          status.css({'visibility': 'hidden'})
        })
    }
  } else if (!AllowedFileType(file.name)) {
    $('#error-modal-message').html(`Upload for  ${filename}  failed.\n\nInvalid file type.`)
    $('#error-modal').modal()
    // These are to hide the loading icon.
    status.css({'visibility': 'hidden'})
    status.css({'opacity': '0'})
  } else {
    // These are to hide the loading icon.
    status.css({'visibility': 'hidden'})
    status.css({'opacity': '0'})
>>>>>>> 3da4fb3b
    const MAX_FILE_SIZE_INT = $('#MAX_FILE_SIZE_INT').val()
    const MAX_FILE_SIZE_UNITS = $('#MAX_FILE_SIZE_UNITS').val()
    $('#error-modal-message').html(`Upload for ${filename}  failed.\n\nFile bigger than
     ${MAX_FILE_SIZE_INT} ${MAX_FILE_SIZE_UNITS}B`)
<<<<<<< HEAD
=======
    $('#error-modal').modal()
>>>>>>> 3da4fb3b
    // Without this, it puts a blue background on the progress bar.
    $('#progress').css('background', 'transparent')
  }
}

/**
 * @return {ajax} ajax data.
 * @param {object} file - file object.
 * @param {string} filename - name of the file.
 */
function sendAjaxRequest (file, filename) {
  return $.ajax({
    type: 'POST',
    url: document.URL,
    data: file,
    processData: false,
    async: false,
    contentType: file.type,
    headers: {'X-FILENAME': encodeURIComponent(filename)}
  })
}

/**
 * Drag and drop of files.
 * @return {void}
 * */
function Init () {
  const fileselect = $id('fileselect')
  const filedrag = $id('dragndrop')

  // File select
  fileselect.addEventListener('change', FileSelectHandler, false)

  // Is XHR2 available?
  let xhr = new XMLHttpRequest()
  if (xhr.upload) {
    // file drop
    filedrag.addEventListener('dragover', fileDragHover, false)
    filedrag.addEventListener('dragleave', fileDragHover, false)
    filedrag.addEventListener('drop', FileSelectHandler, false)
  }
}

/**
 * file selection.
 * @return {void}
 * @param {object} e - event.
 */
function FileSelectHandler (e) {
  const counter = $('#counter')
  // Value of the input tag so that it gets the number of active files
  let numberOfFileDone = parseInt(counter.val())
  // cancel event and hover styling
  fileDragHover(e)
  // fetch FileList object
  let files = e.target.files || e.dataTransfer.files
  // Total number of files uploaded.
  let totalFiles = files.length
  // Resets the progress bar to defualt message after a file upload.
  resetProgressBar()

  const progress = $('#progress')
  const progressBar = $('#progress-bar')

  // Process all File objects
  for (let f of files) {
    let added = 0

    if (f.size < $id('MAX_FILE_SIZE').value) {
      numberOfFileDone += 1
      added = 1
    }
    let fileSize = $id('MAX_FILE_SIZE').value
    UploadAndParseFile(f, fileSize)
    // Loading progress bar.
    if (f.type === '') {
      progress.html('Loading Workspace')
    } else {
      let calculatedWidth = String(180 * numberOfFileDone / totalFiles) + 'px'
      progress.html(numberOfFileDone + 'of' + totalFiles).css('color', '#3498DB')

      progressBar.css({'width': calculatedWidth})
      if (numberOfFileDone / totalFiles > 0.5) {
        progress.css('color', '#FFF')
      }
      progressBarStatus(f, added)
      const faFolderOpen = $('.fa-folder-open-o')
      faFolderOpen[0].dataset.originalTitle = `You have ${numberOfFileDone} active document(s)`
      faFolderOpen.fadeIn(200)
    }
  }
  showProgress()
  // Convert the integer back to string and put it as a value in the input tag.
  let numActiveFile = numberOfFileDone.toString()
  counter.attr('value', numActiveFile)
<<<<<<< HEAD
=======
  $('#status').delay(1200).hide(0)
>>>>>>> 3da4fb3b
}

/**
 * Displays the message on the 'progress' bar.
 * @return {void}
 */
function showProgress () {
  $('#status').css('z-index', 50000).show()
  $('#progress').html('Ready For Files To Upload').css('color', '#074178').delay(3000).show()
  $id('fileselect').value = ''
  // this allows the event to fire on "change" in chrome. the value property changing is the
  // normal trigger, for some reason firefox overwrote this with their own behavior.
}
/**
 * Changes the message on the progress bar according to the file.
 * if file valid: "Complete!" else: "Invalid File!"
 * @return {void}
 * @param {string} f - name of the file.
 * @param {int} added - 1 id file is added.
 */
function progressBarStatus (f, added) {
  if (added === 1 && f.size < $id('MAX_FILE_SIZE').value && f.size !== 0 && AllowedFileType(f.name)) {
    $('#progress-bar').html('Complete!').css({
      'color': '#FFF',
      'text-align': 'center',
      'width': '175px',
      'height': '20px'
    }).fadeOut(2000)
  }
  else{
    $('#progress-bar').html('Invalid File!').css({
      'color': '#FFF',
      'text-align': 'center',
      'width': '175px',
      'height': '20px'
    }).fadeOut(2000)
  }
}

$(function () {
  // Message for when you hover on the open folder icon on the top right.
  $('[data-toggle="tooltip"]').tooltip()
  $('#uploadbrowse').click(function () {
    $('#fileselect').click()
  })

  // Call initialization function
  if (window.File && window.FileList && window.FileReader) {
    Init()
  }
})<|MERGE_RESOLUTION|>--- conflicted
+++ resolved
@@ -55,15 +55,6 @@
  */
 function UploadAndParseFile (file, fileSize) {
   let filename = file.name.replace(/ /g, '_')
-<<<<<<< HEAD
-  // Make the loading icon circle visible
-  $('#status-analyze').css({'visibility': 'visible'})
-
-  if (AllowedFileType(file.name) && file.size <= fileSize) {
-    if (file.size === 0) {
-      alert(`Cannot process blank file -- ${file.name}`)
-      $('#status-analyze').css({'visibility': 'hidden'})
-=======
   const status = $('#status-analyze')
   // Make the loading icon circle visible
   status.css({'visibility': 'visible'})
@@ -73,7 +64,6 @@
       $('#error-modal-message').html(`Cannot process blank file -- ${file.name}`)
       $('#error-modal').modal()
       status.css({'visibility': 'hidden'})
->>>>>>> 3da4fb3b
     } else {
       sendAjaxRequest(file, filename)
         .done(function () {
@@ -116,23 +106,6 @@
 
         .fail(function (jqXHR, textStatus, errorThrown) {
           alert(`${textStatus} : ${errorThrown}`)
-<<<<<<< HEAD
-          $('#status-analyze').css({'visibility': 'hidden'})
-        })
-        .always(function () {
-          $('#status-analyze').css({'visibility': 'hidden'})
-        })
-    }
-  } else if (!AllowedFileType(file.name)) {
-    alert(`Upload for  ${filename}  failed.\n\nInvalid file type.`)
-    // These are to hide the loading icon.
-    $('#status').css({'visibility': 'hidden'})
-    $('#status-analyze').css({'visibility': 'hidden'})
-  } else {
-    // These are to hide the loading icon.
-    $('#status-analyze').css({'visibility': 'hidden'})
-    $('#status').css({'visibility': 'hidden'})
-=======
           status.css({'visibility': 'hidden'})
         })
         .always(function () {
@@ -149,15 +122,11 @@
     // These are to hide the loading icon.
     status.css({'visibility': 'hidden'})
     status.css({'opacity': '0'})
->>>>>>> 3da4fb3b
     const MAX_FILE_SIZE_INT = $('#MAX_FILE_SIZE_INT').val()
     const MAX_FILE_SIZE_UNITS = $('#MAX_FILE_SIZE_UNITS').val()
     $('#error-modal-message').html(`Upload for ${filename}  failed.\n\nFile bigger than
      ${MAX_FILE_SIZE_INT} ${MAX_FILE_SIZE_UNITS}B`)
-<<<<<<< HEAD
-=======
     $('#error-modal').modal()
->>>>>>> 3da4fb3b
     // Without this, it puts a blue background on the progress bar.
     $('#progress').css('background', 'transparent')
   }
@@ -253,10 +222,7 @@
   // Convert the integer back to string and put it as a value in the input tag.
   let numActiveFile = numberOfFileDone.toString()
   counter.attr('value', numActiveFile)
-<<<<<<< HEAD
-=======
   $('#status').delay(1200).hide(0)
->>>>>>> 3da4fb3b
 }
 
 /**
