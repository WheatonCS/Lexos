/* #### INITIATE SCRIPTS ON $(DOCUMENT).READY() #### */
$(document).ready(function () {
    /* #### INITIATE MAIN DATATABLE #### */
    //* Change the element name and test whether the table variable persists

    table = $('#demo').DataTable({
        paging: true,
        scrollY: 400,
        autoWidth: false,
        searching: true,
        destroy: true,
        ordering: true,
        select: true,
        initComplete: function () {
            // enables area selection extension
            $('#demo').AreaSelect()
        },
        lengthMenu: [[5, 10, 25, 50, -1], [5, 10, 25, 50, 'All']],
        pageLength: 5,
        scrollCollapse: true,
        dom: '<\'row\'<\'col-sm-6\'l><\'col-sm-6 pull-right\'f>>' +
        '<\'row\'<\'col-sm-12\'rt>>' +
        '<\'row\'<\'col-sm-5\'i><\'col-sm-7\'p>>',
        buttons: [
            'copy', 'excel', 'pdf'
        ],
        language: {
            lengthMenu: 'Display _MENU_ documents',
            info: 'Showing _START_ to _END_ of _TOTAL_ documents',
            zeroRecords: 'No documents to display',
            select: {
                rows: ''
            }
        },
        columnDefs: [
            {width: '15', sortable: false, class: 'index', targets: 0},
            {width: '150', type: 'natural', targets: [1, 2, 3]}
            //				{width: "150", type: 'natural', targets: "_all"},
        ],
        order: [[1, 'asc']]
    })

    var selectee = table.rows('.selected').data().length
    // console.log($('.dataTables_info'));

    /* table.on('page.dt', function() {
      table.state.clear();
      window.location.reload();
    }); */

    // Draw the index column
    table.on('order.dt search.dt', function () {
        table
            .column(0, {
                    search: 'applied',
                    order: 'applied'
                }
            )
            .nodes()
            .each(function (cell, i) {
                cell.innerHTML = i + 1
            })
    })
        .draw()

    // Make all columns searchable
    table.on('order.dt search.dt', function () {
        table
            .column(1, {
                    search: 'applied',
                    order: 'applied'
                }
            )
            .column(2, {
                    search: 'applied',
                    order: 'applied'
                }
            )
            .column(3, {
                    search: 'applied',
                    order: 'applied'
                }
            )
    })
        .nodes()
        .draw()

    /* Add all rows with .selected to the DataTables activeRows array
     It does not appear that this array needs to be maintained after
     initialisation, but the code to do so is commented out for de-bugging. */
    activeRows = []
    $('tbody tr').each(function (index) {
        if ($(this).hasClass('selected')) {
            i = ':eq(' + index + ')'
            table.rows(i).select()
            activeRows.push($(this).attr('id'))
        }
        if (activeRows.length != 0) {
            $('#bttn-downloadSelectedDocs').show()
        }
    })
    var numberOfFileDone = parseInt($('.fa-folder-open-o')[0].id)
    $('.col-sm-5').append('<p style=\'display:inline; float:left; width:200px !important;\' id=\'name\'></p>')
    // Data tables active documents counter wasn't
    // I wrote a new way to do this. First, append an inline p tag to where the default counter used to be before I took it out
    // NOTE the p is cleared when going to a new page of the table. To fix this, datatables.js must be made local and changed.

    // Handle select events
    table
        .on('select', function (e, dt, type, indexes) {
            // Get selected rows as a jQuery object
            var selected_rows = table.rows(indexes).nodes().to$()
            // Call the ajax function
            enableRows(selected_rows)
            handleSelectButtons(table.rows().ids().length, table.rows({selected: true}).ids().length)
            $('.fa-folder-open-o')[0].dataset.originalTitle = 'You have ' + table.rows('.selected').data().length + ' active document(s)'
            document.getElementById('name').innerHTML = table.rows('.selected').data().length + ' active documents' // add the correct counter text to the p
            $('#bttn-downloadSelectedDocs').show()
        })
        .on('deselect', function (e, dt, type, indexes) {
            // Get deselected rows as a jQuery object
            var deselected_rows = table.rows(indexes).nodes().to$()
            // Call the ajax function
            disableRows(deselected_rows)
            handleSelectButtons(table.rows().ids().length, table.rows({selected: true}).ids().length)
            document.getElementById('name').innerHTML = table.rows('.selected').data().length + ' active documents' // same as the other one
            $('.fa-folder-open-o')[0].dataset.originalTitle = 'You have ' + table.rows('.selected').data().length + ' active document(s)'
            if (table.rows('.selected').data().length == 0) {
                $('#bttn-downloadSelectedDocs').hide()
            }
        })

    // Area Select events callback
    $('#demo').DataTable()
        .on('select', function (e, dt, type, indexes) {
            if (type === 'row') {
                var data = $('#demo').DataTable().rows(indexes).data()[0]
                // console.info("select", data);
            }
        })
        .on('deselect', function (e, dt, type, indexes) {
            if (type === 'row') {
                var data = $('#demo').DataTable().rows(indexes).data()
                // console.info("deselect", data);
            }
        })

    document.getElementById('name').innerHTML = table.rows('.selected').data().length + ' active documents' // default, the other ones are dynamic on select and deselect
    $('.fa-folder-open-o')[0].dataset.originalTitle = 'You have ' + table.rows('.selected').data().length + ' active document(s)'

    /* #### END OF TABLE INITIATION #### */

    /* #### DEFINE CONTEXT MENU #### */

    // Get the number of rows, selected or unselected, for context menu
    var num_rows = table.rows().ids().length
    var num_rows_selected = table.rows({selected: true}).ids().length
    handleSelectButtons(num_rows, num_rows_selected)

    $('#demo').contextmenu({
        target: '#context-menu',
        scopes: 'td',
        before: function () {
            prepareContextMenu()
        },
        onItem: function (cell, e) {
            // Use if scopes = tr
            var target = cell.parent().attr('id')
            action = $(e.target).attr('data-context')
            switch (action) {
                case 'preview':
                    showPreviewText(target)
                    break
                case 'edit_doc_name':
                    editName(target)
                    break
                case 'edit_doc_class':
                    editClass(target)
                    break
                case 'clone_doc':
                    // clone(target);
                    break
                case 'delete_doc':
                    deleteDoc(target)
                    break
                case 'select_all':
                    selectAll()
                    break
                case 'deselect_all':
                    deselectAll()
                    break
                case 'merge_selected':
                    selected_rows = table.rows({selected: true}).nodes().to$()
                    mergeSelected(cell, selected_rows)
                    break
                case 'apply_class_selected':
                    selected_rows = table.rows({selected: true}).nodes().to$()
                    applyClassSelected(cell, selected_rows)
                    break
                case 'delete_all_selected':
                    selected_rows = table.rows({selected: true}).nodes().to$()
                    deleteAllSelected(selected_rows)
                    break
            }
        }
    })

    // Refresh context menu on show
    $('#context-menu').on('show.bs.context', function () {
        prepareContextMenu()
    })

<<<<<<< HEAD
    // When the save button is clicked, call the save function
    $('#save').click(function () {
        merge = $('#merge').val()
        row_id = $('#tmp-row').val()
        column = $('#tmp-column').val()
        value = $('#tmp').val()
        if (row_id.match(/,/)) {
            row_ids = row_id.split(',')
            source = $('#' + row_id).children().eq(3).text()
            if (merge == 'true') {
                if ($('#addMilestone').prop('checked') == true) {
                    milestone = $('#milestone').val()
                } else {
                    milestone = ''
                }
                mergeDocuments(row_ids, column, source, value, milestone)
            } else {
                saveMultiple(row_ids, column, value)
            }
=======
  document.getElementById('name').innerHTML = table.rows('.selected').data().length + ' active documents' // default, the other ones are dynamic on select and deselect
  $('.fa-folder-open-o')[0].dataset.originalTitle = 'You have ' + table.rows('.selected').data().length + ' active document(s)'

  /* #### END OF TABLE INITIATION #### */

  /* #### DEFINE CONTEXT MENU #### */

  // Get the number of rows, selected or unselected, for context menu
  var num_rows = table.rows().ids().length
  var num_rows_selected = table.rows({ selected: true }).ids().length
  handleSelectButtons(num_rows, num_rows_selected)

  $('#demo').contextmenu({
    target: '#context-menu',
    scopes: 'td',
    before: function () {
      prepareContextMenu()
    },
    onItem: function (cell, e) {
      // Use if scopes = tr
      var target = cell.parent().attr('id')
      action = $(e.target).attr('data-context')
      switch (action) {
        case 'preview':
          showPreviewText(target)
          break
        case 'edit_doc_name':
          editName(target)
          break
        case 'edit_doc_class':
          editClass(target)
          break
        case 'clone_doc':
          // clone(target);
          break
        case 'delete_doc':
          deleteDoc(target)
          break
        case 'select_all':
          selectAll()
          break
        case 'deselect_all':
          deselectAll()
          break
        case 'merge_selected':
          selected_rows = table.rows({ selected: true }).nodes().to$()
          mergeSelected(cell, selected_rows)
          break
        case 'apply_class_selected':
          selected_rows = table.rows({ selected: true }).nodes().to$()
          applyClassSelected(cell, selected_rows)
          break
        case 'delete_all_selected':
          selected_rows = table.rows({ selected: true }).nodes().to$()
          deleteAllSelected(selected_rows)
          break
      }
    }
  })

  // Refresh context menu on show
  $('#context-menu').on('show.bs.context', function () {
    prepareContextMenu()
  })

  // When the save button is clicked, call the save function
  $('#save').click(function () {
    merge = $('#merge').val()
    row_id = $('#tmp-row').val()
    column = $('#tmp-column').val()
    value = $('#tmp').val()
    if (row_id.match(/,/)) {
      row_ids = row_id.split(',')
      source = $('#' + row_id).children().eq(3).text()
      if (merge == 'true') {
        if ($('#addMilestone').prop('checked') == true) {
          milestone = $('#milestone').val()
>>>>>>> 17f6ba3d
        } else {
            saveOne(row_id, column, value)
        }
<<<<<<< HEAD
    })

    // When the Delete Selected button is clicked, call the deletion function
    $('#delete').click(function () {
        selected_rows = table.rows({selected: true}).nodes().to$()
        deleteAllSelected(selected_rows)
    })

    // Trigger selection buttons
    $('#selectAllDocs').on('click', function () { selectAll() })
    $('#disableAllDocs').click(function () { deselectAll() })
    $('#deleteSelectedDocs').click(function () {
        selected_rows = table.rows({selected: true}).nodes().to$()
        deleteAllSelected(selected_rows)
    })

    // Remove the footer from alert modals when hidden
    $('#alert-modal').on('hidden.bs.modal', function (e) {
        $('#alert-modal .modal-footer').remove()
    })
=======
        mergeDocuments(row_ids, column, source, value, milestone)
      } else {
        saveMultiple(row_ids, column, value)
      }
    } else {
      saveOne(row_id, column, value)
    }
  })

  // When the Delete Selected button is clicked, call the deletion function
  $('#delete').click(function () {
    selected_rows = table.rows({ selected: true }).nodes().to$()
    deleteAllSelected(selected_rows)
  })

  // Trigger selection buttons
  $('#selectAllDocs').click(function () { selectAll() })
  $('#disableAllDocs').click(function () { deselectAll() })
  $('#deleteSelectedDocs').click(function () {
    selected_rows = table.rows({ selected: true }).nodes().to$()
    deleteAllSelected(selected_rows)
  })

  // Remove the footer from alert modals when hidden
  $('#alert-modal').on('hidden.bs.modal', function (e) {
    $('#alert-modal .modal-footer').remove()
  })
>>>>>>> 17f6ba3d
})
/* #### END OF $(DOCUMENT).REAoDY() SCRIPTS #### */

/* #### SUPPORT FOR DYNAMICALLY CREATED ELEMENTS #### */

// Handle the milestone checkbox in the document merge modal
$(document).on('change', $('#addMilestone'), function () {
    $('#milestoneField').toggle()
})

/* #### END OF SUPPORT FOR DYNAMICALLY CREATED ELEMENTS #### */

/* #### SUPPORTING FUNCTIONS #### */

/* #### toggleActiveDocsIcon() #### */

// Shows or hides the Active Documents icon in response to the table state
function toggleActiveDocsIcon () {
    // Hide the active docs icon if there are no docs selected
    if (table.rows({selected: true}).ids().length < 1) {
        $('.fa-folder-open-o').fadeOut(200)
    } else {
        $('.fa-folder-open-o')[0].dataset.originalTitle = 'You have ' + table.rows({selected: true}).ids().length + ' active document(s)'
        $('.fa-folder-open-o').fadeIn(200)
    }
}

/* #### END OF toggleActiveDocsIcon() #### */

/* #### selectAll() #### */

// Sets the selected status of all documents in the File Manager and UI to selected.
function sendAjaxRequestSelectAll (url) {
    return $.ajax({
        type: 'POST',
        url: url
    })
}

function selectAll () {
    sendAjaxRequestSelectAll('/selectAll')
        .done(
            function (response) {
                // Select All Rows in the UI
                console.log('select all: ' + response)
                table.rows().select()
                handleSelectButtons(table.rows().ids().length, table.rows({selected: true}).ids().length)
                toggleActiveDocsIcon()
            })
        .fail(
            function (jqXHR, textStatus, errorThrown) {
                $('#error-modal .modal-body').html('Lexos could not select all the documents.')
                $('#error-modal').modal()
                console.log('bad: ' + textStatus + ': ' + errorThrown)
            })
}

/* #### END OF selectAll() #### */

/* #### deselectAll() #### */

// Sets the selected status of all documents in the File Manager and UI to deselected.
function sendAjaxRequestDeselect (url) {
    return $.ajax({
        type: 'POST',
        url: url
    })
}

function deselectAll () {
    sendAjaxRequestDeselect('/deselectAll')
        .done(
            function (response) {
                // Deselect All Rows in the UI
                console.log('Deselct: ' + response)
                table.rows().deselect()
                handleSelectButtons(table.rows().ids().length, table.rows({selected: true}).ids().length)
                toggleActiveDocsIcon()
            })
        .fail(
            function (jqXHR, textStatus, errorThrown) {
                $('#error-modal .modal-body').html('Lexos could not deselect all the documents.')
                $('#error-modal').modal()
                console.log('bad: ' + textStatus + ': ' + errorThrown)
            })

}

/* #### END OF deselectAll() #### */

/* #### enableRows() #### */

// Enables selected rows in the File Manager and sets UI to selected.

function sendAjaxRequestEnableRows (url, data) {
    return $.ajax({
        type: 'POST',
        url: '/enableRows',
        data: data,
        contentType: 'application/json;charset=UTF-8',
        cache: false
    })
}

function enableRows (selected_rows) {
    var file_ids = []
    selected_rows.each(function (index) {
        file_ids.push($(this).attr('id'))
    })
    // Ensure file_ids contains unique entries
    file_ids = unique(file_ids)
    // Convert the file_ids list to a json string for sending
    const data = JSON.stringify(file_ids)

    sendAjaxRequestEnableRows('enableRows', data)
        .done(function (response) {
            console.log('enable row: ' + response)
            handleSelectButtons(table.rows().ids().length, table.rows({selected: true}).ids().length)
            toggleActiveDocsIcon()
        })
        .fail(function (jqXHR, textStatus, errorThrown) {
            $('#error-modal .modal-body').html('Lexos could not select the requested documents.')
            $('#error-modal').modal()
            console.log('bad: ' + textStatus + ': ' + errorThrown)
        })
}

/* #### END OF enableRows() #### */

/* #### disableRows() #### */

// Disables selected rows in the File Manager and sets UI to deselected.
function sendAjaxRequestDisableRow (url, data) {
    return $.ajax({
        type: 'POST',
        url: url,
        data: data,
        contentType: 'application/json;charset=UTF-8',
        cache: false
    })

}

function disableRows (deselected_rows) {
    var file_ids = []
    deselected_rows.each(function (index) {
        file_ids.push($(this).attr('id'))
    })
    // Ensure file_ids contains unique entries
    file_ids = unique(file_ids)
    // Convert the file_ids list to a json string for sending
    const data = JSON.stringify(file_ids)
    sendAjaxRequestDisableRow('/disableRows', data)
        .done(
            function (response) {
                console.log('disable: ' + response)
                handleSelectButtons(table.rows().ids().length, table.rows({selected: true}).ids().length)
                toggleActiveDocsIcon()
            })
        .fail(
            function (jqXHR, textStatus, errorThrown) {
                $('#error-modal .modal-body').html('Lexos could not deselect the requested documents.')
                $('#error-modal').modal()
                console.log('bad: ' + textStatus + ': ' + errorThrown)
            })
}

/* #### END OF disableRows() #### */

/* #### showPreviewText() #### */

//* Opens modal containing the document preview text.
function sendAjaxRequestPreview (url, row_id) {
    return $.ajax({
        type: 'POST',
        url: url,
        data: row_id,
        contentType: 'charset=UTF-8'
    })
}

function showPreviewText (row_id) {
    sendAjaxRequestPreview('/getPreview', row_id)
        .done(
            function (response) {
                console.log('Preview: ' + response)
                response = JSON.parse(response)
                const title = 'Preview of <b>' + response['label'] + '</b>'
                var text = response['previewText']
                // Encode tags as HTML entities
                text = String(text).replace(/&/g, '&amp;').replace(/</g, '&lt;').replace(/>/g, '&gt;').replace(/"/g, '&quot;')
                //* To Do: Convert tagged texts to strings
                $('.modal-title').html(title)
                $('#preview_text').html(text)
                $('#preview').modal()
            })
        .fail(function (jqXHR, textStatus, errorThrown) {
            $('#error-modal .modal-body').html('Lexos could not retrieve the file preview.')
            $('#error-modal').modal()
            console.log('bad: ' + textStatus + ': ' + errorThrown)
        })
}

/* #### END OF showPreviewText() #### */

/* #### editName() #### */
function editName (row_id) {
    $('#edit-form').remove()
    cell_name = $('#' + row_id).find('td:eq(1)').text()
    var form = '<div id="edit-form">Document Name <input id="tmp" type="text" value="' + cell_name + '">'
    form += '<input id="tmp-row" type="hidden" value="' + row_id + '"></div>'
    form += '<input id="tmp-column" type="hidden" value="1"></div>'
    $('#edit_title').html('Edit Name of <b>' + cell_name + '</b>')
    $('#modal-body').html(form)
    $('#edit-modal').modal()
}

/* #### END OF editName() #### */

/* #### editClass() #### */
function editClass (row_id) {
    $('#edit-form').remove()
    doc_name = $('#' + row_id).find('td:eq(1)').text()
    cell_value = $('#' + row_id).find('td:eq(2)').text()
    var form = '<div id="edit-form">Class Label <input id="tmp" type="text" value="' + cell_value + '">'
    form += '<input id="tmp-row" type="hidden" value="' + row_id + '"></div>'
    form += '<input id="tmp-column" type="hidden" value="2"></div>'
    $('#edit_title').html('Edit <b>' + doc_name + '</b> Class')
    $('#modal-body').html(form)
    $('#edit-modal').modal()
}

/* #### END OF editClass() #### */

/* #### mergeSelected() #### */
function mergeSelected (cell, selected_rows) {
    row_ids = []
    selected_rows.each(function () {
        id = $(this).attr('id')
        row_ids.push(id)
    })
    $('#edit-form').remove()
    cell_value = 'merge-' + $('#' + row_ids[0]).find('td:eq(1)').text()
    var form = '<div id="edit-form">New Document Name '
    form += '<input id="tmp" type="text" value="' + cell_value + '"><br>'
    form += '<input id="addMilestone" type="checkbox"> Add milestone at end of documents'
    form += '<span id="milestoneField" style="display:none;">'
    form += '<br>Milestone <input id="milestone" type="text" value="#EOF#"></span>'
    form += '<input id="merge" type="hidden" value="true">'
    form += '<input id="tmp-row" type="hidden" value="' + row_ids + '"></div>'
    form += '<input id="tmp-column" type="hidden" value="2"></div>'
    $('#edit_title').html('Merge Selected Documents')
    $('#modal-body').html(form)
    $('#edit-modal').modal()
}

/* #### END OF mergeSelected() #### */

/* #### applyClassSelected() #### */
function applyClassSelected (cell, selected_rows) {
    row_ids = []
    selected_rows.each(function () {
        id = $(this).attr('id')
        row_ids.push(id)
    })
    $('#edit-form').remove()
    cell_value = cell.text()
    var form = '<div id="edit-form">Class Label <input id="tmp" type="text" value="' + cell_value + '">'
    form += '<input id="tmp-row" type="hidden" value="' + row_ids + '"></div>'
    form += '<input id="tmp-column" type="hidden" value="2"></div>'
    $('#edit_title').html('Apply <b>' + cell_value + '</b> Class to Selected Documents')
    $('#modal-body').html(form)
    $('#edit-modal').modal()
}

/* #### mergeDocuments() #### */

// Helper function saves value in edit dialog and updates table with a new document
function sendAjaxRequestMergedocuments (url, data) {
    return $.ajax({
        type: 'POST',
        url: url,
        data: data,
        contentType: 'application/json;charset=UTF-8',
        cache: false
    })
}

function mergeDocuments (row_ids, column, source, value, milestone) {
    // Validation - make sure the document name is not left blank
    if (value == '') {
        msg = '<p>A document without a name is like coffee without caffeine!</p><br>'
        msg += '<p>Make sure you don\'t leave the New Document Name field blank.</p>'
        $('#alert-modal .modal-body').html(msg)
        $('#alert-modal').modal()
        return false
    }

    // Prepare data and request
    url = '/mergeDocuments'
    data = JSON.stringify([row_ids, value, source, milestone])

    // Do Ajax
    sendAjaxRequestMergedocuments(url, data)
        .done(
            function (response) {
                console.log('Merged documents: success : ' + response)
                var table = $('#demo').DataTable()
                response = JSON.parse(response)
                var newIndex = response[0]
                // var newIndex = parseInt(row_ids.slice(-1)[0])+1;
                table.rows().deselect()
                text = response[1].replace(/&/g, '&amp;').replace(/</g, '&lt;').replace(/>/g, '&gt;').replace(/"/g, '&quot;')
                var rowNode = table.row
                    .add([newIndex, value, '', source, text])
                    .draw(false)
                    .node()
                table.rows(newIndex).select() // This automatically calls enableRows()
                $(rowNode)
                    .attr('id', newIndex)
                    .addClass('selected')
                $(rowNode).children().first().css('text-align', 'right')
                handleSelectButtons(table.rows().ids().length, table.rows({selected: true}).ids().length)
                $('.fa-folder-open-o')[0].dataset.originalTitle = 'You have 1 active document(s)'
                // toggleActiveDocsIcon();
                $('#edit-modal').modal('hide')
                $('#edit-form').remove()
            })
        .fail(
            function (jqXHR, textStatus, errorThrown) {
                $('#error-modal .modal-body').html('Lexos could not merge the requested documents or could not save the merged document.')
                $('#error-modal').modal()
                $('#edit-modal').modal('hide')
                console.log('bad: ' + textStatus + ': ' + errorThrown)
            })

}

/* #### END OF mergeDocuments() #### */

/* #### saveMultiple() #### */

// Helper function saves value in edit dialog and updates table for multiple rows
function sendAjaxRequestSaveMultiple (url, data) {
    return $.ajax({
        type: 'POST',
        url: url,
        data: data,
        contentType: 'application/json;charset=UTF-8',
        cache: false
    })
}

function saveMultiple (row_ids, column, value) {
    // Prepare data and request
    console.log('inside the save')
    url = '/setClassSelected'
    data = JSON.stringify([row_ids, value])
    // Do Ajax
    sendAjaxRequestSaveMultiple(url, data)
        .done(
            function (response) {
                console.log('save multiple: ' + response)
                row_ids = JSON.parse(response)
                // Update the UI
                var reloadPage = false
                $.each(row_ids, function (i) {
                    id = '#' + row_ids[i]
                    $(id).find('td:eq(2)').text(value)
                    if ($(id).length == 0) {
                        reloadPage = true
                    }
                })
                $('#edit-modal').modal('hide')
                $('#edit-form').remove()
                // Ugly hack to make sure rows are updated across table pages
                if (reloadPage == true) {
                    window.location.reload()
                } else {
                    toggleActiveDocsIcon()
                    table.draw()
                }
            })
        .fail(
            function (jqXHR, textStatus, errorThrown) {
                $('#error-modal .modal-body').html('Lexos could not update the class of the requested documents.')
                $('#error-modal').modal()
                $('#delete-modal').modal('hide')
                console.log('bad: ' + textStatus + ': ' + errorThrown)
            })

}

/* #### END OF saveMultiple() #### */

/* #### saveOne() #### */

// Helper function saves value in edit dialog and updates table
function sendAjaxRequestSaveOne (url, data) {
    return $.ajax({
        type: 'POST',
        url: url,
        data: data,
        contentType: 'application/json;charset=UTF-8',
        cache: false
    })
}

function saveOne (row_id, column, value) {
    // Validation - make sure the document name is not left blank
    if (column == 1 && value == '') {
        msg = '<p>A document without a name is like coffee without caffeine!</p><br>'
        msg += '<p>Make sure you don\'t leave the field blank.</p>'
        $('#alert-modal .modal-body').html(msg)
        $('#alert-modal').modal()
        revert = $('#' + row_id).find('td:eq(1)').text()
        $('#tmp').val(revert)
        return false
    }

    // Prepare data and request
    data = JSON.stringify([row_id, value])
    url = ''
    switch (column) {
        case '1':
            url = '/setLabel'
            err_msg = 'Lexos could not update the document name.'
            break
        case '2':
            url = '/setClass'
            err_msg = 'Lexos could not update the document class.'
            break
    }

    // Do Ajax
    sendAjaxRequestSaveOne(url, data)
        .done(
            function (response) {
                // Update the UI
                console.log('SaveOne: ' + response)
                cell = 'td:eq(' + column + ')'
                $('#' + row_id).find(cell).text(value)
                $('#edit-modal').modal('hide')
                $('#edit-form').remove()
                table.draw()
                toggleActiveDocsIcon()
            })
        .fail(
            function (jqXHR, textStatus, errorThrown) {
                $('#error-modal .modal-body').html(err_msg)
                $('#error-modal').modal()
                $('#edit-form').remove()
                $('#edit-modal').modal('hide')
                console.log('bad: ' + textStatus + ': ' + errorThrown)
            })

}

/* #### END OF saveOne() #### */

/* #### deleteOne() #### */

// Helper function deletes selected row and updates table
function sendAjaxRequestDeleteOne (url, row_id) {
    return $.ajax({
        type: 'POST',
        url: url,
        data: row_id,
        contentType: 'charset=UTF-8',
        cache: false
    })

}

function deleteOne (row_id) {
    // alert("Delete: " + row_id);
    url = '/deleteOne'

    sendAjaxRequestDeleteOne(url, row_id)
        .done(
            function (response) {
                console.log('Delete One: ' + response)
                // Update the UI
                id = '#' + row_id
                table.row(id).remove()
                handleSelectButtons(table.rows().ids().length, table.rows({selected: true}).ids().length)
                toggleActiveDocsIcon()
                table.draw()
            })
        .fail(function (jqXHR, textStatus, errorThrown) {
            $('#error-modal .modal-body').html('Lexos could not delete the requested document.')
            $('#error-modal').modal()
            $('#delete-modal').modal('hide')
            console.log('bad: ' + textStatus + ': ' + errorThrown)
        })

}

/* #### END OF deleteOne() #### */

/* #### deleteDoc() #### */
<<<<<<< HEAD
function deleteDoc (row_id) {
    doc_name = $('#' + row_id).find('td:eq(1)').text()
    html = '<p>Are you sure you wish to delete <b>' + doc_name + '</b>?</p>'
    html += '<span id="deleteId" style="display:none;">' + row_id + '</span>'
    footer = '<div class="modal-footer"><button type="button" data-dismiss="modal" class="btn btn-primary" id="confirm-delete-bttn" style="margin-left:2px;margin-right:2px;">Delete</button><button type="button" data-dismiss="modal" class="btn" style="margin-left:2px;margin-right:2px;">Cancel</button></div>'
    $('#delete-modal .modal-body').html(html)
    $('#delete-modal .modal-body').append(footer)
    $('#delete-modal').modal()
        .one('click', '#confirm-delete-bttn', function () {
            row_id = $('#deleteId').text()
            deleteOne(row_id)
        })
=======
function deleteDoc(row_id) {
  doc_name = $('#' + row_id).find('td:eq(1)').text()
  html = '<p>Are you sure you wish to delete <b>' + doc_name + '</b>?</p>'
  html += '<span id="deleteId" style="display:none;">' + row_id + '</span>'
  footer = '<div class="modal-footer"><button type="button" data-dismiss="modal" class="btn btn-primary" id="confirm-delete-bttn" style="margin-left:2px;margin-right:2px;">Delete</button><button type="button" data-dismiss="modal" class="btn" style="margin-left:2px;margin-right:2px;">Cancel</button></div>'
  $('#delete-modal .modal-body').html(html)
  $('#delete-modal .modal-body').append(footer)
  $('#delete-modal').modal()
    .one('click', '#confirm-delete-bttn', function () {
      row_id = $('#deleteId').text()
      deleteOne(row_id)
    })
>>>>>>> 17f6ba3d
}

/* #### END OF deleteDoc() #### */

/* #### deleteSelected() #### */

// Helper function deletes selected rows and updates table
function sendajaxRequestDeleteSelected (url, row_ids) {
    return $.ajax({
        type: 'POST',
        url: url,
        data: row_ids,
        contentType: 'charset=UTF-8',
        cache: false
    })
}

function deleteSelected (row_ids) {
    url = '/deleteSelected'

    // Do Ajax
    sendajaxRequestDeleteSelected(url, row_ids)
        .done(
            function (response) {
                // Update the UI
                console.log('delete selected: success: ' + response)
                row_ids = JSON.parse(response)
                // row_ids = row_ids.split(",");
                $.each(row_ids, function (i) {
                    id = '#' + row_ids[i]
                    table.row(id).remove()
                })
                handleSelectButtons(table.rows().ids().length, table.rows({selected: true}).ids().length)
                toggleActiveDocsIcon()
                table.draw()
            })
        .fail(
            function (jqXHR, textStatus, errorThrown) {
                $('#error-modal .modal-body').html('Lexos could not delete the requested documents.')
                $('#error-modal').modal()
                $('#delete-modal').modal('hide')
                console.log('bad: ' + textStatus + ': ' + errorThrown)
            })
}

/* #### END OF deleteSelected() #### */

/* #### deleteAllSelected() #### */
<<<<<<< HEAD
function deleteAllSelected (selected_rows) {
    row_ids = []
    selected_rows.each(function () {
        id = $(this).attr('id')
        row_ids.push(id)
=======
function deleteAllSelected(selected_rows) {
  row_ids = []
  selected_rows.each(function () {
    id = $(this).attr('id')
    row_ids.push(id)
  })
  html = '<p>Are you sure you wish to delete the selected documents?</p>'
  html += '<span id="deleteIds" style="display:none;">' + row_ids.toString() + '</span>'
  footer = '<div class="modal-footer"><button type="button" data-dismiss="modal" class="btn btn-primary" id="confirm-delete-bttn" style="margin-left:2px;margin-right:2px;">Delete</button><button type="button" data-dismiss="modal" class="btn" style="margin-left:2px;margin-right:2px;">Cancel</button></div>'
  $('#delete-modal .modal-body').html(html)
  $('#delete-modal .modal-body').append(footer)
  $('#delete-modal').modal()
    .one('click', '#confirm-delete-bttn', function () {
      row_ids = $('#deleteIds').text()
      deleteSelected(row_ids)
>>>>>>> 17f6ba3d
    })
    html = '<p>Are you sure you wish to delete the selected documents?</p>'
    html += '<span id="deleteIds" style="display:none;">' + row_ids.toString() + '</span>'
    footer = '<div class="modal-footer"><button type="button" data-dismiss="modal" class="btn btn-primary" id="confirm-delete-bttn" style="margin-left:2px;margin-right:2px;">Delete</button><button type="button" data-dismiss="modal" class="btn" style="margin-left:2px;margin-right:2px;">Cancel</button></div>'
    $('#delete-modal .modal-body').html(html)
    $('#delete-modal .modal-body').append(footer)
    $('#delete-modal').modal()
        .one('click', '#confirm-delete-bttn', function () {
            row_ids = $('#deleteIds').text()
            deleteSelected(row_ids)
        })
}

/* #### END OF deleteAllSelected #### */

/* #### unique() #### */

// Helper function ensures id lists have no duplicates
function unique (array) {
    return $.grep(array, function (el, index) {
        return index === $.inArray(el, array)
    })
}

/* #### prepareContextMenu() #### */
// Helper function to change configure the context menu based on
// the number of rows currently selected

function prepareContextMenu () {
    // Refresh all options
    $('#context-menu').find('li').removeClass('disabled')
    $('#context-menu').find('li').find('a').removeProp('disabled')

    // Comparison values
    num_rows = table.rows().ids().length
    num_rows_selected = table.rows({selected: true}).ids().length

    // Set config options -- Numbers refer to li elements, including dividers
    switch (true) {
        case num_rows_selected == 0: // No rows selected
            opts = [6, 8, 9]
            break
        case num_rows_selected == 1: // 1 row selected
            opts = [8, 9]
            break
        case num_rows_selected > 1 && num_rows_selected < num_rows: // More than 1 row selected
            opts = []
            break
        case num_rows_selected == num_rows: // All rows selected
            opts = [5]
            break
        default: // Just in case
            opts = []
    }

    // Disable configured options
    $.each(opts, function (k, opt) {
        $('#context-menu').find('li').eq(opt).attr('class', 'disabled')
        $('#context-menu').find('li').eq(opt).find('a').prop('disabled', true)
    })
}

/* #### END OF prepareContextMenu() #### */

/* #### handleSelectButtons() #### */

// Helper function to change state of selection buttons on events
function handleSelectButtons (num_rows, num_rows_selected) {
    if (table.rows('.selected').data().length == 0) {
        $('#selectAllDocs').prop('disabled', false)
        // $("#disableAllDocs").prop("disabled", true);
        $('#deleteSelectedDocs').prop('disabled', true)
    } else {
        if (table.rows('.selected').data().length == num_rows) {
            $('#selectAllDocs').prop('disabled', true)
            $('#disableAllDocs').prop('disabled', false)
            $('#deleteSelectedDocs').prop('disabled', false)
        } else {
            $('#selectAllDocs').prop('disabled', false)
            $('#disableAllDocs').prop('disabled', false)
            $('#deleteSelectedDocs').prop('disabled', false)
        }
    }
}

/* #### END OF Button selection functions #### */<|MERGE_RESOLUTION|>--- conflicted
+++ resolved
@@ -210,7 +210,7 @@
         prepareContextMenu()
     })
 
-<<<<<<< HEAD
+
     // When the save button is clicked, call the save function
     $('#save').click(function () {
         merge = $('#merge').val()
@@ -230,7 +230,7 @@
             } else {
                 saveMultiple(row_ids, column, value)
             }
-=======
+
   document.getElementById('name').innerHTML = table.rows('.selected').data().length + ' active documents' // default, the other ones are dynamic on select and deselect
   $('.fa-folder-open-o')[0].dataset.originalTitle = 'You have ' + table.rows('.selected').data().length + ' active document(s)'
 
@@ -308,11 +308,11 @@
       if (merge == 'true') {
         if ($('#addMilestone').prop('checked') == true) {
           milestone = $('#milestone').val()
->>>>>>> 17f6ba3d
+
         } else {
             saveOne(row_id, column, value)
         }
-<<<<<<< HEAD
+
     })
 
     // When the Delete Selected button is clicked, call the deletion function
@@ -333,7 +333,7 @@
     $('#alert-modal').on('hidden.bs.modal', function (e) {
         $('#alert-modal .modal-footer').remove()
     })
-=======
+
         mergeDocuments(row_ids, column, source, value, milestone)
       } else {
         saveMultiple(row_ids, column, value)
@@ -361,7 +361,7 @@
   $('#alert-modal').on('hidden.bs.modal', function (e) {
     $('#alert-modal .modal-footer').remove()
   })
->>>>>>> 17f6ba3d
+
 })
 /* #### END OF $(DOCUMENT).REAoDY() SCRIPTS #### */
 
@@ -863,7 +863,7 @@
 /* #### END OF deleteOne() #### */
 
 /* #### deleteDoc() #### */
-<<<<<<< HEAD
+
 function deleteDoc (row_id) {
     doc_name = $('#' + row_id).find('td:eq(1)').text()
     html = '<p>Are you sure you wish to delete <b>' + doc_name + '</b>?</p>'
@@ -876,7 +876,7 @@
             row_id = $('#deleteId').text()
             deleteOne(row_id)
         })
-=======
+
 function deleteDoc(row_id) {
   doc_name = $('#' + row_id).find('td:eq(1)').text()
   html = '<p>Are you sure you wish to delete <b>' + doc_name + '</b>?</p>'
@@ -889,7 +889,7 @@
       row_id = $('#deleteId').text()
       deleteOne(row_id)
     })
->>>>>>> 17f6ba3d
+
 }
 
 /* #### END OF deleteDoc() #### */
@@ -938,13 +938,13 @@
 /* #### END OF deleteSelected() #### */
 
 /* #### deleteAllSelected() #### */
-<<<<<<< HEAD
+
 function deleteAllSelected (selected_rows) {
     row_ids = []
     selected_rows.each(function () {
         id = $(this).attr('id')
         row_ids.push(id)
-=======
+
 function deleteAllSelected(selected_rows) {
   row_ids = []
   selected_rows.each(function () {
@@ -960,7 +960,7 @@
     .one('click', '#confirm-delete-bttn', function () {
       row_ids = $('#deleteIds').text()
       deleteSelected(row_ids)
->>>>>>> 17f6ba3d
+
     })
     html = '<p>Are you sure you wish to delete the selected documents?</p>'
     html += '<span id="deleteIds" style="display:none;">' + row_ids.toString() + '</span>'
