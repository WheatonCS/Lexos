/**
 * the function to run the error modal
 * @param {string} htmlMsg - the message to display, you can put html in it
 * @returns {void}
 */
function runModal (htmlMsg) {
  $('#error-modal-message').html(htmlMsg)
  $('#error-modal').modal()
}

/**
 * check all the easy error with js, in this case, you need more than 2 documents
 * @returns {string | null} the errors that is checked by JS, if there is no error the result will be null
 */
function submissionError () {
<<<<<<< HEAD
    const manageUrl = $('#manage-url').data().url
    const uploadUrl = $('#upload-url').data().url
    //const uploadUrl
    const active_file_num_too_few_err =
      `You do not have enough active documents. 
       Please activate at least two documents using the <a href=${manageUrl}>Manage</a> tool 
       or <a href=${uploadUrl}>upload</a> a new document.`
    if ($('#num_active_files').val() < 2)
        return active_file_num_too_few_err
    else
        return null
=======
  if ($('#num_active_files').val() < 2) {
    return 'You must have at least 2 active documents to proceed!'
  } else {
    return null
  }
>>>>>>> 783d463a
}

/**
 * the function to convert the from into json
 * @returns {{string: string}} - the from converted to json
 */
function jsonifyForm () {
  const form = {}
  $.each($('form').serializeArray(), function (i, field) {
    form[field.name] = field.value || ''
  })
  return form
}

/**
 * send the ajax request
 * @param {string} url: the url to post
 * @param {object.<string, string>} form: the form data packed into an object
 * @returns {jQuery.Ajax}: an jQuery Ajax object
 */
function sendAjaxRequest (url, form) {
  return $.ajax({
    type: 'POST',
    url: url,
    contentType: 'application/json; charset=utf-8',
    data: JSON.stringify(form)
  })
}

/**
 * display the result of the similarity query on web page
 * @returns {void}
 */
function generateSimResult () {
  // show loading icon
  $('#status-analyze').css({'visibility': 'visible'})

  // convert form into an object map string to string
  const form = jsonifyForm()

  // the configuration for creating data table
  const dataTableConfig = {
    // do not display pages
    paging: false,

    // specify where the button is
    dom: '<\'row\'<\'col-sm-2\'l><\'col-sm-3 pull-right\'B>>' +
    '<\'row\'<\'col-sm-12\'tr>>' + '<\'row\'<\'col-sm-5\'i><\'col-sm-7\'p>>',

    // specify all the button that is put on to the page
    buttons: ['copyHtml5', 'excelHtml5', 'csvHtml5', 'pdfHtml5']
  }

  // send the ajax request
  sendAjaxRequest('/similarityHTML', form)
    .done(
      function (response) {
        const outerTableDivSelector = $('#simTable')
        // put the response onto the web page
        outerTableDivSelector.html(response)
        // initialize the data table
        outerTableDivSelector.children().DataTable(dataTableConfig)
        // display the similarity result
        $('#similaritiesResults').css({'display': 'block'}) // display everything
      })
    .fail(
      function (jqXHR, textStatus, errorThrown) {
        console.log('textStatus: ' + textStatus)
        console.log('errorThrown: ' + errorThrown)
        runModal('error encountered while generating the similarity query result.')
      })
    .always(
      function () {
        $('#status-analyze').css({'visibility': 'hidden'})
      })
}

$(function () {
  // hide the similarity
  $('#similaritiesResults').css({'display': 'none'})
  /**
   * The event handler for generate similarity clicked
   */
  $('#get-sims').click(function () {
    const error = submissionError() // the error happens during submission

    if (error === null) { // if there is no error
      generateSimResult()
    } else {
      runModal(error)
    }
  })
})<|MERGE_RESOLUTION|>--- conflicted
+++ resolved
@@ -13,25 +13,11 @@
  * @returns {string | null} the errors that is checked by JS, if there is no error the result will be null
  */
 function submissionError () {
-<<<<<<< HEAD
-    const manageUrl = $('#manage-url').data().url
-    const uploadUrl = $('#upload-url').data().url
-    //const uploadUrl
-    const active_file_num_too_few_err =
-      `You do not have enough active documents. 
-       Please activate at least two documents using the <a href=${manageUrl}>Manage</a> tool 
-       or <a href=${uploadUrl}>upload</a> a new document.`
-    if ($('#num_active_files').val() < 2)
-        return active_file_num_too_few_err
-    else
-        return null
-=======
   if ($('#num_active_files').val() < 2) {
     return 'You must have at least 2 active documents to proceed!'
   } else {
     return null
   }
->>>>>>> 783d463a
 }
 
 /**
