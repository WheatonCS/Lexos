--- conflicted
+++ resolved
@@ -31,7 +31,6 @@
  * @param {string} graph_html: The Plotly graph HTML to display.
  * @returns {void}
  */
-<<<<<<< HEAD
 function initialize_graph(graph_html){
 
     // Add the Plotly graph HTML
@@ -46,20 +45,6 @@
     // Remove the loading overlay and show the graph
     finish_loading("#graph-container", "#graph",
         "#png-button, #svg-button, #fullscreen-button");
-=======
-function initialize_graph (graph_html) {
-  // Add the Plotly graph HTML
-  $(`<div id="graph" class="hidden"></div>`)
-    .html(graph_html)
-    .appendTo('#graph-container')
-
-  // Update the graph size
-  update_graph_size()
-  $(window).resize(update_graph_size)
-
-  // Remove the loading overlay and show the graph
-  finish_loading('#graph-container', '#graph', '#png-button, #svg-button, #full-screen-button')
->>>>>>> 28698eb4
 }
 
 /**
@@ -116,46 +101,6 @@
             <div><h3>Width: </h3><input id="popup-width-input" value="${default_width}" type="text" spellcheck="false" autocomplete="off"></div>
             <div><h3>Height: </h3><input id="popup-height-input" value="${default_height}" type="text" spellcheck="false" autocomplete="off"> </div>
         </div>
-<<<<<<< HEAD
-    `).appendTo(".popup-content");
-
-    // If the popup's "OK" button is pressed...
-    $(popup_container_element.find(".popup-ok-button")).click(function(){
-
-        // Validate the inputs
-        let width = $(popup_container_element
-            .find("#popup-width-input")).val();
-
-        let height = $(popup_container_element
-            .find("#popup-height-input")).val();
-
-        if(!validate_number(width, 1, 4096) ||
-            !validate_number(height, 1, 4096)){
-            error("Invalid resolution.");
-            return;
-        }
-
-        // Remove any error messages
-        remove_errors();
-
-        // Save the image and close the popup
-        Plotly.toImage($(".js-plotly-plot")[0],
-            {format: format, width: width, height: height})
-            .then(function(data){
-                download(data, `graph.${format}`, false);
-                close_popup();
-            });
-    });
-}
-
-
-/**
- * Opens the graph in fullscreen mode.
- */
-function initialize_graph_fullscreen_button(){
-    $("#fullscreen-button").click(() =>
-        $("#graph-container")[0].requestFullscreen())
-=======
     `).appendTo('.popup-content')
 
   // If the popup's "OK" button is pressed...
@@ -184,5 +129,13 @@
         close_popup()
       })
   })
->>>>>>> 28698eb4
+}
+
+
+/**
+ * Opens the graph in fullscreen mode.
+ */
+function initialize_graph_fullscreen_button(){
+    $("#fullscreen-button").click(() =>
+        $("#graph-container")[0].requestFullscreen())
 }