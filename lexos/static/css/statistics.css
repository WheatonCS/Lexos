--- conflicted
+++ resolved
@@ -15,12 +15,7 @@
 #top-section {
     display: grid;
     grid-gap: 2rem;
-<<<<<<< HEAD
-    grid-template-columns: 30rem auto 30rem;
-    grid-template-rows: 45rem auto 45rem;
-=======
     grid-template-columns: 35rem auto 30rem;
->>>>>>> 887577ee
 }
 
 #left-column {
@@ -33,14 +28,6 @@
     display: grid;
     grid-template-rows: 1fr 1fr 1fr;
     grid-gap: 2rem;
-}
-
-#standard-error-test{
-    overflow-y: auto;
-}
-
-#interquartile-range-test{
-    overflow-y:auto;
 }
 
 #generate-button {
@@ -77,7 +64,7 @@
 
 #table-body {
     height: calc(100% - 3rem);
-    overflow-y: auto;
+    overflow-y: overlay;
 }
 
 .table-row {
