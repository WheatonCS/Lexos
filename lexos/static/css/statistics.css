--- conflicted
+++ resolved
@@ -16,7 +16,6 @@
     display: grid;
     grid-gap: 2rem;
     grid-template-columns: 35rem auto 30rem;
-    grid-template-rows: 45rem auto 40rem;
 }
 
 #left-column {
@@ -35,55 +34,10 @@
     margin: 1rem;
 }
 
-#standard-error-test{
-    overflow-y: auto;
-}
-
-#interquartile-range-test{
-    overflow-y: auto;
-}
 
 /* Table */
-#table-data{
+#table {
     height: calc(100% - 5rem);
-}
-
-/* Table top */
-#table-top {
-    display: grid;
-    grid-template-columns: 1fr 1fr 1.1fr;
-    height: 3rem;
-    margin: 1rem;
-}
-
-.table-top-radio-option {
-    justify-self: center;
-}
-
-.table-top-radio-option > h3,
-.table-top-radio-option > label {
-    margin-right: 1rem;
-}
-
-#table-top-buttons {
-    justify-self: right;
-}
-
-
-/* Table data */
-#table-data-grid {
-    height: 100%;
-    display: grid;
-    grid-template-rows: max-content auto;
-    overflow-x: auto;
-    overflow-y: hidden;
-}
-
-
-/* Table head */
-
-#table-head .table-cell.selected-cell {
-    background-color: #EAF5FF;
 }
 
 #table-head,
@@ -111,10 +65,7 @@
 #table-body {
     height: calc(100% - 3rem);
     overflow-y: auto;
-<<<<<<< HEAD
-=======
     overflow-y: overlay;
->>>>>>> 42ad7dda
 }
 
 .table-row {
