--- conflicted
+++ resolved
@@ -19,17 +19,13 @@
 }
 
 #manage-table-head .manage-table-cell {
-<<<<<<< HEAD
     display: flex;
     align-items: center;
     height: 100%;
-=======
->>>>>>> 9156e81a
     color: var(--highlight-color);
     transition: background-color .2s;
 }
 
-<<<<<<< HEAD
 .sort-direction-icon {
     margin-left: .3rem;
 }
@@ -38,8 +34,6 @@
     background-color: var(--highlight-color-light);
 }
 
-=======
->>>>>>> 9156e81a
 .manage-table-row {
     display: grid;
     grid-template-columns: 7% 7% 16% 14% 16% 40%;
