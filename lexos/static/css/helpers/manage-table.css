/* Popup */
#manage-popup .popup {
    min-width: 130rem;
    min-height: 50rem;
}


/* Table */
#manage-table-head {
    display: grid;
    grid-template-columns: 7% 7% 16% 14% 16% 21% 16% 3%;
    align-items: center;
    background-color: var(--foreground-color);
    height: 5rem;
}

#manage-table-download-button {
    margin: 1rem 1rem;
}

#manage-table-head .manage-table-cell {
<<<<<<< HEAD
    cursor: pointer;
=======
>>>>>>> b5ff550c
    display: flex;
    align-items: center;
    height: 100%;
    color: var(--highlight-color);
    transition: background-color .2s;
}

.sort-direction-icon {
    margin-left: .3rem;
}

.sort-ascending, .sort-descending {
    background-color: var(--highlight-color-light);
}

#manage-table-head .manage-table-cell:hover {
    background-color: var(--highlight-color-light);
}

.sort-ascending, .sort-descending {
    margin-left: .3rem;
}

.manage-table-row {
    display: grid;
    grid-template-columns: 7% 7% 16% 14% 16% 40%;
}

#manage-table-body {
    height: calc(100% - 5rem);
    overflow-y: auto;
    overflow-y: overlay;
}

.manage-table-row {
    background-color: var(--foreground-color-alternate);
    transition: background-color .2s;
    margin-bottom: 1rem;
}

.manage-table-selected-row {
    background-color: var(--highlight-color-light);
}

.manage-table-row:last-child {
    margin-bottom: 0;
}

.manage-table-cell {
    cursor: pointer;
    padding: 1rem;
    word-wrap: break-word;
    overflow: hidden;
    color: var(--text-color);
}

.manage-table-cell:last-child {
    padding-right: 2rem;
}

.manage-table-active-indicator {
    width: 2rem;
    height: 2rem;
    border-radius: 50%;
    margin: 1rem 1rem;
}

.manage-table-row > .manage-table-active-indicator {
    border: .2rem solid var(--background-color);
    background-color: var(--foreground-color-alternate);
    transition: border .2s, background-color .2s;
}

.manage-table-selected-row > .manage-table-active-indicator {
    border: .2rem solid var(--highlight-color);
    background-color: var(--highlight-color);
}


/* Selection box */
#manage-table-selection-box {
    position: absolute;
    pointer-events: none;
    background-color: var(--highlight-color);
    transition: opacity .2s;
}<|MERGE_RESOLUTION|>--- conflicted
+++ resolved
@@ -19,10 +19,6 @@
 }
 
 #manage-table-head .manage-table-cell {
-<<<<<<< HEAD
-    cursor: pointer;
-=======
->>>>>>> b5ff550c
     display: flex;
     align-items: center;
     height: 100%;
