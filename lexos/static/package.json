{
  "name": "static",
  "version": "1.0.0",
  "description": "",
  "main": "index.js",
  "dependencies": {
    "bootstrap-switch": "^3.3.4",
    "bootstrap-contextmenu": "1.0.0",
    "bootstrap": "^3.3.7",
    "d3-cloud": "^1.2.4",
    "canvg": "canvg/canvg#v1.4",
    "datatables.net": "^1.10.15",
    "datatables.net-buttons": "^1.3.1",
    "datatables.net-bs": "^1.10.15",
    "datatables.net-buttons-bs": "^1.3.1",
    "datatables.net-fixedcolumns": "^3.2.2",
    "datatables.net-fixedcolumns-bs": "^3.2.2",
    "datatables.net-select": "^1.2.2",
    "datatables.net-fixedheader": "^3.1.2",
    "datatables.net-fixedheader-bs": "^3.1.2",
    "datatables.net-select-bs": "^1.2.2",
    "d3": "^3.5.17",
    "font-awesome": "^4.7.0",
    "smartmenus": "^1.0.1",
    "jquery": "^2.2.4"
  },
  "devDependencies": {
<<<<<<< HEAD
    "babel-cli": "^6.24.1",
    "eslint": "^4.3.0"
=======
    "eslint": "^4.3.0",
    "eslint-config-standard": "^10.2.1",
    "eslint-plugin-import": "^2.7.0",
    "eslint-plugin-node": "^5.1.1",
    "eslint-plugin-promise": "^3.5.0",
    "eslint-plugin-standard": "^3.0.1"
>>>>>>> dd836b5c
  },
  "scripts": {
    "test": "echo \"Error: no test specified\" && exit 1"
  },
  "keywords": [],
  "author": "",
  "license": "ISC"
}<|MERGE_RESOLUTION|>--- conflicted
+++ resolved
@@ -25,17 +25,13 @@
     "jquery": "^2.2.4"
   },
   "devDependencies": {
-<<<<<<< HEAD
     "babel-cli": "^6.24.1",
-    "eslint": "^4.3.0"
-=======
     "eslint": "^4.3.0",
     "eslint-config-standard": "^10.2.1",
     "eslint-plugin-import": "^2.7.0",
     "eslint-plugin-node": "^5.1.1",
     "eslint-plugin-promise": "^3.5.0",
     "eslint-plugin-standard": "^3.0.1"
->>>>>>> dd836b5c
   },
   "scripts": {
     "test": "echo \"Error: no test specified\" && exit 1"
