import io
import os
import shutil
import zipfile
from cmath import sqrt, log, exp
from os import makedirs
from os.path import join as pathjoin
from typing import List, Tuple, Dict, Set

import numpy as np
import pandas as pd
from flask import request, send_file
from sklearn.feature_extraction.text import CountVectorizer, TfidfTransformer

import lexos.helpers.constants as constants
import lexos.helpers.general_functions as general_functions
import lexos.managers.session_manager as session_manager
from lexos.managers.lexos_file import LexosFile


class FileManager:
    def __init__(self):
        """Class for object to hold info about user's files & choices in Lexos.

        Each user will have their own unique instance of the
        FileManager. A major data attribute of this class is a dictionary
        holding the LexosFile objects, each representing an uploaded file to be
        used in Lexos. The key for the dictionary is the unique ID of the file,
        with the value being the corresponding LexosFile object.
        """

        self._files = {}
        self.next_id = 0

        makedirs(pathjoin(session_manager.session_folder(),
                          constants.FILE_CONTENTS_FOLDER))

    @property
    def files(self) -> Dict[int, LexosFile]:
        """A property for private attribute: _files.

        :return: a dict map file id to lexos_files.
        """

        return self._files

    def add_file(self, original_filename: str, file_name: str,
                 file_string: str) -> int:
        """Adds a file to the FileManager.

        The new file identifies with the next ID to be used.
        :param original_filename: the original file name of the uploaded file.
        :param file_name: the file name we store.
        :param file_string: the string contents of the text.
        :return: the id of the newly added file.
        """

        # solve the problem that there is file with the same name
        exist_clone_file = True
        while exist_clone_file:
            exist_clone_file = False
            for file in list(self.files.values()):
                if file.name == file_name:
                    file_name = 'copy of ' + file_name
                    original_filename = 'copy of ' + original_filename
                    exist_clone_file = True
                    break

        new_file = LexosFile(
            original_filename,
            file_name,
            file_string,
            self.next_id)

        self.files[new_file.id] = new_file

        self.next_id += 1
        self.files[new_file.id].set_name(file_name)  # Set the document label

        return new_file.id

    def delete_files(self, file_ids: List[int]):
        """Deletes all the files that have id in IDs.

        :param file_ids: an array containing all the id of the files that need
                         to be deleted.
        """

        for file_id in file_ids:
            file_id = int(file_id)  # in case that the id is not int
            self.files[file_id].clean_and_delete()
            del self.files[file_id]  # Delete the entry

    def get_active_files(self) -> List[LexosFile]:
        """Creates a list of all the active files in FileManager.

        :return: a list of LexosFile objects.
        """

        active_files = []

        for lFile in list(self.files.values()):
            if lFile.active:
                active_files.append(lFile)

        return active_files

    def delete_active_files(self) -> List[int]:
        """Deletes every active file.

        These active files are deleted by calling the delete method on the
        LexosFile object before removing it from the dictionary.
        :return: list of deleted file_ids.
        """

        file_ids = []
        for file_id, l_file in list(self.files.items()):
            if l_file.active:
                file_ids.append(file_id)
                l_file.clean_and_delete()
                del self.files[file_id]  # Delete the entry
        return file_ids

    def disable_all(self):
        """Disables every file in the file manager."""

        for l_file in list(self.files.values()):
            l_file.disable()

    def enable_all(self):
        """Enables every file in the file manager."""

        for l_file in list(self.files.values()):
            l_file.enable()

    def get_previews_of_active(self) -> List[Tuple[int, str, str, str]]:
        """Creates a formatted list of previews from every active file.

        Each preview on this formatted list of previews is made from every
        individual active file located in the file manager.
        :return: a formatted list with an entry (tuple) for every active file,
                 containing the preview information (the file id, name, label
                 and preview).
        """

        previews = []

        for l_file in self.files.values():
            if l_file.active:
                previews.append(
                    (l_file.id, l_file.name, l_file.label,
                     l_file.get_preview())
                )
        # TODO: figure out this should be l_file.label or l_file.class_label

        return previews

    def get_previews_of_inactive(self) -> List[Tuple[int, str, str, str]]:
        """Creates a formatted list of previews from every inactive file.

        Each preview on this formatted list of previews is made from every
        individual inactive file located in the file manager.
        :return: a formatted list with an entry (tuple) for every inactive
                 file, containing the preview information (the file id, name,
                 label and preview).
        """

        previews = []

        for l_file in list(self.files.values()):
            if not l_file.active:
                previews.append(
                    (l_file.id, l_file.name, l_file.class_label,
                     l_file.get_preview())
                )

        return previews

    def get_content_of_active_with_id(self) -> Dict[int, str]:
        """Gets the contents and IDs of all active files.

        :return: All the file contents and IDs from the file_manager.
        """
        return {file.id: file.load_contents()
                for file in self.get_active_files()}

    def get_gutenberg_file_ids(self) -> Set[int]:
        """Gets the ids of all gutenberg files.

        :return: A set of id numbers belonging to active gutenberg files.
        """
        return set(
            [file.id for file in self.get_active_files() if file.is_gutenberg])

    def toggle_file(self, file_id: int):
        """Toggles the active status of the given file.

        :param file_id: the id of the file to be toggled.
        """

        l_file = self.files[file_id]

        if l_file.active:
            l_file.disable()
        else:
            l_file.enable()

    def enable_files(self, file_ids: List[int]):
        """Enables a list of Lexos files.

        :param file_ids: list of fileIDs selected in the UI.
        """

        for file_id in file_ids:
            file_id = int(file_id)
            l_file = self.files[file_id]
            l_file.enable()

    def disable_files(self, file_ids: List[int]):
        """Disables a list of Lexos files.

        :param file_ids: list of fileIDs selected in the UI.
        """

        for file_id in file_ids:
            file_id = int(file_id)
            l_file = self.files[file_id]
            l_file.disable()

    def classify_active_files(self):
        """Applies a class label (from request.data) to every active file."""

        # TODO: probably should not get request form here
        class_label = request.data

        for l_file in list(self.files.values()):
            if l_file.active:
                l_file.set_class_label(class_label)

    def add_upload_file(self, raw_file_string: bytes, file_name: str):
        """Detects (and applies) the encoding type of the file's contents.

        Since chardet runs slow, initially detects (only) MIN_ENCODING_DETECT
        chars; if that fails, chardet entire file for a fuller test
        :param raw_file_string: the file you want to detect the encoding
        :param file_name: name of the file
        """

        decoded_file_string = general_functions.decode_bytes(
            raw_bytes=raw_file_string)

        # Line encodings:
        # \n      Unix, OS X
        # \r      Mac OS 9
        # \r\n    Win. CR+LF
        # The following block converts everything to '\n'

        # "\r\n" -> '\n'
        if "\r\n" in decoded_file_string[:constants.MIN_NEWLINE_DETECT]:
            decoded_file_string = decoded_file_string.replace('\r', '')

        # '\r' -> '\n'
        if '\r' in decoded_file_string[:constants.MIN_NEWLINE_DETECT]:
            decoded_file_string = decoded_file_string.replace('\r', '\n')

        # Add the file to the FileManager
        self.add_file(file_name, file_name, decoded_file_string)

    def handle_upload_workspace(self):
        """Handles the session when you upload a workspace (.lexos) file."""

        # save .lexos file
        save_path = os.path.join(constants.UPLOAD_FOLDER,
                                 constants.WORKSPACE_DIR)
        save_file = os.path.join(save_path, str(self.next_id) + '.zip')
        try:
            os.makedirs(save_path)
        except FileExistsError:
            pass
        f = open(save_file, 'wb')
        f.write(request.data)
        f.close()

        # clean the session folder
        shutil.rmtree(session_manager.session_folder())

        # extract the zip
        upload_session_path = os.path.join(
            constants.UPLOAD_FOLDER, str(
                self.next_id) + '_upload_work_space_folder')
        with zipfile.ZipFile(save_file) as zf:
            zf.extractall(upload_session_path)
        general_functions.copy_dir(upload_session_path,
                                   session_manager.session_folder())

        # remove temp
        shutil.rmtree(save_path)
        shutil.rmtree(upload_session_path)

        try:
            # if there is no file content folder make one.
            # this dir will be lost during download(zip) if your original file
            # content folder does not contain anything.
            os.makedirs(os.path.join(session_manager.session_folder(),
                                     constants.FILE_CONTENTS_FOLDER))
        except FileExistsError:
            pass

    def update_workspace(self):
        """Updates the whole work space."""

        # update the savepath of each file
        for l_file in list(self.files.values()):
            l_file.savePath = pathjoin(
                session_manager.session_folder(),
                constants.FILE_CONTENTS_FOLDER,
                str(l_file.id) + '.txt')
        # update the session
        session_manager.load()

    def scrub_files(self, saving_changes: bool) -> \
            List[Tuple[int, str, str, str]]:
        """Scrubs active files & creates a formatted preview list w/ results.

        :param saving_changes: a boolean saying whether or not to save the
                               changes made.
        :return: a formatted list with an entry (tuple) for every active file,
                 containing the preview information (the file id, label, class
                 label, and scrubbed contents preview).
        """

        previews = []

        for l_file in list(self.files.values()):
            if l_file.active:
                previews.append(
                    (l_file.id,
                     l_file.label,
                     l_file.class_label,
                     l_file.scrub_contents(saving_changes)))

        return previews

    def cut_files(self, saving_changes: bool) -> \
            List[Tuple[int, str, str, str]]:
        """Cuts active files & creates a formatted preview list w/ the results.

        :param saving_changes: a boolean saying whether or not to save the
                               changes made.
        :return: a formatted list with an entry (tuple) for every active file,
                 containing the preview information (the file id, label, class
                 label, and cut contents preview).
        """

        active_files = []
        for l_file in list(self.files.values()):
            if l_file.active:
                active_files.append(l_file)

        previews = []
        for l_file in active_files:
            l_file.active = False

            children_file_contents = l_file.cut_contents()
            l_file.save_cut_options(parent_id=None)

            if saving_changes:
                for i, fileString in enumerate(children_file_contents):
                    original_filename = l_file.name
                    doc_label = l_file.label + '_' + str(i + 1)
                    file_id = self.add_file(
                        original_filename, doc_label + '.txt', fileString)

                    self.files[file_id].set_scrub_options_from(parent=l_file)
                    self.files[file_id].save_cut_options(parent_id=l_file.id)
                    self.files[file_id].set_name(doc_label)
                    self.files[file_id].set_class_label(
                        class_label=l_file.class_label)

            else:
                cut_preview = []
                for i, fileString in enumerate(children_file_contents):
                    cut_preview.append(
                        ('Segment ' + str(i + 1),
                         general_functions.make_preview_from(fileString)))

                previews.append(
                    (l_file.id, l_file.label, l_file.class_label, cut_preview))

        if saving_changes:
            previews = self.get_previews_of_active()

        return previews

    def zip_active_files(self, zip_file_name: str):
        """Sends a zip file of files containing contents of the active files.

        :param zip_file_name: Name to assign to the zipped file.
        :return: zipped archive to send to the user, created with Flask's
                     send_file.
        """

        # TODO: make send file happen in interface

        zip_stream = io.BytesIO()
        zip_file = zipfile.ZipFile(file=zip_stream, mode='w')
        for l_file in list(self.files.values()):
            if l_file.active:
                # Make sure the filename has an extension
                l_file_name = l_file.name
                if not l_file_name.endswith('.txt'):
                    l_file_name = l_file_name + '.txt'
                zip_file.write(
                    l_file.save_path,
                    arcname=l_file_name,
                    compress_type=zipfile.ZIP_STORED)
        zip_file.close()
        zip_stream.seek(0)

        return send_file(
            zip_stream,
            attachment_filename=zip_file_name,
            as_attachment=True)

    def zip_workspace(self) -> str:
        """Sends a zip file containing a pickle file of session & its folder.

        :return: the path of the zipped workspace
        """
        # TODO: move this to matrix model
        # initialize the save path
        save_path = os.path.join(
            constants.UPLOAD_FOLDER,
            constants.WORKSPACE_DIR)
        rounded_next_id = str(self.next_id % 10000)  # take the last 4 digit
        workspace_file_path = os.path.join(
            constants.UPLOAD_FOLDER,
            rounded_next_id + '_' + constants.WORKSPACE_FILENAME)

        # remove unnecessary content in the workspace
        try:
            shutil.rmtree(
                os.path.join(
                    session_manager.session_folder(),
                    constants.RESULTS_FOLDER))
            # attempt to remove result folder(CSV matrix that kind of crap)
        except FileNotFoundError:
            pass

        # move session folder to work space folder
        try:
            # try to remove previous workspace in order to resolve conflict
            os.remove(workspace_file_path)
        except FileNotFoundError:
            pass
        try:
            # empty the save path in order to resolve conflict
            shutil.rmtree(save_path)
        except FileNotFoundError:
            pass
        general_functions.copy_dir(session_manager.session_folder(), save_path)

        # save session in the work space folder
        session_manager.save(save_path)

        # zip the dir
        zip_file = zipfile.ZipFile(workspace_file_path, 'w')
        general_functions.zip_dir(save_path, zip_file)
        zip_file.close()
        # remove the original dir
        shutil.rmtree(save_path)

        return workspace_file_path

    def check_actives_tags(self) -> Tuple[bool, bool, bool]:
        """Checks the tags of the active files for DOE/XML/HTML/SGML tags.

        :return: three booleans, the first signifying the presence of any type
                 of tags, the secondKeyWord the presence of DOE tags, the third
                 signifying the presence of gutenberg tags/boilerplate.
        """

        found_tags = False
        found_doe = False
        found_gutenberg = False

        for l_file in list(self.files.values()):
            if not l_file.active:
                continue
                # with the looping, do not do the rest of current loop

            if l_file.doc_type == 'doe':
                found_doe = True
                found_tags = True
            if l_file.has_tags:
                found_tags = True
            if l_file.is_gutenberg:
                found_gutenberg = True

            if found_doe and found_tags:
                break

        return found_tags, found_doe, found_gutenberg

    def update_label(self, file_id: int, file_label: str):
        """Sets the file label of the file denoted to the supplied file label.

        Files are denoted by the given id.
        :param file_id: the id of the file for which to change the label.
        :param file_label: the label to set the file to.
        """

        self.files[file_id] = file_label

<<<<<<< HEAD
    def update_content(self, file_id: int, updated_content: str):
        """Updates the contents of a file.

        :param file_id: The ID of the file to be updated.
        :param updated_content: The content that should be in the file.
        """

        self.files[file_id].save_contents(file_contents=updated_content)

    def get_active_labels(self) -> Dict[int, str]:
=======
    def get_active_labels_with_id(self) -> Dict[int, str]:
>>>>>>> 2545bded
        """Gets labels of all active files in dictionary{file_id: file_label}.

        :return: a dictionary of the currently active files' labels.
        """

        return {l_file.id: l_file.label
                for l_file in self.files.values() if l_file.active}

    @staticmethod
    def grey_word_deprec(result_matrix: List[list], count_matrix: List[list])\
            -> List[list]:
        """Helper function used to remove less frequent words.

        The helper function used in the get_matrix_deprec() method to remove
        less frequent words, or GreyWord (non-functioning words). This function
        takes in 2 word count matrices (one of them may be in proportion) and
        calculates the boundary of the low frequency word with the
        following function:
            round(sqrt(log(total_word_count * log(max_word_count) /
                        log(total_word_count + 1) ** 2 + exp(1))))
            * log is nature log, sqrt is the square root, round is round to the
              nearest integer
            * max_word_count is the word count of the most frequent word in the
                segment
            * total_word_count is the total_word_count word count of the chunk
        Mathematical property:
            * the data is sensitive to max_word_count when it is small (because
                max_word_count tends to be smaller than total_word_count)
            * the function returns 1 when total_word_count and max_word_count
                approach 0
            * the function returns infinity when total_word_count and
                max_word_count approach infinity
            * the function is an increasing function with regard to
                max_word_count or total_word_count
        All the words with lower word counts than the boundary of that segment
        will be a low frequency word. If a word is a low frequency word in all
        the chunks, this will be deemed as non-functioning word(GreyWord)
        and deleted.
        :param result_matrix: a matrix with a header in the 0 row and the 0
                              column.
                              its row represents a chunk and the column
                              represents a word.
                              it contains the word count (might be proportional
                              depends on :param use_freq in function
                              get_matrix_deprec()) of a particular word in a
                              particular chunk.
        :param count_matrix: its row represents a chunk and the column
                             represents a word.
                             it contains the word count (might be proportional
                             depends on :param use_freq in function
                             get_matrix_deprec()) of a particular word in a
                             particular chunk.
        :return: a matrix with a header in the 0 row and the 0 column.
                 its row represents a chunk and the column represents a word.
                 it contains the word count (might be proportional depends
                 on :param use_freq in function get_matrix_deprec()) of a
                 particular word in a particular chunk.
                 this matrix does not contain grey_word.
        """

        # find boundary
        boundaries = []  # the low frequency word boundary of each chunk
        for i in range(len(count_matrix)):
            max_word_count = max(count_matrix[i])
            total_word_count = sum(count_matrix[i])
            # calculate the boundary of each file
            boundary = round(
                sqrt(log(total_word_count * log(max_word_count + 1) /
                         log(total_word_count + 1) ** 2 + exp(1))))
            boundaries.append(boundary)

        # find low frequency word
        for i in range(len(count_matrix[0])):  # focusing on the columns
            all_below_boundary = True
            for j in range(len(count_matrix)):  # focusing on the rows
                if count_matrix[j][i] > boundaries[j]:
                    all_below_boundary = False
                    break
            if all_below_boundary:
                for j in range(len(count_matrix)):
                    result_matrix[j + 1][i + 1] = 0
        return result_matrix

    @staticmethod
    def culling_deprec(result_matrix: List[list], count_matrix: List[list]) \
            -> List[list]:
        """Deletes all words found in less than the lower_bound # of documents.

        This function is a helper function of the get_matrix_deprec() function.
        This function will delete (make count 0) all the words that appear in
        strictly less than the lower_bound number of documents.
        (If the lower_bound is 2, all the words only appearing in 1 document
        will be deleted.)
        :param result_matrix: the Matrix that the get_matrix_deprec() function
                              needs to return (might contain Porp, Count or
                              weighted depending on user's choice).
        :param count_matrix: the Matrix that only contains word counts.
        :return: a new result_matrix (might contain Porp, Count or weighted
                 depending on user's choice).
        """

        if request.json:
            lower_bound = int(request.json['cullnumber'])
        else:
            lower_bound = int(request.form['cullnumber'])

        for i in range(len(count_matrix[0])):  # focusing on the column
            num_chunk_contain = 0
            for j in range(len(count_matrix)):
                if count_matrix[j][i] != 0:
                    num_chunk_contain += 1
            if num_chunk_contain < lower_bound:
                for j in range(len(count_matrix)):
                    result_matrix[j + 1][i + 1] = 0
        return result_matrix

    @staticmethod
    def most_frequent_word_deprec(result_matrix: List[list],
                                  count_matrix: List[list]) -> List[list]:
        """Ranks all the words by word count and deletes low ranking words.

        This function is a helper function of the get_matrix_deprec() function.
        This function will rank all the words by word count (across all the
        segments) and then delete (make count 0) all the words that has ranking
        lower than lower_rank_bound (tie will be kept).
        :param result_matrix: the Matrix that the get_matrix_deprec() function
               needs to return (might contain Porp, Count or weighted depending
               on user's choice).
        :param count_matrix: the Matrix that only contains word counts.
        :return: a new result_matrix (might contain Porp, Count
                 or weighted depending on user's choice) (Unsorted).
        """

        if request.json:
            lower_rank_bound = int(request.json['mfwnumber'])
        else:
            lower_rank_bound = int(request.form['mfwnumber'])

        # trap the error that if the lower_rank_bound is larger than the number
        # of unique word
        if lower_rank_bound > len(count_matrix[0]):
            lower_rank_bound = len(count_matrix[0])

        word_counts = []
        for i in range(len(count_matrix[0])):  # focusing on the column
            word_counts.append(sum([count_matrix[j][i]
                                    for j in range(len(count_matrix))]))
        sorted_word_counts = sorted(word_counts)

        lower_bound = sorted_word_counts[len(count_matrix[0]) -
                                         lower_rank_bound]

        for i in range(len(count_matrix[0])):
            if word_counts[i] < lower_bound:
                for j in range(len(count_matrix)):
                    result_matrix[j + 1][i + 1] = 0

        return result_matrix

    @staticmethod
    def get_matrix_options_deprec() -> (int, bool, bool, bool, str, bool, bool,
                                        bool, bool, bool):
        """Gets all the options that are used to generate the matrices from GUI

        :return:
            n_gram_size: int for size of ngram (either n-words or n-chars,
                         depending on use_word_tokens)
            use_word_tokens: a boolean that is True if 'word' tokens; False if
                            'char' tokens
            use_freq: a boolean saying whether or not to use the frequency
                      (count / total), as opposed to the raw counts,
                      for the count data.
            use_tfidf: a boolean that is True if the user wants to use "TF/IDF"
                       (weighted counts) to normalize
            norm_option: a string representing distance metric options: only
                         applicable to "TF/IDF", otherwise "N/A"
            grey_word: a boolean (default is False) that is True if the user
                       wants to use greyword to normalize
            show_deleted_word: deprecated option
            only_char_grams_within_words: a boolean that is True if 'char'
                                          tokens but only want to count tokens
                                          "inside" words
            most_frequent_word: a boolean to show whether to apply
                                most_frequent_word to the Matrix
                                (see self.mostFrequenWord method for more)
            culling: a boolean the a boolean to show whether to apply culling
                     to the Matrix (see self.culling method for more)
        """

        n_gram_size = int(request.form['tokenSize'])
        use_word_tokens = request.form['tokenType'] == 'word'
        try:
            use_freq = request.form['normalizeType'] == 'freq'

            # if use TF/IDF
            use_tfidf = request.form['normalizeType'] == 'tfidf'
            # only applicable when using "TF/IDF", set default value to N/A
            norm_option = "N/A"
            if use_tfidf:
                if request.form['norm'] == 'l1':
                    norm_option = 'l1'
                elif request.form['norm'] == 'l2':
                    norm_option = 'l2'
                else:
                    norm_option = None
        except KeyError:
            use_freq = use_tfidf = False
            norm_option = None

        only_char_grams_within_words = False
        if not use_word_tokens:  # if using character-grams
            # this option is disabled on the GUI, because countVectorizer count
            # front and end markers as ' ' if this is true
            only_char_grams_within_words = 'inWordsOnly' in request.form

        grey_word = 'greyword' in request.form
        most_frequent_word = 'mfwcheckbox' in request.form
        culling = 'cullcheckbox' in request.form

        show_deleted_word = False
        if 'greyword' or 'mfwcheckbox' or 'cullcheckbox' in request.form:
            if 'onlygreyword' in request.form:
                show_deleted_word = True

        return n_gram_size, use_word_tokens, use_freq, use_tfidf, norm_option,\
            grey_word, show_deleted_word, only_char_grams_within_words, \
            most_frequent_word, culling

    def get_matrix_deprec2(self, use_word_tokens: bool, use_tfidf: bool,
                           norm_option: str,
                           only_char_grams_within_words: bool,
                           n_gram_size: int, use_freq: bool, mfw: bool,
                           cull: bool, round_decimal: bool=False) \
            -> pd.DataFrame:
        """Get the document term matrix (DTM) of all the active files

        Uses scikit-learn's CountVectorizer class to produce the DTM.
        :param use_word_tokens: a boolean that is True if 'word' tokens; False
                                if 'char' tokens
        :param use_tfidf: a boolean that is True if the user wants to use
                          "TF/IDF" (weighted counts) to normalize
        :param norm_option: a string representing distance metric options: only
                            applicable to "TF/IDF", otherwise "N/A"
        :param only_char_grams_within_words: a boolean that is True if 'char'
                                             tokens but only want to count
                                             tokens "inside" words
        :param n_gram_size: int for size of ngram (either n-words or n-chars,
                            depending on useWordTokens)
        :param use_freq: a boolean saying whether or not to use the frequency
                         (count / total), as opposed to the raw counts,
                         for the count data.
        :param mfw: a boolean to show whether to apply MostFrequentWord to the
                    Matrix (see self.get_most_frequent_words() method for more)
        :param cull: a boolean to show whether to apply culling to the Matrix
                                (see self.culling() method for more)
        :param round_decimal: A boolean (default is False): True if the float
                                is fixed to 6 decimal places
                                (so far only used in tokenizer)
        :return:
            a panda data frame with:
            - the index (row) as the segment names (temp_labels)
            - the column as words
        """

        active_files = self.get_active_files()

        # load the content and temp label
        all_contents = [file.load_contents() for file in active_files]
        if request.json:
            temp_labels = np.array([request.json["file_" + str(file.id)]
                                    for file in active_files])
        else:
            temp_labels = np.array([file.label for file in active_files])

        if use_word_tokens:
            token_type = 'word'
        else:
            token_type = 'char'
            if only_char_grams_within_words:
                # onlyCharGramsWithinWords will always be false (since in the
                # GUI we've hidden the 'inWordsOnly' in request.form )
                token_type = 'char_wb'

        # heavy hitting tokenization and counting options set here

        # CountVectorizer can do
        #       (a) preprocessing
        #           (but we don't need that);
        #       (b) tokenization:
        #               analyzer=['word', 'char', or 'char_wb';
        #               Note: char_wb does not span across two words,
        #                   but will include whitespace at start/end of ngrams)
        #                   not an option in UI]
        #               token_pattern (only for analyzer='word'):
        #               cheng magic regex:
        #                   words include only NON-space characters
        #               ngram_range
        #                   (presuming this works for both word and char??)
        #       (c) culling:
        #           min_df..max_df
        #           (keep if term occurs in at least these documents)
        #       (d) stop_words handled in scrubber
        #       (e) lowercase=False (we want to leave the case as it is)
        #       (f) dtype=float
        #           sets type of resulting matrix of values;
        #           need float in case we use proportions

        # for example:
        # word 1-grams
        #   ['content' means use strings of text,
        #   analyzer='word' means features are "words";
        # min_df=1 means include word if it appears in at least one doc, the
        # default;

        # [\S]+  :
        #   means tokenize on a word boundary where boundary are \s
        #   (spaces, tabs, newlines)

        # TODO: single out get raw count matrix method for
        # TODO: type hinting and clearance
        count_vector = CountVectorizer(
            input='content', encoding='utf-8', min_df=1, analyzer=token_type,
            token_pattern=r'(?u)[\S]+', lowercase=False,
            ngram_range=(n_gram_size, n_gram_size), stop_words=[],
            dtype=float, max_df=1.0
        )

        # make a (sparse) Document-Term-Matrix (DTM) to hold all counts
        doc_term_sparse_matrix = count_vector.fit_transform(all_contents)

        # ==== Parameters TfidfTransformer (TF/IDF) ===

        # Note: by default, idf use natural log
        #
        # (a) norm: 'l1', 'l2' or None, optional
        #     {USED AS THE LAST STEP: after getting the result of tf*idf,
        #       normalize the vector (row-wise) into unit vector}
        #     l1': Taxicab / Manhattan distance (p=1)
        #          [ ||u|| = |u1| + |u2| + |u3| ... ]
        #     l2': Euclidean norm (p=2), the most common norm;
        #           typically called "magnitude"
        #           [ ||u|| = sqrt( (u1)^2 + (u2)^2 + (u3)^2 + ... )]
        #     *** user can choose the normalization method ***
        #
        # (b) use_idf:
        #       boolean, optional ;
        #       "Enable inverse-document-frequency reweighting."
        #           which means: True if you want to use idf (times idf)
        #       False if you don't want to use idf at all,
        #           the result is only term-frequency
        #       *** we choose True here because the user has already chosen
        #           TF/IDF, instead of raw counts ***
        #
        # (c) smooth_idf:
        #       boolean, optional;
        #       "Smooth idf weights by adding one to document frequencies,
        #           as if an extra
        #       document was seen containing every term in the collection
        #            exactly once. Prevents zero divisions.""
        #       if True,
        #           idf = log(number of doc in total /
        #                       number of doc where term t appears) + 1
        #       if False,
        #           idf = log(number of doc in total + 1 /
        #                       number of doc where term t appears + 1 ) + 1
        #       *** we choose False, because denominator never equals 0
        #           in our case, no need to prevent zero divisions ***
        #
        # (d) sublinear_tf:
        #       boolean, optional ; "Apply sublinear tf scaling"
        #       if True,  tf = 1 + log(tf) (log here is base 10)
        #       if False, tf = term-frequency
        #       *** we choose False as the normal term-frequency ***

        if use_tfidf:  # if use TF/IDF
            transformer = TfidfTransformer(
                norm=norm_option,
                use_idf=True,
                smooth_idf=False,
                sublinear_tf=False)
            doc_term_sparse_matrix = transformer.fit_transform(
                doc_term_sparse_matrix)

        # need to get at the entire matrix and not sparse matrix
        raw_count_matrix = doc_term_sparse_matrix.toarray()
        # snag all features (e.g., word-grams or char-grams) that were counted
        words = count_vector.get_feature_names()
        # pack the data into a data frame
        dtm_data_frame = pd.DataFrame(data=raw_count_matrix,
                                      index=temp_labels,
                                      columns=words)

        # change the dtm to proportion
        if use_freq:
            # apply the proportion function to each row
            dtm_data_frame = dtm_data_frame.apply(lambda row: row / row.sum(),
                                                  axis=1)

        # apply culling to dtm
        if cull:
            # get the lower bound for culling
            if request.json:
                least_num_seg = int(request.json['cullnumber'])
            else:
                least_num_seg = int(request.form['cullnumber'])

            dtm_data_frame = self.get_culled_matrix_deprec(
                least_num_seg=least_num_seg,
                dtm_data_frame=dtm_data_frame
            )

        # only leaves the most frequent words in dtm
        if mfw:
            if request.json:
                lower_rank_bound = int(request.json['mfwnumber'])
            else:
                lower_rank_bound = int(request.form['mfwnumber'])

            dtm_data_frame = self.get_most_frequent_word_deprec(
                lower_rank_bound=lower_rank_bound,
                dtm_data_frame=dtm_data_frame,
                count_matrix=raw_count_matrix
            )

        # round the decimal in dtm
        if round_decimal:
            dtm_data_frame = dtm_data_frame.round(decimals=6)

        return dtm_data_frame

    @staticmethod
    def get_most_frequent_word_deprec(lower_rank_bound: int,
                                      count_matrix: np.ndarray,
                                      dtm_data_frame: pd.DataFrame) \
            -> pd.DataFrame:
        """ Gets the most frequent words in final_matrix and words.

        The new count matrix will consists of only the most frequent words in
        the whole corpus.
        :param lower_rank_bound: the lowest rank to remain in the matrix
                                 (the rank is determined by the word's number
                                 of appearance in the whole corpus)
                                 (ranked from high to low)
        :param count_matrix: the raw count matrix,
                                the row are for each segments
                                the column are for each words
        :param dtm_data_frame: the dtm in the form of panda data frame.
                                the indices(rows) are segment names
                                the columns are words.
        :return:
            dtm data frame with only the most frequent words
        """

        # get the word counts for corpus (1D array)
        corpus_word_count_list = count_matrix.sum(axis=0)

        # get the index to sort those words
        sort_index_array = corpus_word_count_list.argsort()

        # get the total number of unique words
        total_num_words = corpus_word_count_list.size

        # strip the index to leave the most frequent ones
        # those are the index of the most frequent words
        most_frequent_index = sort_index_array[
            total_num_words - lower_rank_bound, lower_rank_bound]

        # use the most frequent index to get out most frequent words
        # this feature is called index array:
        # https://docs.scipy.org/doc/numpy/user/basics.indexing.html
        dtm_data_frame = dtm_data_frame.iloc[most_frequent_index]

        return dtm_data_frame

    @staticmethod
    def get_culled_matrix_deprec(least_num_seg: int,
                                 dtm_data_frame: pd.DataFrame) -> pd.DataFrame:
        """Gets the culled final_matrix and culled words.

        Gives a matrix that only contains the words that appears in more than
        `least_num_seg` segments.
        :param least_num_seg: least number of segment the word needs to appear
                                in to be kept.
        :param dtm_data_frame: the dtm in forms of panda data frames.
                                the indices(rows) are segment names
                                the columns are words.
        :return:
             the culled dtm data frame
        """

        # create a bool matrix to indicate whether a word is in a segment
        # at the line of segment s and the column of word w,
        # if the value is True, then means w is in s
        # otherwise means w is not in s
        is_in_data_frame = dtm_data_frame.astype(bool)

        # summing the boolean array gives an int, which indicates how many
        # True there are in that array.
        # this is an series, indicating each word is in how many segments
        # this array is a parallel array of words
        # noinspection PyUnresolvedReferences
        words_in_num_seg_series = is_in_data_frame.sum(axis=0)

        # get the index of all the words needs to remain
        # this is an array of int
        dtm_data_frame = dtm_data_frame.loc[
            words_in_num_seg_series >= least_num_seg
        ]

        return dtm_data_frame

    def get_matrix_deprec(self, use_word_tokens: bool, use_tfidf: bool,
                          norm_option: str, only_char_grams_within_words: bool,
                          n_gram_size: int, use_freq: bool, grey_word: bool,
                          mfw: bool, cull: bool,
                          round_decimal: bool=False) -> List[list]:
        """Gets a matrix properly formatted for output to a CSV file.

        This CSV file will include labels along the top and side for the words
        and files. Uses scikit-learn's CountVectorizer class.
        :param use_word_tokens: True if 'word' tokens; False if 'char'
                                tokens
        :param use_tfidf: True if the user wants to use "TF/IDF"
                          (weighted counts) to normalize
        :param norm_option: a string representing distance metric options: only
                            applicable to "TF/IDF", otherwise "N/A"
        :param only_char_grams_within_words: True if 'char' tokens but only
                                             want to count tokens "inside"
                                             words
        :param n_gram_size: int for size of ngram (either n-words or n-chars,
                            depending on useWordTokens)
        :param use_freq: a boolean saying whether or not to use the frequency
                         (count / total), as opposed to the raw counts,
                         for the count data.
        :param grey_word: a boolean (default is False): True if the user wants
                          to use greyword to normalize
        :param mfw: a boolean to show whether to apply MostFrequentWord to the
                    Matrix (see self.mostFrequenWord() method for more)
        :param cull: a boolean to show whether to apply culling to the Matrix
                     (see self.culling() method for more)
        :param round_decimal: (default is False) True if the float is
                              fixed to 6 decimal places
                              (so far only used in tokenizer)
        :return:
            - the index (row) as the segment names (temp_labels)
            - the column as words
        """

        active_files = self.get_active_files()

        # load the content and temp label
        all_contents = [file.load_contents() for file in active_files]
        if request.json:
            temp_labels = [request.json["file_" + str(file.id)]
                           for file in active_files]
        else:
            temp_labels = [file.label for file in active_files]

        if use_word_tokens:
            token_type = 'word'
        else:
            token_type = 'char'
            if only_char_grams_within_words:
                # onlyCharGramsWithinWords will always be false (since in the
                # GUI we've hidden the 'inWordsOnly' in request.form )
                token_type = 'char_wb'

        # heavy hitting tokenization and counting options set here

        # CountVectorizer can do
        #       (a) preprocessing
        #           (but we don't need that);
        #       (b) tokenization:
        #               analyzer=['word', 'char', or 'char_wb';
        #               Note: char_wb does not span across two words,
        #                   but will include whitespace at start/end of ngrams)
        #                   not an option in UI]
        #               token_pattern (only for analyzer='word'):
        #               cheng magic regex:
        #                   words include only NON-space characters
        #               ngram_range
        #                   (presuming this works for both word and char??)
        #       (c) culling:
        #           min_df..max_df
        #           (keep if term occurs in at least these documents)
        #       (d) stop_words handled in scrubber
        #       (e) lowercase=False (we want to leave the case as it is)
        #       (f) dtype=float
        #           sets type of resulting matrix of values;
        #           need float in case we use proportions

        # for example:
        # word 1-grams
        #   ['content' means use strings of text,
        #   analyzer='word' means features are "words";
        # min_df=1 means include word if it appears in at least one doc, the
        # default;

        # [\S]+  :
        #   means tokenize on a word boundary where boundary are \s
        #   (spaces, tabs, newlines)

        count_vector = CountVectorizer(
            input='content', encoding='utf-8', min_df=1, analyzer=token_type,
            token_pattern=r'(?u)[\S]+', lowercase=False,
            ngram_range=(n_gram_size, n_gram_size), stop_words=[],
            dtype=float, max_df=1.0
        )

        # make a (sparse) Document-Term-Matrix (DTM) to hold all counts
        doc_term_sparse_matrix = count_vector.fit_transform(all_contents)

        """Parameters TfidfTransformer (TF/IDF)"""

        # Note: by default, idf use natural log
        #
        # (a) norm: 'l1', 'l2' or None, optional
        #     {USED AS THE LAST STEP: after getting the result of tf*idf,
        #       normalize the vector (row-wise) into unit vector}
        #     l1': Taxicab / Manhattan distance (p=1)
        #          [ ||u|| = |u1| + |u2| + |u3| ... ]
        #     l2': Euclidean norm (p=2), the most common norm;
        #           typically called "magnitude"
        #           [ ||u|| = sqrt( (u1)^2 + (u2)^2 + (u3)^2 + ... )]
        #     *** user can choose the normalization method ***
        #
        # (b) use_idf:
        #       boolean, optional ;
        #       "Enable inverse-document-frequency reweighting."
        #           which means: True if you want to use idf (times idf)
        #       False if you don't want to use idf at all,
        #           the result is only term-frequency
        #       *** we choose True here because the user has already chosen
        #           TF/IDF, instead of raw counts ***
        #
        # (c) smooth_idf:
        #       boolean, optional;
        #       "Smooth idf weights by adding one to document frequencies,
        #           as if an extra
        #       document was seen containing every term in the collection
        #            exactly once. Prevents zero divisions.""
        #       if True,
        #           idf = log(number of doc in total /
        #                       number of doc where term t appears) + 1
        #       if False,
        #           idf = log(number of doc in total + 1 /
        #                       number of doc where term t appears + 1 ) + 1
        #       *** we choose False, because denominator never equals 0
        #           in our case, no need to prevent zero divisions ***
        #
        # (d) sublinear_tf:
        #       boolean, optional ; "Apply sublinear tf scaling"
        #       if True,  tf = 1 + log(tf) (log here is base 10)
        #       if False, tf = term-frequency
        #       *** we choose False as the normal term-frequency ***

        if use_tfidf:  # if use TF/IDF
            transformer = TfidfTransformer(
                norm=norm_option,
                use_idf=True,
                smooth_idf=False,
                sublinear_tf=False)
            doc_term_sparse_matrix = transformer.fit_transform(
                doc_term_sparse_matrix)
            #
            totals = doc_term_sparse_matrix.sum(axis=1)
            # make new list (of sum of token-counts in this file-segment)
            all_totals = [totals[i, 0] for i in range(len(totals))]

        # elif use Proportional Counts
        elif use_freq:  # we need token totals per file-segment
            totals = doc_term_sparse_matrix.sum(axis=1)
            # make new list (of sum of token-counts in this file-segment)
            all_totals = [totals[i, 0] for i in range(len(totals))]
        # else:
        #   use Raw Counts

        # need to get at the entire matrix and not sparse matrix
        raw_count_matrix = doc_term_sparse_matrix.toarray()

        # snag all features (e.g., word-grams or char-grams) that were counted
        all_features = count_vector.get_feature_names()

        # build count_matrix[rows: fileNames, columns: words]
        count_matrix = [[''] + all_features]  # sorts the matrix
        for i, row in enumerate(raw_count_matrix):
            new_row = [temp_labels[i]]
            for j, col in enumerate(row):
                # use raw counts OR TF/IDF counts
                if not use_freq and not use_tfidf:
                    # if normalize != 'useFreq': # use raw counts or tf-idf
                    new_row.append(col)
                else:  # use proportion within file
                    new_prop = float(col) / all_totals[i]
                    if round_decimal:
                        new_prop = round(new_prop, 4)
                    new_row.append(new_prop)
            # end each column in matrix
            count_matrix.append(new_row)
        # end each row in matrix

        # encode the Feature and Label into UTF-8
        for i in range(len(count_matrix)):
            row = count_matrix[i]
            for j in range(len(row)):
                element = count_matrix[i][j]
                if isinstance(element, str):
                    count_matrix[i][j] = element

        # grey word
        if grey_word:
            count_matrix = self.grey_word_deprec(
                result_matrix=count_matrix,
                count_matrix=raw_count_matrix)

        # culling
        if cull:
            count_matrix = self.culling_deprec(
                result_matrix=count_matrix,
                count_matrix=raw_count_matrix)

        # Most Frequent Word
        if mfw:
            count_matrix = self.most_frequent_word_deprec(
                result_matrix=count_matrix, count_matrix=raw_count_matrix)

        return count_matrix

    def get_class_division_map(self) -> pd.DataFrame:
        """:return: a panda frame that contains class division map."""

        # active files labels and classes
        active_files = self.get_active_files()
        file_labels = [file.label for file in active_files]
        class_labels = {file.class_label for file in active_files}

        label_length = len(file_labels)
        class_length = len(class_labels)

        # initialize class division map
        division_map = pd.DataFrame(
            data=np.zeros((class_length, label_length), dtype=bool),
            index=class_labels,
            columns=file_labels)

        # set correct boolean value for each file
        for file in active_files:
            division_map[file.label][file.class_label] = True

        return division_map

    def get_previews_of_all(self) -> List[dict]:
        """Creates a formatted list of previews from every file.

        Each preview on this formatted list of previews is made from every
        individual file located in the file manager. For use in the Select
        screen.
        :return: a list of dictionaries with preview information for every
                 file.
        """

        previews = []

        for l_file in list(self.files.values()):
            values = {
                "id": l_file.id,
                "filename": l_file.name,
                "label": l_file.label,
                "class": l_file.class_label,
                "source": l_file.original_source_filename,
                "preview": l_file.get_preview(),
                "state": l_file.active}
            previews.append(values)

        return previews

    def delete_all_file(self):
        """Deletes every active file.

        This is done by calling the delete method on the LexosFile object
        before removing it from the dictionary.
        """

        for file_id, l_file in list(self.files.items()):
            l_file.clean_and_delete()
            del self.files[file_id]  # Delete the entry

    # Experimental for Tokenizer
    @staticmethod
    def get_matrix_options_from_ajax_deprec() -> \
            (int, bool, bool, bool, str, bool, bool, bool, bool, bool):
        """Gets all the options that are used to generate the matrices from GUI

        :return:
            n_gram_size: int for size of ngram (either n-words or n-chars,
                         depending on use_word_tokens)
            use_word_tokens: a boolean that is True if 'word' tokens; False if
                            'char' tokens
            use_freq: a boolean saying whether or not to use the frequency
                      (count / total), as opposed to the raw counts,
                      for the count data.
            use_tfidf: a boolean that is True if the user wants to use "TF/IDF"
                       (weighted counts) to normalize
            norm_option: a string representing distance metric options: only
                         applicable to "TF/IDF", otherwise "N/A"
            grey_word: a boolean (default is False) that is True if the user
                       wants to use greyword to normalize
            show_deleted_word: deprecated option
            only_char_grams_within_words: a boolean that is True if 'char'
                                          tokens but only want to count tokens
                                          "inside" words
            most_frequent_word: a boolean to show whether to apply
                                most_frequent_word to the Matrix
                                (see self.mostFrequenWord method for more)
            culling: a boolean the a boolean to show whether to apply culling
                     to the Matrix (see self.culling method for more)
        """

        if request.json:
            data = request.json
        else:
            data = {
                'cullnumber': '1',
                'tokenType': 'word',
                'normalizeType': 'freq',
                'csvdelimiter': 'comma',
                'mfwnumber': '1',
                'csvorientation': 'filecolumn',
                'tokenSize': '1',
                'norm': 'l2'}

        n_gram_size = int(data['tokenSize'])
        use_word_tokens = data['tokenType'] == 'word'
        try:
            use_freq = data['normalizeType'] == 'freq'

            use_tfidf = data['normalizeType'] == 'tfidf'  # if use TF/IDF
            # only applicable when using "TF/IDF", set default value to N/A
            norm_option = "N/A"
            if use_tfidf:
                if data['norm'] == 'l1':
                    norm_option = 'l1'
                elif data['norm'] == 'l2':
                    norm_option = 'l2'
                else:
                    norm_option = None
        except KeyError:
            use_freq = use_tfidf = False
            norm_option = None

        only_char_grams_within_words = False
        if not use_word_tokens:  # if using character-grams
            # this option is disabled on the GUI, because countVectorizer count
            # front and end markers as ' ' if this is true
            only_char_grams_within_words = 'inWordsOnly' in data

        grey_word = 'greyword' in data
        most_frequent_word = 'mfwcheckbox' in data
        culling = 'cullcheckbox' in data

        show_deleted_word = False
        if 'greyword' or 'mfwcheckbox' or 'cullcheckbox' in data:
            if 'onlygreyword' in data:
                show_deleted_word = True

        return n_gram_size, use_word_tokens, use_freq, use_tfidf, norm_option,\
            grey_word, show_deleted_word, only_char_grams_within_words,\
            most_frequent_word, culling<|MERGE_RESOLUTION|>--- conflicted
+++ resolved
@@ -512,7 +512,6 @@
 
         self.files[file_id] = file_label
 
-<<<<<<< HEAD
     def update_content(self, file_id: int, updated_content: str):
         """Updates the contents of a file.
 
@@ -522,10 +521,7 @@
 
         self.files[file_id].save_contents(file_contents=updated_content)
 
-    def get_active_labels(self) -> Dict[int, str]:
-=======
     def get_active_labels_with_id(self) -> Dict[int, str]:
->>>>>>> 2545bded
         """Gets labels of all active files in dictionary{file_id: file_label}.
 
         :return: a dictionary of the currently active files' labels.
