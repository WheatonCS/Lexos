import io
import os
import shutil
import zipfile
from cmath import sqrt, log, exp
from os import makedirs
from os.path import join as pathjoin
from typing import List, Tuple, Dict

import numpy as np
import pandas as pd
from flask import request, send_file
from sklearn.feature_extraction.text import CountVectorizer, TfidfTransformer

import lexos.helpers.constants as constants
import lexos.helpers.general_functions as general_functions
import lexos.managers.session_manager as session_manager
from lexos.managers.lexos_file import LexosFile

"""
FileManager:

Description:
    Class for an object to hold all information about a user's files and
    choices throughout Lexos.
    Each user will have their own unique instance of the FileManager.

Major data attributes:
files:  A dictionary holding the LexosFile objects, each representing an
        uploaded file to be used in Lexos. The key for the dictionary is the
        unique ID of the file, with the value being the corresponding LexosFile
        object.
"""


class FileManager:
    def __init__(self):
        """ Constructor:
        Creates an empty file manager.

        Args:
            None

        Returns:
            FileManager object with no files.
        """
        self._files = {}
        self.next_id = 0

        makedirs(
            pathjoin(
                session_manager.session_folder(),
                constants.FILE_CONTENTS_FOLDER))

    @property
    def files(self) -> Dict[int, LexosFile]:
        """A property for private attribute: _files.

        :return: a dict map file id to lexos_files
        """
        return self._files

    def add_file(self, original_filename: str, file_name: str,
                 file_string: str) -> int:
        """
        Adds a file to the FileManager,
        identifying the new file with the next ID to be used.

        Args:
            original_filename: the original file name of the uploaded file.
            file_name: The file name we store.
            file_string: The string contents of the text.

        Returns:
            The id of the newly added file.
        """
        # solve the problem that there is file with the same name
        exist_clone_file = True
        while exist_clone_file:
            exist_clone_file = False
            for file in list(self.files.values()):
                if file.name == file_name:
                    file_name = 'copy of ' + file_name
                    original_filename = 'copy of ' + original_filename
                    exist_clone_file = True
                    break

        new_file = LexosFile(
            original_filename,
            file_name,
            file_string,
            self.next_id)

        self.files[new_file.id] = new_file

        self.next_id += 1
        self.files[new_file.id].set_name(file_name)  # Set the document label

        return new_file.id

    def delete_files(self, file_ids: List[int]):
        """
        Deletes all the files that have id in IDs

        Args:
            file_ids: an array contain all the id of the files need to be
                deleted

        Returns:
            None
        """
        for file_id in file_ids:
            file_id = int(file_id)  # in case that the id is not int
            self.files[file_id].clean_and_delete()
            del self.files[file_id]  # Delete the entry

    def get_active_files(self) -> List[LexosFile]:
        """
        Creates a list of all the active files in FileManager.

        Returns:
            A list of LexosFile objects.
        """
        active_files = []

        for lFile in list(self.files.values()):
            if lFile.active:
                active_files.append(lFile)

        return active_files

    def delete_active_files(self) -> List[int]:
        """
        Deletes every active file by calling the delete method on the LexosFile
        object before removing it from the dictionary.

        Args:
            None.

        Returns:
            List of deleted file_ids.
        """
        file_ids = []
        for file_id, l_file in list(self.files.items()):
            if l_file.active:
                file_ids.append(file_id)
                l_file.clean_and_delete()
                del self.files[file_id]  # Delete the entry
        return file_ids

    def disable_all(self):
        """
        Disables every file in the file manager.

        Returns:
            None
        """
        for l_file in list(self.files.values()):
            l_file.disable()

    def enable_all(self):
        """
        Enables every file in the file manager.

        Returns:
            None
        """
        for l_file in list(self.files.values()):
            l_file.enable()

    def get_previews_of_active(self) -> List[Tuple[int, str, str, str]]:
        """
        Creates a formatted list of previews from every active file in the file
        manager.

        Returns:
            A formatted list with an entry (tuple) for every active file,
            containing the preview information.
        """
        previews = []

        for l_file in self.files.values():
            if l_file.active:
                previews.append(
                    (l_file.id, l_file.name, l_file.label,
                     l_file.get_preview())
                )
        # TODO: figure out this should be l_file.label or l_file.class_label

        return previews

    def get_previews_of_inactive(self) -> List[Tuple[int, str, str, str]]:
        """
        Creates a formatted list of previews from every inactive file in the
        file manager.

        Returns:
            A formatted list with an entry (tuple) for every inactive file,
            containing the preview information.
        """
        previews = []

        for l_file in list(self.files.values()):
            if not l_file.active:
                previews.append(
                    (l_file.id, l_file.name, l_file.class_label,
                     l_file.get_preview())
                )

        return previews

    def toggle_file(self, file_id: int):
        """
        Toggles the active status of the given file.

        Args:
            file_id: The id of the file to be toggled.

        Returns:
            None
        """

        l_file = self.files[file_id]

        if l_file.active:
            l_file.disable()
        else:
            l_file.enable()

    def togglify(self, file_ids: List[int]):
        """
        Sets state to active for fileIDs set in the UI.

        Args:
            file_ids: List of fileIDs selected in the UI.

        Returns:
            None
        """

        for file_id in file_ids:
            file_id = int(file_id)
            l_file = self.files[file_id]
            l_file.enable()

        # TODO: rename this function

    def enable_files(self, file_ids: List[int]):
        """
        Sets state to active for fileIDs set in the UI.

        Args:
            file_ids: List of fileIDs selected in the UI.

        Returns:
            None
        """

        for file_id in file_ids:
            file_id = int(file_id)
            l_file = self.files[file_id]
            l_file.enable()

    def disable_files(self, file_ids: List[int]):
        """
        Sets state to active for fileIDs set in the UI.

        Args:
            file_ids: List of fileIDs selected in the UI.

        Returns:
            None
        """

        for file_id in file_ids:
            file_id = int(file_id)
            l_file = self.files[file_id]
            l_file.disable()

    def classify_active_files(self):
        """
        Applies a given class label (contained in the request.data) to every
        active file.

        Args:

        Returns:
            None
        """

        # TODO: probably should not get request form here
        class_label = request.data

        for l_file in list(self.files.values()):
            if l_file.active:
                l_file.set_class_label(class_label)

    def add_upload_file(self, raw_file_string: bytes, file_name: str):
        """
        Detect (and apply) the encoding type of the file's contents
        since chardet runs slow, initially detect (only) MIN_ENCODING_DETECT
        chars;
        if that fails, chardet entire file for a fuller test

        Args:
            raw_file_string: the file you want to detect the encoding
            file_name: name of the file

        Returns:
            None
        """

        decoded_file_string = general_functions.decode_bytes(
            raw_bytes=raw_file_string)

        # Line encodings:
        # \n      Unix, OS X
        # \r      Mac OS 9
        # \r\n    Win. CR+LF
        # The following block converts everything to '\n'

        # "\r\n" -> '\n'
        if "\r\n" in decoded_file_string[:constants.MIN_NEWLINE_DETECT]:
            decoded_file_string = decoded_file_string.replace('\r', '')

        # '\r' -> '\n'
        if '\r' in decoded_file_string[:constants.MIN_NEWLINE_DETECT]:
            decoded_file_string = decoded_file_string.replace('\r', '\n')

        # Add the file to the FileManager
        self.add_file(file_name, file_name, decoded_file_string)

    def handle_upload_workspace(self):
        """
        This function takes care of the session when you upload a workspace
        (.lexos) file

        Returns:
            None
        """
        # save .lexos file
        save_path = os.path.join(constants.UPLOAD_FOLDER,
                                 constants.WORKSPACE_DIR)
        save_file = os.path.join(save_path, str(self.next_id) + '.zip')
        try:
            os.makedirs(save_path)
        except FileExistsError:
            pass
        f = open(save_file, 'wb')
        f.write(request.data)
        f.close()

        # clean the session folder
        shutil.rmtree(session_manager.session_folder())

        # extract the zip
        upload_session_path = os.path.join(
            constants.UPLOAD_FOLDER, str(
                self.next_id) + '_upload_work_space_folder')
        with zipfile.ZipFile(save_file) as zf:
            zf.extractall(upload_session_path)
        general_functions.copy_dir(upload_session_path,
                                   session_manager.session_folder())

        # remove temp
        shutil.rmtree(save_path)
        shutil.rmtree(upload_session_path)

        try:
            # if there is no file content folder make one.
            # this dir will be lost during download(zip) if your original file
            # content folder does not contain anything.
            os.makedirs(os.path.join(session_manager.session_folder(),
                                     constants.FILE_CONTENTS_FOLDER))
        except FileExistsError:
            pass

    def update_workspace(self):
        """
        Updates the whole work space

        Returns:
            None
        """
        # update the savepath of each file
        for l_file in list(self.files.values()):
            l_file.savePath = pathjoin(
                session_manager.session_folder(),
                constants.FILE_CONTENTS_FOLDER,
                str(l_file.id) + '.txt')
        # update the session
        session_manager.load()

    def scrub_files(self, saving_changes: bool) -> \
            List[Tuple[int, str, str, str]]:
        """
        Scrubs the active files, and creates a formatted preview list with the
        results.

        Args:
            saving_changes: A boolean saying whether or not to save the changes
            made.

        Returns:
            A formatted list with an entry (tuple) for every active file,
            containing the preview information.
        """
        previews = []

        for l_file in list(self.files.values()):
            if l_file.active:
                previews.append(
                    (l_file.id,
                     l_file.label,
                     l_file.class_label,
                     l_file.scrub_contents(saving_changes)))

        return previews

    def cut_files(self, saving_changes: bool) -> \
            List[Tuple[int, str, str, str]]:
        """
        Cuts the active files, and creates a formatted preview list with the
        results.

        Args:
            saving_changes: A boolean saying whether or not to save the changes
            made.

        Returns:
            A formatted list with an entry (tuple) for every active file,
            containing the preview information.
        """
        active_files = []
        for l_file in list(self.files.values()):
            if l_file.active:
                active_files.append(l_file)

        previews = []
        for l_file in active_files:
            l_file.active = False

            children_file_contents = l_file.cut_contents()
            l_file.save_cut_options(parent_id=None)

            if saving_changes:
                for i, fileString in enumerate(children_file_contents):
                    original_filename = l_file.name
                    doc_label = l_file.label + '_' + str(i + 1)
                    file_id = self.add_file(
                        original_filename, doc_label + '.txt', fileString)

                    self.files[file_id].set_scrub_options_from(parent=l_file)
                    self.files[file_id].save_cut_options(parent_id=l_file.id)
                    self.files[file_id].set_name(doc_label)
                    self.files[file_id].set_class_label(
                        class_label=l_file.class_label)

            else:
                cut_preview = []
                for i, fileString in enumerate(children_file_contents):
                    cut_preview.append(
                        ('Segment ' + str(i + 1),
                         general_functions.make_preview_from(fileString)))

                previews.append(
                    (l_file.id, l_file.label, l_file.class_label, cut_preview))

        if saving_changes:
            previews = self.get_previews_of_active()

        return previews

    def zip_active_files(self, file_name: str):
        """
        Sends a zip file containing files containing the contents of the active
        files.

        Args:
            file_name: Name to assign to the zipped file.

        Returns:
            Zipped archive to send to the user, created with Flask's send_file.
        """
        zip_stream = io.BytesIO()
        zip_file = zipfile.ZipFile(file=zip_stream, mode='w')
        for l_file in list(self.files.values()):
            if l_file.active:
                # Make sure the filename has an extension
                file_name = l_file.name
                if not file_name.endswith('.txt'):
                    file_name = file_name + '.txt'
                zip_file.write(
                    l_file.save_path,
                    arcname=file_name,
                    compress_type=zipfile.ZIP_STORED)
        zip_file.close()
        zip_stream.seek(0)

        return send_file(
            zip_stream,
            attachment_filename=file_name,
            as_attachment=True)

    def zip_workspace(self) -> str:
        """
        Sends a zip file containing a pickel file of the session and the
        session folder.

        Args:

        Returns:
            the path of the zipped workspace
        """
        # initialize the save path
        save_path = os.path.join(
            constants.UPLOAD_FOLDER,
            constants.WORKSPACE_DIR)
        rounded_next_id = str(self.next_id % 10000)  # take the last 4 digit
        workspace_file_path = os.path.join(
            constants.UPLOAD_FOLDER,
            rounded_next_id + '_' + constants.WORKSPACE_FILENAME)

        # remove unnecessary content in the workspace
        try:
            shutil.rmtree(
                os.path.join(
                    session_manager.session_folder(),
                    constants.RESULTS_FOLDER))
            # attempt to remove result folder(CSV matrix that kind of crap)
        except FileNotFoundError:
            pass

        # move session folder to work space folder
        try:
            # try to remove previous workspace in order to resolve conflict
            os.remove(workspace_file_path)
        except FileNotFoundError:
            pass
        try:
            # empty the save path in order to resolve conflict
            shutil.rmtree(save_path)
        except FileNotFoundError:
            pass
        general_functions.copy_dir(session_manager.session_folder(), save_path)

        # save session in the work space folder
        session_manager.save(save_path)

        # zip the dir
        zip_file = zipfile.ZipFile(workspace_file_path, 'w')
        general_functions.zip_dir(save_path, zip_file)
        zip_file.close()
        # remove the original dir
        shutil.rmtree(save_path)

        return workspace_file_path

    def check_actives_tags(self) -> Tuple[bool, bool, bool]:
        """
        Checks the tags of the active files for DOE/XML/HTML/SGML tags.

        Args:

        Returns:
            Two booleans, the first signifying the presence of any type of tags
            , the secondKeyWord the presence of DOE tags.
        """
        found_tags = False
        found_doe = False
        found_gutenberg = False

        for l_file in list(self.files.values()):
            if not l_file.active:
                continue
                # with the looping, do not do the rest of current loop

            if l_file.doc_type == 'doe':
                found_doe = True
                found_tags = True
            if l_file.has_tags:
                found_tags = True
            if l_file.is_gutenberg:
                found_gutenberg = True

            if found_doe and found_tags:
                break

        return found_tags, found_doe, found_gutenberg

    def update_label(self, file_id: int, file_label: str):
        """
        Sets the file label of the file denoted by the given id to the supplied
        file label.

        Args:
            file_id: The id of the file for which to change the label.
            file_label: The label to set the file to.

        Returns:
            None
        """
        self.files[file_id] = file_label

    def get_active_labels(self) -> Dict[int, str]:
        """
        Gets the labels of all active files in a dictionary of
        { file_id: file_label }.

        Args:

        Returns:
            Returns a dictionary of the currently active files' labels.
        """
        labels = {}
        for l_file in list(self.files.values()):
            if l_file.active:
                labels[l_file.id] = l_file.label

        return labels

    @staticmethod
    def grey_word_deprec(result_matrix: List[list], count_matrix: List[list])\
            -> List[list]:
        """
        The help function used in GetMatrix method to remove less frequent word
        , or GreyWord (non-functioning word).
        This function takes in 2 word count matrices (one of them may be in
        proportion) and calculate the boundary of the
        low frequency word with the following function:
            round(sqrt(log(total_word_count * log(max_word_count) /
                        log(total_word_count + 1) ** 2 + exp(1))))
            * log is nature log, sqrt is the square root, round is round to the
              nearest integer
            * max_word_count is the word count of the most frequent word in the
                segment
            * total_word_count is the total_word_count word count of the chunk
        Mathematical property:
            * the data is sensitive to max_word_count when it is small (because
                max_word_count tend to be smaller than total_word_count)
            * the function returns 1 when total_word_count and max_word_count
                approach 0
            * the function returns infinity when total_word_count and
                max_word_count approach infinity
            * the function is an increasing function with regard to
                max_word_count or total_word_count

        all the words with lower word count than the boundary of that segment
        will be a low frequency word
        if a word is a low frequency word in all the chunks, this will be
        deemed as non-functioning word(GreyWord) and deleted

        Args:
            result_matrix: a matrix with header in 0 row and 0 column
                            it row represent chunk and the column represent
                            word
                            it contain the word count (might be proportion
                            depend on :param useFreq in function gerMatix())
                                of a particular word in a perticular chunk

            count_matrix: it row represent chunk and the column represent word
                            it contain the word count (might be proportion
                            depend on :param useFreq in function gerMatix())
                                of a particular word in a perticular chunk

        Returns:
            a matrix with header in 0 row and 0 column
                it row represent chunk and the column represent word
                it contain the word count (might be proportion depend on
                    :param useFreq in function gerMatix())
                    of a particular word in a perticular chunk
                this matrix do not contain GreyWord
        """

        # find boundary
        boundaries = []  # the low frequency word boundary of each chunk
        for i in range(len(count_matrix)):
            max_word_count = max(count_matrix[i])
            total_word_count = sum(count_matrix[i])
            # calculate the boundary of each file
            boundary = round(
                sqrt(log(total_word_count * log(max_word_count + 1) /
                         log(total_word_count + 1) ** 2 + exp(1))))
            boundaries.append(boundary)

        # find low frequency word
        for i in range(len(count_matrix[0])):  # focusing on the columns
            all_below_boundary = True
            for j in range(len(count_matrix)):  # focusing on the rows
                if count_matrix[j][i] > boundaries[j]:
                    all_below_boundary = False
                    break
            if all_below_boundary:
                for j in range(len(count_matrix)):
                    result_matrix[j + 1][i + 1] = 0
        return result_matrix

    @staticmethod
    def culling_deprec(result_matrix: List[list], count_matrix: List[list]) \
            -> List[list]:
        """
        This function is a help function of the getMatrix function.
        This function will delete (make count 0) all the word that appear in
        strictly less than lower_bound number of document.
        (if the lower_bound is 2, all the word only contain 1 document will be
        deleted)

        Args:
            result_matrix: The Matrix that getMatrix() function need to return
                (might contain Porp, Count or weighted depend on user's choice)
            count_matrix: The Matrix that only contain word count

        Returns:
            a new ResultMatrix (might contain Porp, Count or weighted depend on
             user's choice)
        """
        if request.json:
            lower_bound = int(request.json['cullnumber'])
        else:
            lower_bound = int(request.form['cullnumber'])

        for i in range(len(count_matrix[0])):  # focusing on the column
            num_chunk_contain = 0
            for j in range(len(count_matrix)):
                if count_matrix[j][i] != 0:
                    num_chunk_contain += 1
            if num_chunk_contain < lower_bound:
                for j in range(len(count_matrix)):
                    result_matrix[j + 1][i + 1] = 0
        return result_matrix

    @staticmethod
    def most_frequent_word_deprec(result_matrix: List[list],
                                  count_matrix: List[list]) -> List[list]:
        """
        This function is a help function of the getMatrix function.
        This function will rank all the word by word count
        (across all the segments)
        Then delete (make count 0) all the words that has ranking lower than
         lower_rank_bound (tie will be kept)
        * the return will not be sorted

        Args:
            result_matrix: The Matrix that getMatrix() function need to return
            (might contain Porp, Count or weighted depend on user's choice)
            count_matrix: The Matrix that only contain word count

        Returns:
            a new ResultMatrix (might contain Porp, Count or weighted depend on
             user's choice)
        """
        if request.json:
            lower_rank_bound = int(request.json['mfwnumber'])
        else:
            lower_rank_bound = int(request.form['mfwnumber'])

        # trap the error that if the lower_rank_bound is larger than the number
        # of unique word
        if lower_rank_bound > len(count_matrix[0]):
            lower_rank_bound = len(count_matrix[0])

        word_counts = []
        for i in range(len(count_matrix[0])):  # focusing on the column
            word_counts.append(sum([count_matrix[j][i]
                                    for j in range(len(count_matrix))]))
        sorted_word_counts = sorted(word_counts)

        lower_bound = sorted_word_counts[len(count_matrix[0]) -
                                         lower_rank_bound]

        for i in range(len(count_matrix[0])):
            if word_counts[i] < lower_bound:
                for j in range(len(count_matrix)):
                    result_matrix[j + 1][i + 1] = 0

        return result_matrix

    @staticmethod
    def get_matrix_options():
        """
        Gets all the options that are used to generate the matrices from GUI

        Args:

        Returns:
            use_word_tokens: A boolean: True if 'word' tokens; False if 'char'
                        tokens
            use_tfidf: A boolean: True if the user wants to use "TF/IDF"
                        (weighted counts) to normalize
            norm_option: A string representing distance metric options: only
                        applicable to "TF/IDF", otherwise "N/A"
            onlyCharGramWithinWords: True if 'char' tokens but only want to
                        count tokens "inside" words
            n_gram_size: int for size of ngram (either n-words or n-chars,
                        depending on use_word_tokens)
            use_freq: A boolean saying whether or not to use the frequency
                        (count / total), as opposed to the raw counts,
                        for the count data.
            grey_word: A boolean (default is False): True if the user wants to
                        use greyword to normalize
            most_frequent_word: a boolean to show whether to apply
                        MostFrequentWord to the Matrix
                        (see self.mostFrequenWord method for more)
            culling: a boolean the a boolean to show whether to apply culling
                        to the Matrix (see self.culling method for more)
        """
        n_gram_size = int(request.form['tokenSize'])
        use_word_tokens = request.form['tokenType'] == 'word'
        try:
            use_freq = request.form['normalizeType'] == 'freq'

            # if use TF/IDF
            use_tfidf = request.form['normalizeType'] == 'tfidf'
            # only applicable when using "TF/IDF", set default value to N/A
            norm_option = "N/A"
            if use_tfidf:
                if request.form['norm'] == 'l1':
                    norm_option = 'l1'
                elif request.form['norm'] == 'l2':
                    norm_option = 'l2'
                else:
                    norm_option = None
        except KeyError:
            use_freq = use_tfidf = False
            norm_option = None

        only_char_grams_within_words = False
        if not use_word_tokens:  # if using character-grams
            # this option is disabled on the GUI, because countVectorizer count
            # front and end markers as ' ' if this is true
            only_char_grams_within_words = 'inWordsOnly' in request.form

        grey_word = 'greyword' in request.form
        most_frequent_word = 'mfwcheckbox' in request.form
        culling = 'cullcheckbox' in request.form

        show_deleted_word = False
        if 'greyword' or 'mfwcheckbox' or 'cullcheckbox' in request.form:
            if 'onlygreyword' in request.form:
                show_deleted_word = True

        return n_gram_size, use_word_tokens, use_freq, use_tfidf, norm_option,\
            grey_word, show_deleted_word, only_char_grams_within_words, \
            most_frequent_word, culling

    def get_matrix(self, use_word_tokens: bool, use_tfidf: bool,
                   norm_option: str, only_char_grams_within_words: bool,
                   n_gram_size: int, use_freq: bool, mfw: bool, cull: bool,
                   round_decimal: bool=False) -> pd.DataFrame:
        # TODO: remove round_decimal
        """Get the document term matrix (DTM) of all the active files

        Uses scikit-learn's CountVectorizer class to produce the DTM.
        :param use_word_tokens: A boolean: True if 'word' tokens; False if
                                'char' tokens
        :param use_tfidf: A boolean: True if the user wants to use "TF/IDF"
                                (weighted counts) to normalize
        :param norm_option: A string representing distance metric options: only
                                applicable to "TF/IDF", otherwise "N/A"
        :param only_char_grams_within_words: True if 'char' tokens but only
                                want to count tokens "inside" words
        :param n_gram_size: int for size of ngram (either n-words or n-chars,
                                depending on useWordTokens)
        :param use_freq: A boolean saying whether or not to use the frequency
                                (count / total), as opposed to the raw counts,
                                for the count data.
        :param mfw: a boolean to show whether to apply MostFrequentWord to the
                                Matrix (see self.get_most_frequent_words()
                                method for more)
        :param cull: a boolean to show whether to apply culling to the Matrix
                                (see self.culling() method for more)
        :param round_decimal: A boolean (default is False): True if the float
                                is fixed to 6 decimal places
                                (so far only used in tokenizer)
        :return:
            a panda data frame with:
            - the index (row) as the segment names (temp_labels)
            - the column as words
        """

        active_files = self.get_active_files()

        # load the content and temp label
        all_contents = [file.load_contents() for file in active_files]
        if request.json:
            temp_labels = np.array([request.json["file_" + str(file.id)]
                                    for file in active_files])
        else:
            temp_labels = np.array([file.label for file in active_files])

        if use_word_tokens:
            token_type = 'word'
        else:
            token_type = 'char'
            if only_char_grams_within_words:
                # onlyCharGramsWithinWords will always be false (since in the
                # GUI we've hidden the 'inWordsOnly' in request.form )
                token_type = 'char_wb'

        # heavy hitting tokenization and counting options set here

        # CountVectorizer can do
        #       (a) preprocessing
        #           (but we don't need that);
        #       (b) tokenization:
        #               analyzer=['word', 'char', or 'char_wb';
        #               Note: char_wb does not span across two words,
        #                   but will include whitespace at start/end of ngrams)
        #                   not an option in UI]
        #               token_pattern (only for analyzer='word'):
        #               cheng magic regex:
        #                   words include only NON-space characters
        #               ngram_range
        #                   (presuming this works for both word and char??)
        #       (c) culling:
        #           min_df..max_df
        #           (keep if term occurs in at least these documents)
        #       (d) stop_words handled in scrubber
        #       (e) lowercase=False (we want to leave the case as it is)
        #       (f) dtype=float
        #           sets type of resulting matrix of values;
        #           need float in case we use proportions

        # for example:
        # word 1-grams
        #   ['content' means use strings of text,
        #   analyzer='word' means features are "words";
        # min_df=1 means include word if it appears in at least one doc, the
        # default;

        # [\S]+  :
        #   means tokenize on a word boundary where boundary are \s
        #   (spaces, tabs, newlines)

        # TODO: single out get raw count matrix method for
        # TODO: type hinting and clearance
        count_vector = CountVectorizer(
            input='content', encoding='utf-8', min_df=1, analyzer=token_type,
            token_pattern=r'(?u)[\S]+', lowercase=False,
            ngram_range=(n_gram_size, n_gram_size), stop_words=[],
            dtype=float, max_df=1.0
        )

        # make a (sparse) Document-Term-Matrix (DTM) to hold all counts
        doc_term_sparse_matrix = count_vector.fit_transform(all_contents)

        # ==== Parameters TfidfTransformer (TF/IDF) ===

        # Note: by default, idf use natural log
        #
        # (a) norm: 'l1', 'l2' or None, optional
        #     {USED AS THE LAST STEP: after getting the result of tf*idf,
        #       normalize the vector (row-wise) into unit vector}
        #     l1': Taxicab / Manhattan distance (p=1)
        #          [ ||u|| = |u1| + |u2| + |u3| ... ]
        #     l2': Euclidean norm (p=2), the most common norm;
        #           typically called "magnitude"
        #           [ ||u|| = sqrt( (u1)^2 + (u2)^2 + (u3)^2 + ... )]
        #     *** user can choose the normalization method ***
        #
        # (b) use_idf:
        #       boolean, optional ;
        #       "Enable inverse-document-frequency reweighting."
        #           which means: True if you want to use idf (times idf)
        #       False if you don't want to use idf at all,
        #           the result is only term-frequency
        #       *** we choose True here because the user has already chosen
        #           TF/IDF, instead of raw counts ***
        #
        # (c) smooth_idf:
        #       boolean, optional;
        #       "Smooth idf weights by adding one to document frequencies,
        #           as if an extra
        #       document was seen containing every term in the collection
        #            exactly once. Prevents zero divisions.""
        #       if True,
        #           idf = log(number of doc in total /
        #                       number of doc where term t appears) + 1
        #       if False,
        #           idf = log(number of doc in total + 1 /
        #                       number of doc where term t appears + 1 ) + 1
        #       *** we choose False, because denominator never equals 0
        #           in our case, no need to prevent zero divisions ***
        #
        # (d) sublinear_tf:
        #       boolean, optional ; "Apply sublinear tf scaling"
        #       if True,  tf = 1 + log(tf) (log here is base 10)
        #       if False, tf = term-frequency
        #       *** we choose False as the normal term-frequency ***

        if use_tfidf:  # if use TF/IDF
            transformer = TfidfTransformer(
                norm=norm_option,
                use_idf=True,
                smooth_idf=False,
                sublinear_tf=False)
            doc_term_sparse_matrix = transformer.fit_transform(
                doc_term_sparse_matrix)

        # need to get at the entire matrix and not sparse matrix
        raw_count_matrix = doc_term_sparse_matrix.toarray()

        if use_freq:
            sum_pre_file = raw_count_matrix.sum(axis=1)
            # this feature is called Broadcasting in numpy
            # see this:
            # https://docs.scipy.org/doc/numpy/user/basics.broadcasting.html
            final_matrix = \
                (raw_count_matrix.transpose() / sum_pre_file).transpose()
        else:
            final_matrix = raw_count_matrix

        # snag all features (e.g., word-grams or char-grams) that were counted
        words = count_vector.get_feature_names()

        if cull:
            # get the lower bound for culling
            if request.json:
                least_num_seg = int(request.json['cullnumber'])
            else:
                least_num_seg = int(request.form['cullnumber'])

            final_matrix, words = self.get_culled_matrix(
                least_num_seg=least_num_seg,
                final_matrix=final_matrix,
                words=words
            )
        if mfw:

            if request.json:
                lower_rank_bound = int(request.json['mfwnumber'])
            else:
                lower_rank_bound = int(request.form['mfwnumber'])

            final_matrix, words = self.get_most_frequent_word(
                lower_rank_bound=lower_rank_bound,
                final_matrix=final_matrix,
                count_matrix=raw_count_matrix,
                words=words
            )
        if round_decimal:
            final_matrix = np.round(final_matrix, decimals=6)

<<<<<<< HEAD

=======
>>>>>>> fd76a374
        # pack the data into a data frame
        dtm_data_frame = pd.DataFrame(data=final_matrix,
                                      index=temp_labels,
                                      columns=words)

        return dtm_data_frame

    @staticmethod
    def get_most_frequent_word(lower_rank_bound: int,
                               count_matrix: np.ndarray,
                               final_matrix: np.ndarray,
                               words: np.ndarray) -> Tuple[np.ndarray,
                                                           np.ndarray]:
        """Gets the most frequent words in final_matrix and words.

        The new count matrix will consists of only the most frequent words in
        the whole corpus.
        :param lower_rank_bound: the lowest rank to remain in the matrix
                                (the rank is determined by the word's number of
                                appearance in the whole corpus)
                                (ranked from high to low)
        :param count_matrix: the raw count matrix,
                                the row are for each segments
                                the column are for each words
        :param final_matrix: the processed raw count matrix
                                (use proportion, use tf-idf, etc.)
        :param words: an array of all the words
        :return:
            - the culled final matrix
            - the culled words
        """

        # get the word counts for corpus (1D array)
        corpus_word_count_list = count_matrix.sum(axis=0)

        # get the index to sort those words
        sort_index_array = corpus_word_count_list.argsort()

        # get the total number of unique words
        total_num_words = corpus_word_count_list.size

        # strip the index to leave the most frequent ones
        # those are the index of the most frequent words
        most_frequent_index = sort_index_array[
            total_num_words - lower_rank_bound, lower_rank_bound]

        # use the most frequent index to get out most frequent words
        # this feature is called index array:
        # https://docs.scipy.org/doc/numpy/user/basics.indexing.html
        mfw_final_matrix = final_matrix[most_frequent_index]
        most_frequent_words = words[most_frequent_index]

        return mfw_final_matrix, most_frequent_words

    @staticmethod
    def get_culled_matrix(least_num_seg: int,
                          final_matrix: np.ndarray,
                          words: np.ndarray) -> Tuple[np.ndarray, np.ndarray]:
        """Gets the culled final_matrix and culled words.

        gives a matrix that only contains the words that appears in more than
        `least_num_seg` segments.
        :param least_num_seg: least number of segment the word needs to appear
                                in to be kept.
        :param final_matrix: the processed raw count matrix
                                (use proportion, use tf-idf, etc.)
        :param words: an array of all the unique words
                        (column header of final_matrix)
        :return:
            - the culled final matrix
            - the culled words array
        """

        # create a bool matrix to indicate whether a word is in a segment
        # at the line of segment s and the column of word w,
        # if the value is True, then means w is in s
        # otherwise means w is not in s
        is_in_matrix = np.array(final_matrix, dtype=bool)

        # summing the boolean array gives an int, which indicates how many
        # True there are in that array.
        # this is an array, indicating each word is in how many segments
        # this array is a parallel array of words
        words_in_num_seg_list = is_in_matrix.sum(axis=0)

        # get the index of all the words needs to remain
        # this is an array of int
        remain_word_index = np.where(words_in_num_seg_list >= least_num_seg)

        # apply the index to get the culled final matrix
        # and the culled words array
        culled_final_matrix = np.take(final_matrix,
                                      indices=remain_word_index,
                                      axis=1)
        culled_words = words[remain_word_index]

        return culled_final_matrix, culled_words

    def get_matrix_deprec(self, use_word_tokens: bool, use_tfidf: bool,
                          norm_option: str, only_char_grams_within_words: bool,
                          n_gram_size: int, use_freq: bool, grey_word: bool,
                          mfw: bool, cull: bool, round_decimal: bool=False):
        """
        Gets a matrix properly formatted for output to a CSV file, with labels
        along the top and side for the words and files.
        Uses scikit-learn's CountVectorizer class

        Args:
            use_word_tokens: A boolean: True if 'word' tokens; False if 'char'
                                tokens
            use_tfidf: A boolean: True if the user wants to use "TF/IDF"
                                (weighted counts) to normalize
            norm_option: A string representing distance metric options: only
                                applicable to "TF/IDF", otherwise "N/A"
            only_char_grams_within_words: True if 'char' tokens but only want
                                to count tokens "inside" words
            n_gram_size: int for size of ngram (either n-words or n-chars,
                                depending on useWordTokens)
            use_freq: A boolean saying whether or not to use the frequency
                                (count / total), as opposed to the raw counts,
                                for the count data.
            grey_word: A boolean (default is False): True if the user wants to
                                use greyword to normalize
            mfw: a boolean to show whether to apply MostFrequentWord to the
                                Matrix (see self.mostFrequenWord() method for
                                more)
            cull: a boolean to show whether to apply culling to the Matrix (see
                                self.culling() method for more)
            round_decimal: A boolean (default is False): True if the float is
                                fixed to 6 decimal places
                                (so far only used in tokenizer)

        Returns:
            Returns the sparse matrix and a list of lists representing the
            matrix of data.
        """

        active_files = self.get_active_files()

        # load the content and temp label
        all_contents = [file.load_contents() for file in active_files]
        if request.json:
            temp_labels = [request.json["file_" + str(file.id)]
                           for file in active_files]
        else:
            temp_labels = [file.label for file in active_files]

        if use_word_tokens:
            token_type = 'word'
        else:
            token_type = 'char'
            if only_char_grams_within_words:
                # onlyCharGramsWithinWords will always be false (since in the
                # GUI we've hidden the 'inWordsOnly' in request.form )
                token_type = 'char_wb'

        # heavy hitting tokenization and counting options set here

        # CountVectorizer can do
        #       (a) preprocessing
        #           (but we don't need that);
        #       (b) tokenization:
        #               analyzer=['word', 'char', or 'char_wb';
        #               Note: char_wb does not span across two words,
        #                   but will include whitespace at start/end of ngrams)
        #                   not an option in UI]
        #               token_pattern (only for analyzer='word'):
        #               cheng magic regex:
        #                   words include only NON-space characters
        #               ngram_range
        #                   (presuming this works for both word and char??)
        #       (c) culling:
        #           min_df..max_df
        #           (keep if term occurs in at least these documents)
        #       (d) stop_words handled in scrubber
        #       (e) lowercase=False (we want to leave the case as it is)
        #       (f) dtype=float
        #           sets type of resulting matrix of values;
        #           need float in case we use proportions

        # for example:
        # word 1-grams
        #   ['content' means use strings of text,
        #   analyzer='word' means features are "words";
        # min_df=1 means include word if it appears in at least one doc, the
        # default;

        # [\S]+  :
        #   means tokenize on a word boundary where boundary are \s
        #   (spaces, tabs, newlines)

        count_vector = CountVectorizer(
            input='content', encoding='utf-8', min_df=1, analyzer=token_type,
            token_pattern=r'(?u)[\S]+', lowercase=False,
            ngram_range=(n_gram_size, n_gram_size), stop_words=[],
            dtype=float, max_df=1.0
        )

        # make a (sparse) Document-Term-Matrix (DTM) to hold all counts
        doc_term_sparse_matrix = count_vector.fit_transform(all_contents)

        """Parameters TfidfTransformer (TF/IDF)"""

        # Note: by default, idf use natural log
        #
        # (a) norm: 'l1', 'l2' or None, optional
        #     {USED AS THE LAST STEP: after getting the result of tf*idf,
        #       normalize the vector (row-wise) into unit vector}
        #     l1': Taxicab / Manhattan distance (p=1)
        #          [ ||u|| = |u1| + |u2| + |u3| ... ]
        #     l2': Euclidean norm (p=2), the most common norm;
        #           typically called "magnitude"
        #           [ ||u|| = sqrt( (u1)^2 + (u2)^2 + (u3)^2 + ... )]
        #     *** user can choose the normalization method ***
        #
        # (b) use_idf:
        #       boolean, optional ;
        #       "Enable inverse-document-frequency reweighting."
        #           which means: True if you want to use idf (times idf)
        #       False if you don't want to use idf at all,
        #           the result is only term-frequency
        #       *** we choose True here because the user has already chosen
        #           TF/IDF, instead of raw counts ***
        #
        # (c) smooth_idf:
        #       boolean, optional;
        #       "Smooth idf weights by adding one to document frequencies,
        #           as if an extra
        #       document was seen containing every term in the collection
        #            exactly once. Prevents zero divisions.""
        #       if True,
        #           idf = log(number of doc in total /
        #                       number of doc where term t appears) + 1
        #       if False,
        #           idf = log(number of doc in total + 1 /
        #                       number of doc where term t appears + 1 ) + 1
        #       *** we choose False, because denominator never equals 0
        #           in our case, no need to prevent zero divisions ***
        #
        # (d) sublinear_tf:
        #       boolean, optional ; "Apply sublinear tf scaling"
        #       if True,  tf = 1 + log(tf) (log here is base 10)
        #       if False, tf = term-frequency
        #       *** we choose False as the normal term-frequency ***

        if use_tfidf:  # if use TF/IDF
            transformer = TfidfTransformer(
                norm=norm_option,
                use_idf=True,
                smooth_idf=False,
                sublinear_tf=False)
            doc_term_sparse_matrix = transformer.fit_transform(
                doc_term_sparse_matrix)
            #
            totals = doc_term_sparse_matrix.sum(axis=1)
            # make new list (of sum of token-counts in this file-segment)
            all_totals = [totals[i, 0] for i in range(len(totals))]

        # elif use Proportional Counts
        elif use_freq:  # we need token totals per file-segment
            totals = doc_term_sparse_matrix.sum(axis=1)
            # make new list (of sum of token-counts in this file-segment)
            all_totals = [totals[i, 0] for i in range(len(totals))]
        # else:
        #   use Raw Counts

        # need to get at the entire matrix and not sparse matrix
        raw_count_matrix = doc_term_sparse_matrix.toarray()

        # snag all features (e.g., word-grams or char-grams) that were counted
        all_features = count_vector.get_feature_names()

        # build count_matrix[rows: fileNames, columns: words]
        count_matrix = [[''] + all_features]  # sorts the matrix
        for i, row in enumerate(raw_count_matrix):
            new_row = [temp_labels[i]]
            for j, col in enumerate(row):
                # use raw counts OR TF/IDF counts
                if not use_freq and not use_tfidf:
                    # if normalize != 'useFreq': # use raw counts or tf-idf
                    new_row.append(col)
                else:  # use proportion within file
                    new_prop = float(col) / all_totals[i]
                    if round_decimal:
                        new_prop = round(new_prop, 4)
                    new_row.append(new_prop)
            # end each column in matrix
            count_matrix.append(new_row)
        # end each row in matrix

        # encode the Feature and Label into UTF-8
        for i in range(len(count_matrix)):
            row = count_matrix[i]
            for j in range(len(row)):
                element = count_matrix[i][j]
                if isinstance(element, str):
                    count_matrix[i][j] = element

        # grey word
        if grey_word:
            count_matrix = self.grey_word_deprec(
                result_matrix=count_matrix,
                count_matrix=raw_count_matrix)

        # culling
        if cull:
            count_matrix = self.culling_deprec(
                result_matrix=count_matrix,
                count_matrix=raw_count_matrix)

        # Most Frequent Word
        if mfw:
            count_matrix = self.most_frequent_word_deprec(
                result_matrix=count_matrix, count_matrix=raw_count_matrix)

        return count_matrix

    def get_class_division_map(self):

        # TODO: get rid of this horrible function
        """
        Args:

        Returns:
            division_map:
            name_map:
            class_label_map:
        """
        # create division map
        division_map = [[0]]  # initialize the division map (at least one file)
        files = self.get_active_files()
        try:
            # try to get temp label
            name_map = [[request.form["file_" + str(files[0].id)]]]
        except KeyError:
            try:
                name_map = [[files[0].label]]  # user send a get request.
            except IndexError:
                return []  # there is no active file
        class_label_map = [files[0].class_label]

        # because 0 is defined in the initialize
        for file_id in range(1, len(files)):

            inside_existing_group = False

            for i in range(len(division_map)):  # for group in division map
                for existing_id in division_map[i]:
                    if files[existing_id].class_label == \
                            files[file_id].class_label:
                        division_map[i].append(file_id)
                        try:
                            # try to get temp label
                            name_map[i].append(
                                request.form["file_" + str(files[file_id].id)])
                        except KeyError:
                            name_map[i].append(files[file_id].label)
                        inside_existing_group = True
                        break

            if not inside_existing_group:
                division_map.append([file_id])
                try:
                    # try to get temp label
                    name_map.append(
                        [request.form["file_" + str(files[file_id].id)]])
                except KeyError:
                    name_map.append([files[file_id].label])
                class_label_map.append(files[file_id].class_label)

        return division_map, name_map, class_label_map

    def get_previews_of_all(self):
        """
        Creates a formatted list of previews from every  file in the file
        manager. For use in the Select screen.

        Returns:
            A list of dictionaries with preview information for every file.
        """
        previews = []

        for l_file in list(self.files.values()):
            values = {
                "id": l_file.id,
                "filename": l_file.name,
                "label": l_file.label,
                "class": l_file.class_label,
                "source": l_file.original_source_filename,
                "preview": l_file.get_preview(),
                "state": l_file.active}
            previews.append(values)

        return previews

    def delete_all_file(self):
        """
        Deletes every active file by calling the delete method on the LexosFile
        object before removing it from the dictionary.

        Args:
            None.

        Returns:
            None.
        """
        for file_id, l_file in list(self.files.items()):
            l_file.clean_and_delete()
            del self.files[file_id]  # Delete the entry

    # Experimental for Tokenizer
    @staticmethod
    def get_matrix_options_from_ajax():

        if request.json:
            data = request.json
        else:
            data = {
                'cullnumber': '1',
                'tokenType': 'word',
                'normalizeType': 'freq',
                'csvdelimiter': 'comma',
                'mfwnumber': '1',
                'csvorientation': 'filecolumn',
                'tokenSize': '1',
                'norm': 'l2'}

        n_gram_size = int(data['tokenSize'])
        use_word_tokens = data['tokenType'] == 'word'
        try:
            use_freq = data['normalizeType'] == 'freq'

            use_tfidf = data['normalizeType'] == 'tfidf'  # if use TF/IDF
            # only applicable when using "TF/IDF", set default value to N/A
            norm_option = "N/A"
            if use_tfidf:
                if data['norm'] == 'l1':
                    norm_option = 'l1'
                elif data['norm'] == 'l2':
                    norm_option = 'l2'
                else:
                    norm_option = None
        except KeyError:
            use_freq = use_tfidf = False
            norm_option = None

        only_char_grams_within_words = False
        if not use_word_tokens:  # if using character-grams
            # this option is disabled on the GUI, because countVectorizer count
            # front and end markers as ' ' if this is true
            only_char_grams_within_words = 'inWordsOnly' in data

        grey_word = 'greyword' in data
        most_frequent_word = 'mfwcheckbox' in data
        culling = 'cullcheckbox' in data

        show_deleted_word = False
        if 'greyword' or 'mfwcheckbox' or 'cullcheckbox' in data:
            if 'onlygreyword' in data:
                show_deleted_word = True

        return n_gram_size, use_word_tokens, use_freq, use_tfidf, norm_option,\
            grey_word, show_deleted_word, only_char_grams_within_words,\
            most_frequent_word, culling<|MERGE_RESOLUTION|>--- conflicted
+++ resolved
@@ -1041,10 +1041,6 @@
         if round_decimal:
             final_matrix = np.round(final_matrix, decimals=6)
 
-<<<<<<< HEAD
-
-=======
->>>>>>> fd76a374
         # pack the data into a data frame
         dtm_data_frame = pd.DataFrame(data=final_matrix,
                                       index=temp_labels,
