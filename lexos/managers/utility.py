# -*- coding: utf-8 -*-
import os
import pickle
import re
from os import makedirs
from os.path import join as path_join
from typing import List, Tuple

import numpy as np
from flask import request

import lexos.helpers.constants as constants
import lexos.helpers.general_functions as general_functions
import lexos.managers.session_manager as session_manager
import lexos.processors.visualize.multicloud_topic as multicloud_topic
from lexos.managers.file_manager import FileManager
from lexos.managers.session_manager import session_folder


<<<<<<< HEAD
def generate_rwa(file_manager: FileManager):
    """
    Generates the data for the rolling window page.

    Args:
        None

    Returns:
        The data points, as a list of [x, y] points, the title for the graph,
        and the labels for the axes.
    """
    # file the user selected to use for generating the graph
    file_id = int(request.form['filetorollinganalyze'])
    file_string = file_manager.files[file_id].load_contents()

    # user input option choices
    count_type = request.form['counttype']  # rolling average or rolling ratio
    token_type = request.form['inputtype']  # string, word, or regex
    window_type = request.form['windowtype']  # letter, word, or lines
    window_size = request.form['rollingwindowsize']
    key_word = request.form['rollingsearchword']
    second_key_word = request.form['rollingsearchwordopt']
    ms_word = request.form['rollingmilestonetype']
    has_mile_stones = 'rollinghasmilestone' in request.form

    # get data from RWanalyzer
    data_list, graph_title, x_axis_label, y_axis_label = \
        rw_analyzer.rw_analyze(file_string, count_type, token_type,
                               window_type, key_word, second_key_word,
                               window_size)

    # make graph legend labels
    key_word_list = key_word.replace(",", ", ")
    key_word_list = key_word_list.split(", ")

    if count_type == "ratio":
        key_word_list2 = second_key_word.replace(",", ", ")
        key_word_list2 = key_word_list2.split(", ")
        for i in range(len(key_word_list)):
            key_word_list[i] = key_word_list[i] + \
                "/(" + key_word_list[i] + "+" + key_word_list2[i] + ")"

    legend_labels_list = []
    legend_labels = ""

    for i in range(len(key_word_list)):
        legend_labels = legend_labels + str(key_word_list[i] + "#")

    legend_labels_list.append(legend_labels)

    data_points = []  # makes array to hold simplified values

    # begin plot reduction alg
    # repeats algorith for each plotList in data_list
    for i in range(len(data_list)):
        last_draw = 0  # last drawn elt = plotList[0]
        first_poss = 1  # first possible point to plot
        next_poss = 2  # next possible point to plot
        # add last_draw to list of points to be plotted
        data_points.append([[last_draw + 1, data_list[i][last_draw]]])

        # while next point is not out of bounds
        while next_poss < len(data_list[i]):

            # calculate the slope from last draw to firstposs
            mone = (data_list[i][last_draw] - data_list[i][first_poss]) / (
                last_draw - first_poss)

            # calculate the slope from last draw to nextposs
            mtwo = (data_list[i][last_draw] - data_list[i][next_poss]) / (
                last_draw - next_poss)

            # if the two slopes are not equal
            if abs(mone - mtwo) > (0.0000000001):

                # plot first possible point to plot
                data_points[i].append(
                    [first_poss + 1, data_list[i][first_poss]])
                last_draw = first_poss  # firstposs becomes last draw

            first_poss = next_poss  # nextpossible becomes firstpossible
            next_poss += 1  # nextpossible increases by one

        # add the last point of the data set to the points to be plotted
        data_points[i].append([next_poss, data_list[i][next_poss - 1]])
    # end pot reduction

    if has_mile_stones:  # if milestones checkbox is checked
        glob_max = 0
        glob_min = data_points[0][0][1]

        # find max in plot list to know what to make the y value for the
        # milestone points
        for i in range(len(data_points)):
            for j in range(len(data_points[i])):
                curr = data_points[i][j][1]
                if curr > glob_max:
                    glob_max = curr
                elif curr < glob_min:
                    glob_min = curr
        milestone_plot = [[1, glob_min]]  # start the plot for milestones

        # then find the location of each occurence of ms_word (milestoneword)
        if window_type == "letter":
            i = file_string.find(ms_word)
            while i != -1:
                # and plot a vertical line up and down at that location
                milestone_plot.append([i + 1, glob_min])
                # sets height of verical line to max val of data
                milestone_plot.append([i + 1, glob_max])
                milestone_plot.append([i + 1, glob_min])
                i = file_string.find(ms_word, i + 1)
            # append very last point
            milestone_plot.append(
                [len(file_string) - int(window_size) + 1, glob_min])

        # does the same thing for window of words
        # and lines but has to break up the data
        elif window_type == "word":
            # according to how it is done in rw_analyze(), to make sure x
            # values are correct
            split_string = file_string.split()
            split_string = [i for i in split_string if i != '']
            word_num = 0
            for i in split_string:  # for each 'word'
                word_num += 1  # counter++
                if i.find(ms_word) != -1:  # If milestone is found in string
                    milestone_plot.append([word_num, glob_min])  #
                    # Plot vertical line
                    milestone_plot.append([word_num, glob_max])
                    milestone_plot.append([word_num, glob_min])  #
            # append very last point
            milestone_plot.append(
                [len(split_string) - int(window_size) + 1, glob_min])

        # does the same thing for window of words
        # and lines but has to break up the data
        else:
            # according to how it is done in rw_analyze(), to make sure x
            # values are correct
            if re.search('\r', file_string) is not None:
                split_string = file_string.split('\r')
            else:
                split_string = file_string.split('\n')
            line_num = 0
            for i in split_string:  # for each line
                line_num += 1  # counter++
                if i.find(ms_word) != -1:  # If milestone is found in string
                    # Plot vertical line
                    milestone_plot.append([line_num, glob_min])
                    milestone_plot.append([line_num, glob_max])
                    milestone_plot.append([line_num, glob_min])

            # append last point
            milestone_plot.append(
                [len(split_string) - int(window_size) + 1, glob_min])

        # append milestone plot list to the list of plots
        data_points.append(milestone_plot)
        # add milestone word to list of plot labels
        legend_labels_list[0] += ms_word

    return data_points, data_list, graph_title, x_axis_label, y_axis_label,\
        legend_labels_list


def generate_rw_matrix_plot(data_points: List[List[List[int]]],
                            legend_labels_list: List[str]) -> Tuple[str, str]:
    """
    Generates rolling windows graph raw data matrix

    Args:
        data_points: a list of [x, y] points

    Returns:
        Output file path and extension.
    """

    extension = '.csv'
    deliminator = ','

    folder_path = path_join(
        session_manager.session_folder(),
        constants.RESULTS_FOLDER)
    if not os.path.isdir(folder_path):
        makedirs(folder_path)
    out_file_path = path_join(folder_path, 'RWresults' + extension)

    max_len = 0
    for i in range(len(data_points)):
        if len(data_points[i]) > max_len:
            max_len = len(data_points[i])
    max_len += 1

    rows = [""] * max_len

    legend_labels_list[0] = legend_labels_list[0].split('#')

    rows[0] = (deliminator + deliminator).join(legend_labels_list[0]
                                               ) + deliminator + deliminator

    with open(out_file_path, 'w', encoding='utf-8') as out_file:
        for i in range(len(data_points)):
            for j in range(1, len(data_points[i]) + 1):
                rows[j] = rows[j] + str(
                    data_points[i][j - 1][0]) + deliminator + str(
                    data_points[i][j - 1][1]) + deliminator

        for i in range(len(rows)):
            out_file.write(rows[i] + '\n')
    out_file.close()

    return out_file_path, extension


def generate_rw_matrix(data_list):
    """
    Generates rolling windows graph raw data matrix

    Args:
        data_list: a list of [x, y] points

    Returns:
        Output file path and extension.
    """

    extension = '.csv'
    deliminator = ','
=======
def generate_csv_matrix(file_manager: FileManager, round_decimal: bool=False) \
        -> List[list]:
    """
    Gets a matrix properly formatted for output to a CSV file and also a table
    displaying on the Tokenizer page, with labels along the top and side
    for the words and files. Generates matrices by calling getMatrix()

    Args:
        round_decimal: A boolean (default is False): True if the float is fixed
        to 6 decimal places

    Returns:
        Returns the sparse matrix and a list of lists representing the matrix
        of data.
    """
    n_gram_size, use_word_tokens, use_freq, use_tfidf, norm_option, grey_word,\
        show_deleted, only_char_grams_within_words, mfw, culling = \
        file_manager.get_matrix_options_deprec()

    transpose = request.form['csvorientation'] == 'filecolumn'

    count_matrix = file_manager.get_matrix_deprec(
        use_word_tokens=use_word_tokens,
        use_tfidf=use_tfidf,
        norm_option=norm_option,
        only_char_grams_within_words=only_char_grams_within_words,
        n_gram_size=n_gram_size,
        use_freq=use_freq,
        round_decimal=round_decimal,
        grey_word=grey_word,
        mfw=mfw,
        cull=culling)

    new_count_matrix = count_matrix

    # -- begin taking care of the Deleted word Option --
    if grey_word or mfw or culling:
        if show_deleted:
            # append only the word that are 0s

            backup_count_matrix = file_manager.get_matrix_deprec(
                use_word_tokens=use_word_tokens,
                use_tfidf=use_tfidf,
                norm_option=norm_option,
                only_char_grams_within_words=only_char_grams_within_words,
                n_gram_size=n_gram_size,
                use_freq=use_freq,
                round_decimal=round_decimal,
                grey_word=False,
                mfw=False,
                cull=False)
            new_count_matrix = []

            for row in count_matrix:  # append the header for the file
                new_count_matrix.append([row[0]])

            # to test if that row is all 0 (if it is all 0 means that row is
            # deleted)
            for i in range(1, len(count_matrix[0])):
                all_zero = True
                for j in range(1, len(count_matrix)):
                    if count_matrix[j][i] != 0:
                        all_zero = False
                        break
                if all_zero:
                    for j in range(len(count_matrix)):
                        new_count_matrix[j].append(backup_count_matrix[j][i])
        else:
            # delete the column with all 0
            # initialize the new_count_matrix
            new_count_matrix = [[] for _ in count_matrix]

            # see if the row is deleted
            for i in range(len(count_matrix[0])):
                all_zero = True
                for j in range(1, len(count_matrix)):
                    if count_matrix[j][i] != 0:
                        all_zero = False
                        break
                # if that row is not all 0 (not deleted then append)
                if not all_zero:
                    for j in range(len(count_matrix)):
                        new_count_matrix[j].append(count_matrix[j][i])
    # -- end taking care of the GreyWord Option --

    if transpose:
        new_count_matrix = list(zip(*new_count_matrix))

    return new_count_matrix


def generate_tokenize_results(file_manager: FileManager) -> \
        Tuple[List[str], str]:
    """
    Generates the results containing HTML tags that will be rendered to the
    template and displayed on Tokenizer page.

    Args:
        None

    Returns:
        A list containing all the segments title_str
        A string containing generated results with HTML tags and that will not
            be escaped while being rendered to the template
    """
    count_matrix = generate_csv_matrix(file_manager, round_decimal=True)

    # Calculate the sum of a row and add a new column "Total" at the end
    dtm = []
    for row in range(1, len(count_matrix)):
        row_list = list(count_matrix[row])
        row_list.append(round(sum(row_list[1:]), constants.ROUND_DIGIT))
        dtm.append(row_list)

    # Get titles from count_matrix and turn it into a list
    count_matrix_list = list(count_matrix[0])
    # Define a new append function to append new title to matrix_title
    matrix_title = ['Token']
    new_append_title = matrix_title.append
    # Iterate through the count_matrix_list to append new titles
    for i in range(1, len(count_matrix_list)):
        new_append_title('%s' % str(count_matrix_list[i]))
    matrix_title.append('Row Total')

    # Server-side process the matrix and make an HTML Unicode string for
    # injection
    title_str = '<tbody>'
    # Make a row list to store each row of matrix within HTML tags
    row_list = []
    new_append_row = row_list.extend
    # Iterate through the matrix to extend rows
    for row in dtm:
        # Make a cell list to store each cell of a matrix row within HTML tags
        cell_list = ['<tr>']
        new_append_cell = cell_list.append
        # Iterate through each matrix row to append cell
        for data in row:
            new_append_cell('<td>%s</td>' % (str(data)))
        new_append_cell('</tr>')
        # Extend cell_list into row_list
        new_append_row(cell_list)
    new_append_row('</tbody>')
    # Turn a list into a string with HTML tags
    table_str = title_str + ''.join(row_list)

    return matrix_title, table_str


def generate_csv(file_manager: FileManager) -> Tuple[str, str]:
    """
    Generates a CSV file from the active files.

    Args:
        None

    Returns:
        The filepath where the CSV was saved, and the chosen extension
        (.csv or .tsv) for the file.
    """
    transpose = request.form['csvorientation'] == 'filerow'
    use_tsv = request.form['csvdelimiter'] == 'tab'
    extension = '.tsv' if use_tsv else '.csv'

    count_matrix = generate_csv_matrix(file_manager)

    delimiter = '\t' if use_tsv else ','

    # add quotes to escape the tab and comma in csv and tsv
    if transpose:
        # escape all the file name
        count_matrix[0] = ['"' + file_name +
                           '"' for file_name in count_matrix[0]]
    else:
        # escape all the file name
        count_matrix[0] = ['"' + file_name +
                           '"' for file_name in count_matrix[0]]
    count_matrix = list(zip(*count_matrix))  # transpose the matrix
    # escape all the comma and tab in the word, and makes the leading item
    # empty string.
    count_matrix[0] = [''] + ['"' + word + '"' for word in count_matrix[0][1:]]
    count_matrix = list(zip(*count_matrix))  # transpose the matrix back
>>>>>>> 2475080d

    folder_path = path_join(
        session_manager.session_folder(),
        constants.RESULTS_FOLDER)
    if not os.path.isdir(folder_path):
        makedirs(folder_path)
<<<<<<< HEAD
    out_file_path = path_join(folder_path, 'RWresults' + extension)

    rows = ["" for _ in range(len(data_list[0]))]

    with open(out_file_path, 'w', encoding='utf-8') as out_file:
        for i in range(len(data_list)):

            for j in range(len(data_list[i])):
                rows[j] = rows[j] + str(data_list[i][j]) + deliminator

        for i in range(len(rows)):
            out_file.write(rows[i] + '\n')
=======
    out_file_path = path_join(folder_path, 'results' + extension)

    # Write results to output file, and write class labels depending on
    # transpose
    class_label_list = ["Class Label"]
    for l_file in list(file_manager.files.values()):
        if l_file.active:
            class_label_list.append(l_file.class_label)

    with open(out_file_path, 'w', encoding='utf-8') as out_file:
        for i, row in enumerate(count_matrix):
            row_str = delimiter.join([str(item) for item in row])
            if transpose:
                row_str += delimiter + class_label_list[i]

            out_file.write(row_str + '\n')

        if not transpose:
            out_file.write(delimiter.join(class_label_list) + '\n')
>>>>>>> 2475080d
    out_file.close()

    return out_file_path, extension


def generate_json_for_d3(file_manager: FileManager, merged_set):
    """
    Generates the data formatted nicely for the d3 visualization library.

    Args:
        merged_set: Boolean saying whether to merge all files into one data set
            or, if false, create a list of datasets.

    Returns:
        An object, formatted in the JSON that d3 needs, either a list or a
        dictionary.
    """
    chosen_file_ids = [int(x) for x in request.form.getlist('segmentlist')]

    active_files = []
    if chosen_file_ids:
        for file_id in chosen_file_ids:
            active_files.append(file_manager.files[file_id])
    else:
        for l_file in list(file_manager.files.values()):
            if l_file.active:
                active_files.append(l_file)

    if merged_set:  # Create one JSON Object across all the chunks
        minimum_length = int(request.form['minlength']) \
            if 'minlength' in request.form else 0

        master_word_counts = {}
        for l_file in active_files:
            word_counts = l_file.get_word_counts()

            for key in word_counts:
                if len(key) <= minimum_length:
                    continue

                if key in master_word_counts:
                    master_word_counts[key] += word_counts[key]
                else:
                    master_word_counts[key] = word_counts[key]

        if 'maxwords' in request.form:
            # Make sure there is a number in the input form
            check_for_value = request.form['maxwords']
            if check_for_value == "":
                max_num_words = 100
            else:
                max_num_words = int(request.form['maxwords'])
            sorted_word_counts = sorted(
                master_word_counts, key=master_word_counts.__getitem__)
            j = len(sorted_word_counts) - max_num_words
            for i in range(len(sorted_word_counts) - 1, -1, -1):
                if i < j:
                    del master_word_counts[sorted_word_counts[i]]

        return_obj = general_functions.generate_d3_object(
            master_word_counts, object_label="tokens", word_label="name",
            count_label="size")

    else:  # Create a JSON object for each chunk
        return_obj = []
        for l_file in active_files:
            return_obj.append(
                l_file.generate_d3_json_object(
                    word_label="text",
                    count_label="size"))

    # NOTE: Objects in JSON are dictionaries in Python, but Lists are Arrays
    # are Objects as well.
    return return_obj


def generate_mc_json_obj(file_manager: FileManager):
    """
    Generates a JSON object for multicloud when working with a mallet .txt file

    Args:
        malletPath: path to the saved mallet .txt file

    Returns:
        An object, formatted in the JSON that d3 needs, either a list or a
        dictionary.
    """

    content_path = os.path.join(
        session_manager.session_folder(),
        constants.FILE_CONTENTS_FOLDER,
        constants.MALLET_INPUT_FILE_NAME)
    output_path = os.path.join(
        session_manager.session_folder(),
        constants.RESULTS_FOLDER,
        constants.MALLET_OUTPUT_FILE_NAME)
    try:
        makedirs(
            path_join(session_manager.session_folder(),
                      constants.RESULTS_FOLDER))
        # attempt to make the result dir
    except FileExistsError:
        pass  # result dir already exists

    if request.form['analysistype'] == 'userfiles':

        json_obj = generate_json_for_d3(file_manager, merged_set=False)

    else:  # request.form['analysistype'] == 'topicfile'

        topic_string = str(request.files['optuploadname'])
        topic_string = re.search(r"'(.*?)'", topic_string)
        topic_string = topic_string.group(1)

        if topic_string != '':
            request.files['optuploadname'].save(content_path)

        with open(content_path, 'r', encoding='utf-8') as f:
            content = f.read()  # reads content from the upload file
            # Coerce to non UTF-8 files to UTF-8
            encoding = general_functions.get_encoding(content)
            if encoding != 'utf-8':
                content = content.decode(encoding).encode('utf-8')

        if content.startswith('#doc source pos typeindex type topic'):
            # begin converting a Mallet file into the file d3 can understand
            tuples = []
            # Read the output_state file
            with open(content_path, encoding='utf-8') as f:
                # Skip the first three lines
                for _ in range(3):
                    next(f)
                # Create a list of type:topic combinations
                for line in f:
                    # Make sure the number of columns is correct
                    line = re.sub('\s+', ' ', line)
                    try:
                        doc, source, pos, type_index, doc_type, topic = \
                            line.rstrip().split(' ')
                        type_topic_combination = doc_type + ':' + topic
                        tuples.append(type_topic_combination)
                    except BaseException:
                        raise Exception(
                            "Your source data cannot be parsed into a regular "
                            "number of columns. Please ensure that there are "
                            "no spaces in your file names or file paths. It; "
                            "may be easiest to open the outpt_state file in a "
                            "spreadsheet using a space as; the delimiter and "
                            "text as the field type. Data should only be "
                            "present in columns; A to F. Please fix any "
                            "misaligned data and run this script again.")

            # Count the number of times each type-topic combo appears
            from collections import defaultdict

            topic_count = defaultdict(int)
            for x in tuples:
                topic_count[x] += 1

            # Populate a topic_counts dict with type: topic:count
            words = []
            topic_counts = {}
            for k, v in topic_count.items():
                doc_type, topic = k.split(':')
                count = int(v)
                tc = topic + ":" + str(count)
                if doc_type in words:
                    topic_counts[doc_type] = topic_counts[doc_type] + " " + tc
                else:
                    topic_counts[doc_type] = tc
                words.append(doc_type)

            # Add a word ID
            out = ""
            i = 0
            for k, v in topic_counts.items():
                out += str(i) + " " + k + " " + v + "\n"
                i += 1

            # Write the output file
            with open(output_path, 'w', encoding='utf-8') as f:
                f.write(out)  # Python will convert \n to os.linesep
                # end converting a Mallet file into the file d3 can understand
        else:
            with open(output_path, 'w', encoding='utf-8') as f:
                # if this is the json form,
                # just write that in the output folder
                f.write(content)

        json_obj = multicloud_topic.topic_json_maker(output_path)

    return json_obj


def save_file_manager(file_manager: FileManager):
    """
    Saves the file manager to the hard drive.

    Args:
        file_manager: File manager object to be saved.

    Returns:
        None
    """

    file_manager_path = os.path.join(
        session_folder(),
        constants.FILEMANAGER_FILENAME)
    pickle.dump(file_manager, open(file_manager_path, 'wb'))


def load_file_manager() -> FileManager:
    """
    Loads the file manager for the specific session from the hard drive.

    Args:
        None

    Returns:
        The file manager object for the session.
    """

    file_manager_path = os.path.join(
        session_folder(),
        constants.FILEMANAGER_FILENAME)

    file_manager = pickle.load(open(file_manager_path, 'rb'))

    return file_manager


def xml_handling_options(data: dict = {}):
    file_manager = load_file_manager()
    from lexos.managers import session_manager
    import xml.etree.ElementTree as ET
    tags = []

    for file in file_manager.get_active_files():
        try:
            root = ET.fromstring(file.load_contents())
            iterate = root.getiterator()

            # Remove processing instructions --
            # not necessary to get a list of tags
            # for pi in root.xpath("//processing-instruction()"):
            #     etree.strip_tags(pi.getparent(), pi.tag)
            # Get the list of the tags

            for element in iterate:
                tags.append(element.tag)

        except ET.ParseError:
            import bs4
            from bs4 import BeautifulSoup
            soup = BeautifulSoup(file.load_contents(), 'html.parser')
            for e in soup:
                if isinstance(e, bs4.element.ProcessingInstruction):
                    e.extract()
            [tags.append(tag.name) for tag in soup.find_all()]

    # Get a sorted list of unique tags
    tags = list(set(tags))

    for tag in tags:
        if tag not in session_manager.session['xmlhandlingoptions']:
            session_manager.session['xmlhandlingoptions'][tag] = {
                "action": 'remove-tag', "attribute": ''}

    # If they have saved, data is passed.
    # This block updates any previous entries in the dict that have been saved
    if data:
        for key in list(data.keys()):
            if key in tags:
                data_values = data[key].split(',')
                session_manager.session['xmlhandlingoptions'][key] = {
                    "action": data_values[0],
                    "attribute": data["attributeValue" + key]}
                session_manager.session.modified = True

    for key in list(session_manager.session['xmlhandlingoptions'].keys()):

        # makes sure that all current tags are in the active docs
        if key not in tags:
            del session_manager.session['xmlhandlingoptions'][key]
            session_manager.session.modified = True


def simple_vectorizer(content: str, token_type: str, token_size: int):
    """
    Creates a DTM from tokenization settings stored in the session.

    Args:
        A string generated from the document(s) to be vectorized

    Returns:
        A DTM array and a vocab term list array produced by CountVectorizer().
    """
    from sklearn.feature_extraction.text import CountVectorizer
    vectorizer = CountVectorizer(
        input=u'content',
        analyzer=token_type,
        ngram_range=(
            token_size,
            token_size))
    dtm = vectorizer.fit_transform(content)  # a sparse matrix
    vocab = vectorizer.get_feature_names()  # a list
    dtm = dtm.toarray()  # convert to a regular array
    vocab = np.array(vocab)
    return dtm, vocab<|MERGE_RESOLUTION|>--- conflicted
+++ resolved
@@ -17,236 +17,6 @@
 from lexos.managers.session_manager import session_folder
 
 
-<<<<<<< HEAD
-def generate_rwa(file_manager: FileManager):
-    """
-    Generates the data for the rolling window page.
-
-    Args:
-        None
-
-    Returns:
-        The data points, as a list of [x, y] points, the title for the graph,
-        and the labels for the axes.
-    """
-    # file the user selected to use for generating the graph
-    file_id = int(request.form['filetorollinganalyze'])
-    file_string = file_manager.files[file_id].load_contents()
-
-    # user input option choices
-    count_type = request.form['counttype']  # rolling average or rolling ratio
-    token_type = request.form['inputtype']  # string, word, or regex
-    window_type = request.form['windowtype']  # letter, word, or lines
-    window_size = request.form['rollingwindowsize']
-    key_word = request.form['rollingsearchword']
-    second_key_word = request.form['rollingsearchwordopt']
-    ms_word = request.form['rollingmilestonetype']
-    has_mile_stones = 'rollinghasmilestone' in request.form
-
-    # get data from RWanalyzer
-    data_list, graph_title, x_axis_label, y_axis_label = \
-        rw_analyzer.rw_analyze(file_string, count_type, token_type,
-                               window_type, key_word, second_key_word,
-                               window_size)
-
-    # make graph legend labels
-    key_word_list = key_word.replace(",", ", ")
-    key_word_list = key_word_list.split(", ")
-
-    if count_type == "ratio":
-        key_word_list2 = second_key_word.replace(",", ", ")
-        key_word_list2 = key_word_list2.split(", ")
-        for i in range(len(key_word_list)):
-            key_word_list[i] = key_word_list[i] + \
-                "/(" + key_word_list[i] + "+" + key_word_list2[i] + ")"
-
-    legend_labels_list = []
-    legend_labels = ""
-
-    for i in range(len(key_word_list)):
-        legend_labels = legend_labels + str(key_word_list[i] + "#")
-
-    legend_labels_list.append(legend_labels)
-
-    data_points = []  # makes array to hold simplified values
-
-    # begin plot reduction alg
-    # repeats algorith for each plotList in data_list
-    for i in range(len(data_list)):
-        last_draw = 0  # last drawn elt = plotList[0]
-        first_poss = 1  # first possible point to plot
-        next_poss = 2  # next possible point to plot
-        # add last_draw to list of points to be plotted
-        data_points.append([[last_draw + 1, data_list[i][last_draw]]])
-
-        # while next point is not out of bounds
-        while next_poss < len(data_list[i]):
-
-            # calculate the slope from last draw to firstposs
-            mone = (data_list[i][last_draw] - data_list[i][first_poss]) / (
-                last_draw - first_poss)
-
-            # calculate the slope from last draw to nextposs
-            mtwo = (data_list[i][last_draw] - data_list[i][next_poss]) / (
-                last_draw - next_poss)
-
-            # if the two slopes are not equal
-            if abs(mone - mtwo) > (0.0000000001):
-
-                # plot first possible point to plot
-                data_points[i].append(
-                    [first_poss + 1, data_list[i][first_poss]])
-                last_draw = first_poss  # firstposs becomes last draw
-
-            first_poss = next_poss  # nextpossible becomes firstpossible
-            next_poss += 1  # nextpossible increases by one
-
-        # add the last point of the data set to the points to be plotted
-        data_points[i].append([next_poss, data_list[i][next_poss - 1]])
-    # end pot reduction
-
-    if has_mile_stones:  # if milestones checkbox is checked
-        glob_max = 0
-        glob_min = data_points[0][0][1]
-
-        # find max in plot list to know what to make the y value for the
-        # milestone points
-        for i in range(len(data_points)):
-            for j in range(len(data_points[i])):
-                curr = data_points[i][j][1]
-                if curr > glob_max:
-                    glob_max = curr
-                elif curr < glob_min:
-                    glob_min = curr
-        milestone_plot = [[1, glob_min]]  # start the plot for milestones
-
-        # then find the location of each occurence of ms_word (milestoneword)
-        if window_type == "letter":
-            i = file_string.find(ms_word)
-            while i != -1:
-                # and plot a vertical line up and down at that location
-                milestone_plot.append([i + 1, glob_min])
-                # sets height of verical line to max val of data
-                milestone_plot.append([i + 1, glob_max])
-                milestone_plot.append([i + 1, glob_min])
-                i = file_string.find(ms_word, i + 1)
-            # append very last point
-            milestone_plot.append(
-                [len(file_string) - int(window_size) + 1, glob_min])
-
-        # does the same thing for window of words
-        # and lines but has to break up the data
-        elif window_type == "word":
-            # according to how it is done in rw_analyze(), to make sure x
-            # values are correct
-            split_string = file_string.split()
-            split_string = [i for i in split_string if i != '']
-            word_num = 0
-            for i in split_string:  # for each 'word'
-                word_num += 1  # counter++
-                if i.find(ms_word) != -1:  # If milestone is found in string
-                    milestone_plot.append([word_num, glob_min])  #
-                    # Plot vertical line
-                    milestone_plot.append([word_num, glob_max])
-                    milestone_plot.append([word_num, glob_min])  #
-            # append very last point
-            milestone_plot.append(
-                [len(split_string) - int(window_size) + 1, glob_min])
-
-        # does the same thing for window of words
-        # and lines but has to break up the data
-        else:
-            # according to how it is done in rw_analyze(), to make sure x
-            # values are correct
-            if re.search('\r', file_string) is not None:
-                split_string = file_string.split('\r')
-            else:
-                split_string = file_string.split('\n')
-            line_num = 0
-            for i in split_string:  # for each line
-                line_num += 1  # counter++
-                if i.find(ms_word) != -1:  # If milestone is found in string
-                    # Plot vertical line
-                    milestone_plot.append([line_num, glob_min])
-                    milestone_plot.append([line_num, glob_max])
-                    milestone_plot.append([line_num, glob_min])
-
-            # append last point
-            milestone_plot.append(
-                [len(split_string) - int(window_size) + 1, glob_min])
-
-        # append milestone plot list to the list of plots
-        data_points.append(milestone_plot)
-        # add milestone word to list of plot labels
-        legend_labels_list[0] += ms_word
-
-    return data_points, data_list, graph_title, x_axis_label, y_axis_label,\
-        legend_labels_list
-
-
-def generate_rw_matrix_plot(data_points: List[List[List[int]]],
-                            legend_labels_list: List[str]) -> Tuple[str, str]:
-    """
-    Generates rolling windows graph raw data matrix
-
-    Args:
-        data_points: a list of [x, y] points
-
-    Returns:
-        Output file path and extension.
-    """
-
-    extension = '.csv'
-    deliminator = ','
-
-    folder_path = path_join(
-        session_manager.session_folder(),
-        constants.RESULTS_FOLDER)
-    if not os.path.isdir(folder_path):
-        makedirs(folder_path)
-    out_file_path = path_join(folder_path, 'RWresults' + extension)
-
-    max_len = 0
-    for i in range(len(data_points)):
-        if len(data_points[i]) > max_len:
-            max_len = len(data_points[i])
-    max_len += 1
-
-    rows = [""] * max_len
-
-    legend_labels_list[0] = legend_labels_list[0].split('#')
-
-    rows[0] = (deliminator + deliminator).join(legend_labels_list[0]
-                                               ) + deliminator + deliminator
-
-    with open(out_file_path, 'w', encoding='utf-8') as out_file:
-        for i in range(len(data_points)):
-            for j in range(1, len(data_points[i]) + 1):
-                rows[j] = rows[j] + str(
-                    data_points[i][j - 1][0]) + deliminator + str(
-                    data_points[i][j - 1][1]) + deliminator
-
-        for i in range(len(rows)):
-            out_file.write(rows[i] + '\n')
-    out_file.close()
-
-    return out_file_path, extension
-
-
-def generate_rw_matrix(data_list):
-    """
-    Generates rolling windows graph raw data matrix
-
-    Args:
-        data_list: a list of [x, y] points
-
-    Returns:
-        Output file path and extension.
-    """
-
-    extension = '.csv'
-    deliminator = ','
-=======
 def generate_csv_matrix(file_manager: FileManager, round_decimal: bool=False) \
         -> List[list]:
     """
@@ -428,27 +198,12 @@
     # empty string.
     count_matrix[0] = [''] + ['"' + word + '"' for word in count_matrix[0][1:]]
     count_matrix = list(zip(*count_matrix))  # transpose the matrix back
->>>>>>> 2475080d
 
     folder_path = path_join(
         session_manager.session_folder(),
         constants.RESULTS_FOLDER)
     if not os.path.isdir(folder_path):
         makedirs(folder_path)
-<<<<<<< HEAD
-    out_file_path = path_join(folder_path, 'RWresults' + extension)
-
-    rows = ["" for _ in range(len(data_list[0]))]
-
-    with open(out_file_path, 'w', encoding='utf-8') as out_file:
-        for i in range(len(data_list)):
-
-            for j in range(len(data_list[i])):
-                rows[j] = rows[j] + str(data_list[i][j]) + deliminator
-
-        for i in range(len(rows)):
-            out_file.write(rows[i] + '\n')
-=======
     out_file_path = path_join(folder_path, 'results' + extension)
 
     # Write results to output file, and write class labels depending on
@@ -468,7 +223,253 @@
 
         if not transpose:
             out_file.write(delimiter.join(class_label_list) + '\n')
->>>>>>> 2475080d
+    out_file.close()
+def generate_rwa(file_manager: FileManager):
+    """
+    Generates the data for the rolling window page.
+
+    Args:
+        None
+
+    Returns:
+        The data points, as a list of [x, y] points, the title for the graph,
+        and the labels for the axes.
+    """
+    # file the user selected to use for generating the graph
+    file_id = int(request.form['filetorollinganalyze'])
+    file_string = file_manager.files[file_id].load_contents()
+
+    # user input option choices
+    count_type = request.form['counttype']  # rolling average or rolling ratio
+    token_type = request.form['inputtype']  # string, word, or regex
+    window_type = request.form['windowtype']  # letter, word, or lines
+    window_size = request.form['rollingwindowsize']
+    key_word = request.form['rollingsearchword']
+    second_key_word = request.form['rollingsearchwordopt']
+    ms_word = request.form['rollingmilestonetype']
+    has_mile_stones = 'rollinghasmilestone' in request.form
+
+    # get data from RWanalyzer
+    data_list, graph_title, x_axis_label, y_axis_label = \
+        rw_analyzer.rw_analyze(file_string, count_type, token_type,
+                               window_type, key_word, second_key_word,
+                               window_size)
+
+    # make graph legend labels
+    key_word_list = key_word.replace(",", ", ")
+    key_word_list = key_word_list.split(", ")
+
+    if count_type == "ratio":
+        key_word_list2 = second_key_word.replace(",", ", ")
+        key_word_list2 = key_word_list2.split(", ")
+        for i in range(len(key_word_list)):
+            key_word_list[i] = key_word_list[i] + \
+                "/(" + key_word_list[i] + "+" + key_word_list2[i] + ")"
+
+    legend_labels_list = []
+    legend_labels = ""
+
+    for i in range(len(key_word_list)):
+        legend_labels = legend_labels + str(key_word_list[i] + "#")
+
+    legend_labels_list.append(legend_labels)
+
+    data_points = []  # makes array to hold simplified values
+
+    # begin plot reduction alg
+    # repeats algorith for each plotList in data_list
+    for i in range(len(data_list)):
+        last_draw = 0  # last drawn elt = plotList[0]
+        first_poss = 1  # first possible point to plot
+        next_poss = 2  # next possible point to plot
+        # add last_draw to list of points to be plotted
+        data_points.append([[last_draw + 1, data_list[i][last_draw]]])
+
+        # while next point is not out of bounds
+        while next_poss < len(data_list[i]):
+
+            # calculate the slope from last draw to firstposs
+            mone = (data_list[i][last_draw] - data_list[i][first_poss]) / (
+                last_draw - first_poss)
+
+            # calculate the slope from last draw to nextposs
+            mtwo = (data_list[i][last_draw] - data_list[i][next_poss]) / (
+                last_draw - next_poss)
+
+            # if the two slopes are not equal
+            if abs(mone - mtwo) > (0.0000000001):
+
+                # plot first possible point to plot
+                data_points[i].append(
+                    [first_poss + 1, data_list[i][first_poss]])
+                last_draw = first_poss  # firstposs becomes last draw
+
+            first_poss = next_poss  # nextpossible becomes firstpossible
+            next_poss += 1  # nextpossible increases by one
+
+        # add the last point of the data set to the points to be plotted
+        data_points[i].append([next_poss, data_list[i][next_poss - 1]])
+    # end pot reduction
+
+    if has_mile_stones:  # if milestones checkbox is checked
+        glob_max = 0
+        glob_min = data_points[0][0][1]
+
+        # find max in plot list to know what to make the y value for the
+        # milestone points
+        for i in range(len(data_points)):
+            for j in range(len(data_points[i])):
+                curr = data_points[i][j][1]
+                if curr > glob_max:
+                    glob_max = curr
+                elif curr < glob_min:
+                    glob_min = curr
+        milestone_plot = [[1, glob_min]]  # start the plot for milestones
+
+        # then find the location of each occurence of ms_word (milestoneword)
+        if window_type == "letter":
+            i = file_string.find(ms_word)
+            while i != -1:
+                # and plot a vertical line up and down at that location
+                milestone_plot.append([i + 1, glob_min])
+                # sets height of verical line to max val of data
+                milestone_plot.append([i + 1, glob_max])
+                milestone_plot.append([i + 1, glob_min])
+                i = file_string.find(ms_word, i + 1)
+            # append very last point
+            milestone_plot.append(
+                [len(file_string) - int(window_size) + 1, glob_min])
+
+        # does the same thing for window of words
+        # and lines but has to break up the data
+        elif window_type == "word":
+            # according to how it is done in rw_analyze(), to make sure x
+            # values are correct
+            split_string = file_string.split()
+            split_string = [i for i in split_string if i != '']
+            word_num = 0
+            for i in split_string:  # for each 'word'
+                word_num += 1  # counter++
+                if i.find(ms_word) != -1:  # If milestone is found in string
+                    milestone_plot.append([word_num, glob_min])  #
+                    # Plot vertical line
+                    milestone_plot.append([word_num, glob_max])
+                    milestone_plot.append([word_num, glob_min])  #
+            # append very last point
+            milestone_plot.append(
+                [len(split_string) - int(window_size) + 1, glob_min])
+
+        # does the same thing for window of words
+        # and lines but has to break up the data
+        else:
+            # according to how it is done in rw_analyze(), to make sure x
+            # values are correct
+            if re.search('\r', file_string) is not None:
+                split_string = file_string.split('\r')
+            else:
+                split_string = file_string.split('\n')
+            line_num = 0
+            for i in split_string:  # for each line
+                line_num += 1  # counter++
+                if i.find(ms_word) != -1:  # If milestone is found in string
+                    # Plot vertical line
+                    milestone_plot.append([line_num, glob_min])
+                    milestone_plot.append([line_num, glob_max])
+                    milestone_plot.append([line_num, glob_min])
+
+            # append last point
+            milestone_plot.append(
+                [len(split_string) - int(window_size) + 1, glob_min])
+
+        # append milestone plot list to the list of plots
+        data_points.append(milestone_plot)
+        # add milestone word to list of plot labels
+        legend_labels_list[0] += ms_word
+
+    return data_points, data_list, graph_title, x_axis_label, y_axis_label,\
+        legend_labels_list
+
+
+def generate_rw_matrix_plot(data_points: List[List[List[int]]],
+                            legend_labels_list: List[str]) -> Tuple[str, str]:
+    """
+    Generates rolling windows graph raw data matrix
+
+    Args:
+        data_points: a list of [x, y] points
+
+    Returns:
+        Output file path and extension.
+    """
+
+    extension = '.csv'
+    deliminator = ','
+
+    folder_path = path_join(
+        session_manager.session_folder(),
+        constants.RESULTS_FOLDER)
+    if not os.path.isdir(folder_path):
+        makedirs(folder_path)
+    out_file_path = path_join(folder_path, 'RWresults' + extension)
+
+    max_len = 0
+    for i in range(len(data_points)):
+        if len(data_points[i]) > max_len:
+            max_len = len(data_points[i])
+    max_len += 1
+
+    rows = [""] * max_len
+
+    legend_labels_list[0] = legend_labels_list[0].split('#')
+
+    rows[0] = (deliminator + deliminator).join(legend_labels_list[0]
+                                               ) + deliminator + deliminator
+
+    with open(out_file_path, 'w', encoding='utf-8') as out_file:
+        for i in range(len(data_points)):
+            for j in range(1, len(data_points[i]) + 1):
+                rows[j] = rows[j] + str(
+                    data_points[i][j - 1][0]) + deliminator + str(
+                    data_points[i][j - 1][1]) + deliminator
+
+        for i in range(len(rows)):
+            out_file.write(rows[i] + '\n')
+    out_file.close()
+
+    return out_file_path, extension
+
+
+def generate_rw_matrix(data_list):
+    """
+    Generates rolling windows graph raw data matrix
+
+    Args:
+        data_list: a list of [x, y] points
+
+    Returns:
+        Output file path and extension.
+    """
+
+    extension = '.csv'
+    deliminator = ','
+
+    folder_path = path_join(
+        session_manager.session_folder(),
+        constants.RESULTS_FOLDER)
+    if not os.path.isdir(folder_path):
+        makedirs(folder_path)
+    out_file_path = path_join(folder_path, 'RWresults' + extension)
+
+    rows = ["" for _ in range(len(data_list[0]))]
+
+    with open(out_file_path, 'w', encoding='utf-8') as out_file:
+        for i in range(len(data_list)):
+
+            for j in range(len(data_list[i])):
+                rows[j] = rows[j] + str(data_list[i][j]) + deliminator
+
+        for i in range(len(rows)):
+            out_file.write(rows[i] + '\n')
     out_file.close()
 
     return out_file_path, extension
