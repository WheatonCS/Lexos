# -*- coding: utf-8 -*-
import os
import pickle
import re
from os import makedirs
from os.path import join as path_join
from typing import List, Tuple, Dict

import numpy as np
from flask import request

import lexos.helpers.constants as constants
import lexos.helpers.general_functions as general_functions
import lexos.managers.session_manager as session_manager
import lexos.processors.analyze.KMeans as KMeans
<<<<<<< HEAD
import lexos.processors.analyze.similarity as similarity
=======
import lexos.processors.analyze.information as information
>>>>>>> 14eed1d6
import lexos.processors.visualize.multicloud_topic as multicloud_topic
import lexos.processors.visualize.rw_analyzer as rw_analyzer
from lexos.managers.file_manager import FileManager
from lexos.managers.session_manager import session_folder
from lexos.processors.analyze.topword import analyze_all_to_para, \
    group_division, analyze_para_to_group, analyze_group_to_group


def generate_csv_matrix(file_manager: FileManager, round_decimal: bool=False) \
        -> List[list]:
    """
    Gets a matrix properly formatted for output to a CSV file and also a table
    displaying on the Tokenizer page, with labels along the top and side
    for the words and files. Generates matrices by calling getMatrix()

    Args:
        round_decimal: A boolean (default is False): True if the float is fixed
        to 6 decimal places

    Returns:
        Returns the sparse matrix and a list of lists representing the matrix
        of data.
    """
    n_gram_size, use_word_tokens, use_freq, use_tfidf, norm_option, grey_word,\
        show_deleted, only_char_grams_within_words, mfw, culling = \
        file_manager.get_matrix_options_deprec()

    transpose = request.form['csvorientation'] == 'filecolumn'

    count_matrix = file_manager.get_matrix_deprec(
        use_word_tokens=use_word_tokens,
        use_tfidf=use_tfidf,
        norm_option=norm_option,
        only_char_grams_within_words=only_char_grams_within_words,
        n_gram_size=n_gram_size,
        use_freq=use_freq,
        round_decimal=round_decimal,
        grey_word=grey_word,
        mfw=mfw,
        cull=culling)

    new_count_matrix = count_matrix

    # -- begin taking care of the Deleted word Option --
    if grey_word or mfw or culling:
        if show_deleted:
            # append only the word that are 0s

            backup_count_matrix = file_manager.get_matrix_deprec(
                use_word_tokens=use_word_tokens,
                use_tfidf=use_tfidf,
                norm_option=norm_option,
                only_char_grams_within_words=only_char_grams_within_words,
                n_gram_size=n_gram_size,
                use_freq=use_freq,
                round_decimal=round_decimal,
                grey_word=False,
                mfw=False,
                cull=False)
            new_count_matrix = []

            for row in count_matrix:  # append the header for the file
                new_count_matrix.append([row[0]])

            # to test if that row is all 0 (if it is all 0 means that row is
            # deleted)
            for i in range(1, len(count_matrix[0])):
                all_zero = True
                for j in range(1, len(count_matrix)):
                    if count_matrix[j][i] != 0:
                        all_zero = False
                        break
                if all_zero:
                    for j in range(len(count_matrix)):
                        new_count_matrix[j].append(backup_count_matrix[j][i])
        else:
            # delete the column with all 0
            # initialize the new_count_matrix
            new_count_matrix = [[] for _ in count_matrix]

            # see if the row is deleted
            for i in range(len(count_matrix[0])):
                all_zero = True
                for j in range(1, len(count_matrix)):
                    if count_matrix[j][i] != 0:
                        all_zero = False
                        break
                # if that row is not all 0 (not deleted then append)
                if not all_zero:
                    for j in range(len(count_matrix)):
                        new_count_matrix[j].append(count_matrix[j][i])
    # -- end taking care of the GreyWord Option --

    if transpose:
        new_count_matrix = list(zip(*new_count_matrix))

    return new_count_matrix


def generate_tokenize_results(file_manager: FileManager) -> \
        Tuple[List[str], str]:
    """
    Generates the results containing HTML tags that will be rendered to the
    template and displayed on Tokenizer page.

    Args:
        None

    Returns:
        A list containing all the segments title_str
        A string containing generated results with HTML tags and that will not
            be escaped while being rendered to the template
    """
    count_matrix = generate_csv_matrix(file_manager, round_decimal=True)

    # Calculate the sum of a row and add a new column "Total" at the end
    dtm = []
    for row in range(1, len(count_matrix)):
        row_list = list(count_matrix[row])
        row_list.append(round(sum(row_list[1:]), constants.ROUND_DIGIT))
        dtm.append(row_list)

    # Get titles from count_matrix and turn it into a list
    count_matrix_list = list(count_matrix[0])
    # Define a new append function to append new title to matrix_title
    matrix_title = ['Token']
    new_append_title = matrix_title.append
    # Iterate through the count_matrix_list to append new titles
    for i in range(1, len(count_matrix_list)):
        new_append_title('%s' % str(count_matrix_list[i]))
    matrix_title.append('Row Total')

    # Server-side process the matrix and make an HTML Unicode string for
    # injection
    title_str = '<tbody>'
    # Make a row list to store each row of matrix within HTML tags
    row_list = []
    new_append_row = row_list.extend
    # Iterate through the matrix to extend rows
    for row in dtm:
        # Make a cell list to store each cell of a matrix row within HTML tags
        cell_list = ['<tr>']
        new_append_cell = cell_list.append
        # Iterate through each matrix row to append cell
        for data in row:
            new_append_cell('<td>%s</td>' % (str(data)))
        new_append_cell('</tr>')
        # Extend cell_list into row_list
        new_append_row(cell_list)
    new_append_row('</tbody>')
    # Turn a list into a string with HTML tags
    table_str = title_str + ''.join(row_list)

    return matrix_title, table_str


def generate_csv(file_manager: FileManager) -> Tuple[str, str]:
    """
    Generates a CSV file from the active files.

    Args:
        None

    Returns:
        The filepath where the CSV was saved, and the chosen extension
        (.csv or .tsv) for the file.
    """
    transpose = request.form['csvorientation'] == 'filerow'
    use_tsv = request.form['csvdelimiter'] == 'tab'
    extension = '.tsv' if use_tsv else '.csv'

    count_matrix = generate_csv_matrix(file_manager)

    delimiter = '\t' if use_tsv else ','

    # add quotes to escape the tab and comma in csv and tsv
    if transpose:
        # escape all the file name
        count_matrix[0] = ['"' + file_name +
                           '"' for file_name in count_matrix[0]]
    else:
        # escape all the file name
        count_matrix[0] = ['"' + file_name +
                           '"' for file_name in count_matrix[0]]
    count_matrix = list(zip(*count_matrix))  # transpose the matrix
    # escape all the comma and tab in the word, and makes the leading item
    # empty string.
    count_matrix[0] = [''] + ['"' + word + '"' for word in count_matrix[0][1:]]
    count_matrix = list(zip(*count_matrix))  # transpose the matrix back

    folder_path = path_join(
        session_manager.session_folder(),
        constants.RESULTS_FOLDER)
    if not os.path.isdir(folder_path):
        makedirs(folder_path)
    out_file_path = path_join(folder_path, 'results' + extension)

    # Write results to output file, and write class labels depending on
    # transpose
    class_label_list = ["Class Label"]
    for l_file in list(file_manager.files.values()):
        if l_file.active:
            class_label_list.append(l_file.class_label)

    with open(out_file_path, 'w', encoding='utf-8') as out_file:
        for i, row in enumerate(count_matrix):
            row_str = delimiter.join([str(item) for item in row])
            if transpose:
                row_str += delimiter + class_label_list[i]

            out_file.write(row_str + '\n')

        if not transpose:
            out_file.write(delimiter.join(class_label_list) + '\n')
    out_file.close()

    return out_file_path, extension


def generate_k_means_pca(file_manager: FileManager):
    """
    Generates a table of cluster_number and file name from the active files.

    Args:
        None

    Returns:
        kmeans_index: a list of index of the closest center of the file
        siltt_score: a float of silhouette score based on KMeans algorithm
        file_name_str: a string of file names, separated by '#'
        k_value: an int of the number of K from input
    """

    ngram_size, use_word_tokens, use_freq, use_tfidf, norm_option, grey_word, \
        show_grey_word, only_char_grams_within_words, mfw, culling = \
        file_manager.get_matrix_options_deprec()

    count_matrix = file_manager.get_matrix_deprec(
        use_word_tokens=use_word_tokens,
        use_tfidf=False,
        norm_option=norm_option,
        only_char_grams_within_words=only_char_grams_within_words,
        n_gram_size=ngram_size,
        use_freq=False,
        grey_word=grey_word,
        show_grey_word=show_grey_word,
        mfw=mfw,
        cull=culling)

    del count_matrix[0]
    for row in count_matrix:
        del row[0]

    matrix = np.array(count_matrix)

    # Gets options from request.form and uses options to generate the K-mean
    # results
    k_value = len(file_manager.get_active_files()) / 2  # default K value
    max_iter = 300  # default number of iterations
    init_method = request.form['init']
    n_init = 300
    tolerance = 1e-4

    if (request.form['nclusters'] != '') and (
            int(request.form['nclusters']) != k_value):
        k_value = int(request.form['nclusters'])
    if (request.form['max_iter'] != '') and (
            int(request.form['max_iter']) != max_iter):
        max_iter = int(request.form['max_iter'])
    if request.form['n_init'] != '':
        n_init = int(request.form['n_init'])
    if request.form['tolerance'] != '':
        tolerance = float(request.form['tolerance'])

    metric_dist = request.form['KMeans_metric']

    file_name_list = []
    for l_file in list(file_manager.files.values()):
        if l_file.active:
            if request.form["file_" + str(l_file.id)] == l_file.label:
                file_name_list.append(l_file.label)
            else:
                new_label = request.form["file_" + str(l_file.id)]
                file_name_list.append(new_label)

    file_name_str = file_name_list[0]

    for i in range(1, len(file_name_list)):
        file_name_str += "#" + file_name_list[i]

    folder_path = path_join(
        session_manager.session_folder(),
        constants.RESULTS_FOLDER)
    if not os.path.isdir(folder_path):
        makedirs(folder_path)

    kmeans_index, siltt_score, color_chart = KMeans.get_k_means_pca(
        matrix, k_value, max_iter, init_method, n_init, tolerance, metric_dist,
        file_name_list, folder_path)

    return kmeans_index, siltt_score, file_name_str, k_value, color_chart


# Gets called from kmeans() in lexos_core.py


def generate_k_means_voronoi(file_manager: FileManager):
    """
    Generates a table of cluster_number and file name from the active files.

    Args:
        None

    Returns:
        kmeans_index: a list of index of the closest center of the file
        siltt_score: a float of silhouette score based on KMeans algorithm
        file_name_str: a string of file names, separated by '#'
        k_value: an int of the number of K from input
    """

    ngram_size, use_word_tokens, use_freq, use_tfidf, norm_option, grey_word, \
        show_grey_word, only_char_grams_within_words, mfw, culling = \
        file_manager.get_matrix_options_deprec()

    count_matrix = file_manager.get_matrix_deprec(
        use_word_tokens=use_word_tokens,
        use_tfidf=False,
        norm_option=norm_option,
        only_char_grams_within_words=only_char_grams_within_words,
        n_gram_size=ngram_size,
        use_freq=False,
        grey_word=grey_word,
        show_grey_word=show_grey_word,
        mfw=mfw,
        cull=culling)

    del count_matrix[0]
    for row in count_matrix:
        del row[0]

    matrix = np.array(count_matrix)

    # Gets options from request.form and uses options to generate the K-mean
    # results
    k_value = len(file_manager.get_active_files()) / 2  # default K value
    max_iter = 300  # default number of iterations
    init_method = request.form['init']
    n_init = 300
    tolerance = 1e-4

    if (request.form['nclusters'] != '') and (
            int(request.form['nclusters']) != k_value):
        k_value = int(request.form['nclusters'])
    if (request.form['max_iter'] != '') and (
            int(request.form['max_iter']) != max_iter):
        max_iter = int(request.form['max_iter'])
    if request.form['n_init'] != '':
        n_init = int(request.form['n_init'])
    if request.form['tolerance'] != '':
        tolerance = float(request.form['tolerance'])

    metric_dist = request.form['KMeans_metric']

    file_name_list = []
    for l_file in list(file_manager.files.values()):
        if l_file.active:
            if request.form["file_" + str(l_file.id)] == l_file.label:
                file_name_list.append(l_file.label)
            else:
                new_label = request.form["file_" + str(l_file.id)]
                file_name_list.append(new_label)
    file_name_str = file_name_list[0]

    for i in range(1, len(file_name_list)):
        file_name_str += "#" + file_name_list[i]

    folder_path = path_join(
        session_manager.session_folder(),
        constants.RESULTS_FOLDER)
    if not os.path.isdir(folder_path):
        makedirs(folder_path)

    kmeans_index, siltt_score, color_chart, final_points_list, \
        final_centroids_list, text_data, max_x = KMeans.get_k_means_voronoi(
            matrix, k_value, max_iter, init_method, n_init, tolerance,
            metric_dist, file_name_list)

    return kmeans_index, siltt_score, file_name_str, k_value, color_chart, \
        final_points_list, final_centroids_list, text_data, max_x


def generate_rwa(file_manager: FileManager):
    """
    Generates the data for the rolling window page.

    Args:
        None

    Returns:
        The data points, as a list of [x, y] points, the title for the graph,
        and the labels for the axes.
    """
    # file the user selected to use for generating the graph
    file_id = int(request.form['filetorollinganalyze'])
    file_string = file_manager.files[file_id].load_contents()

    # user input option choices
    count_type = request.form['counttype']  # rolling average or rolling ratio
    token_type = request.form['inputtype']  # string, word, or regex
    window_type = request.form['windowtype']  # letter, word, or lines
    window_size = request.form['rollingwindowsize']
    key_word = request.form['rollingsearchword']
    second_key_word = request.form['rollingsearchwordopt']
    ms_word = request.form['rollingmilestonetype']
    has_mile_stones = 'rollinghasmilestone' in request.form

    # get data from RWanalyzer
    data_list, graph_title, x_axis_label, y_axis_label = \
        rw_analyzer.rw_analyze(file_string, count_type, token_type,
                               window_type, key_word, second_key_word,
                               window_size)

    # make graph legend labels
    key_word_list = key_word.replace(",", ", ")
    key_word_list = key_word_list.split(", ")

    if count_type == "ratio":
        key_word_list2 = second_key_word.replace(",", ", ")
        key_word_list2 = key_word_list2.split(", ")
        for i in range(len(key_word_list)):
            key_word_list[i] = key_word_list[i] + \
                "/(" + key_word_list[i] + "+" + key_word_list2[i] + ")"

    legend_labels_list = []
    legend_labels = ""

    for i in range(len(key_word_list)):
        legend_labels = legend_labels + str(key_word_list[i] + "#")

    legend_labels_list.append(legend_labels)

    data_points = []  # makes array to hold simplified values

    # begin plot reduction alg
    # repeats algorith for each plotList in data_list
    for i in range(len(data_list)):
        last_draw = 0  # last drawn elt = plotList[0]
        first_poss = 1  # first possible point to plot
        next_poss = 2  # next possible point to plot
        # add last_draw to list of points to be plotted
        data_points.append([[last_draw + 1, data_list[i][last_draw]]])

        # while next point is not out of bounds
        while next_poss < len(data_list[i]):

            # calculate the slope from last draw to firstposs
            mone = (data_list[i][last_draw] - data_list[i][first_poss]) / (
                last_draw - first_poss)

            # calculate the slope from last draw to nextposs
            mtwo = (data_list[i][last_draw] - data_list[i][next_poss]) / (
                last_draw - next_poss)

            # if the two slopes are not equal
            if abs(mone - mtwo) > (0.0000000001):

                # plot first possible point to plot
                data_points[i].append(
                    [first_poss + 1, data_list[i][first_poss]])
                last_draw = first_poss  # firstposs becomes last draw

            first_poss = next_poss  # nextpossible becomes firstpossible
            next_poss += 1  # nextpossible increases by one

        # add the last point of the data set to the points to be plotted
        data_points[i].append([next_poss, data_list[i][next_poss - 1]])
    # end pot reduction

    if has_mile_stones:  # if milestones checkbox is checked
        glob_max = 0
        glob_min = data_points[0][0][1]

        # find max in plot list to know what to make the y value for the
        # milestone points
        for i in range(len(data_points)):
            for j in range(len(data_points[i])):
                curr = data_points[i][j][1]
                if curr > glob_max:
                    glob_max = curr
                elif curr < glob_min:
                    glob_min = curr
        milestone_plot = [[1, glob_min]]  # start the plot for milestones

        # then find the location of each occurence of ms_word (milestoneword)
        if window_type == "letter":
            i = file_string.find(ms_word)
            while i != -1:
                # and plot a vertical line up and down at that location
                milestone_plot.append([i + 1, glob_min])
                # sets height of verical line to max val of data
                milestone_plot.append([i + 1, glob_max])
                milestone_plot.append([i + 1, glob_min])
                i = file_string.find(ms_word, i + 1)
            # append very last point
            milestone_plot.append(
                [len(file_string) - int(window_size) + 1, glob_min])

        # does the same thing for window of words
        # and lines but has to break up the data
        elif window_type == "word":
            # according to how it is done in rw_analyze(), to make sure x
            # values are correct
            split_string = file_string.split()
            split_string = [i for i in split_string if i != '']
            word_num = 0
            for i in split_string:  # for each 'word'
                word_num += 1  # counter++
                if i.find(ms_word) != -1:  # If milestone is found in string
                    milestone_plot.append([word_num, glob_min])  #
                    # Plot vertical line
                    milestone_plot.append([word_num, glob_max])
                    milestone_plot.append([word_num, glob_min])  #
            # append very last point
            milestone_plot.append(
                [len(split_string) - int(window_size) + 1, glob_min])

        # does the same thing for window of words
        # and lines but has to break up the data
        else:
            # according to how it is done in rw_analyze(), to make sure x
            # values are correct
            if re.search('\r', file_string) is not None:
                split_string = file_string.split('\r')
            else:
                split_string = file_string.split('\n')
            line_num = 0
            for i in split_string:  # for each line
                line_num += 1  # counter++
                if i.find(ms_word) != -1:  # If milestone is found in string
                    # Plot vertical line
                    milestone_plot.append([line_num, glob_min])
                    milestone_plot.append([line_num, glob_max])
                    milestone_plot.append([line_num, glob_min])

            # append last point
            milestone_plot.append(
                [len(split_string) - int(window_size) + 1, glob_min])

        # append milestone plot list to the list of plots
        data_points.append(milestone_plot)
        # add milestone word to list of plot labels
        legend_labels_list[0] += ms_word

    return data_points, data_list, graph_title, x_axis_label, y_axis_label,\
        legend_labels_list


def generate_rw_matrix_plot(data_points: List[List[List[int]]],
                            legend_labels_list: List[str]) -> Tuple[str, str]:
    """
    Generates rolling windows graph raw data matrix

    Args:
        data_points: a list of [x, y] points

    Returns:
        Output file path and extension.
    """

    extension = '.csv'
    deliminator = ','

    folder_path = path_join(
        session_manager.session_folder(),
        constants.RESULTS_FOLDER)
    if not os.path.isdir(folder_path):
        makedirs(folder_path)
    out_file_path = path_join(folder_path, 'RWresults' + extension)

    max_len = 0
    for i in range(len(data_points)):
        if len(data_points[i]) > max_len:
            max_len = len(data_points[i])
    max_len += 1

    rows = [""] * max_len

    legend_labels_list[0] = legend_labels_list[0].split('#')

    rows[0] = (deliminator + deliminator).join(legend_labels_list[0]
                                               ) + deliminator + deliminator

    with open(out_file_path, 'w', encoding='utf-8') as out_file:
        for i in range(len(data_points)):
            for j in range(1, len(data_points[i]) + 1):
                rows[j] = rows[j] + str(
                    data_points[i][j - 1][0]) + deliminator + str(
                    data_points[i][j - 1][1]) + deliminator

        for i in range(len(rows)):
            out_file.write(rows[i] + '\n')
    out_file.close()

    return out_file_path, extension


def generate_rw_matrix(data_list):
    """
    Generates rolling windows graph raw data matrix

    Args:
        data_list: a list of [x, y] points

    Returns:
        Output file path and extension.
    """

    extension = '.csv'
    deliminator = ','

    folder_path = path_join(
        session_manager.session_folder(),
        constants.RESULTS_FOLDER)
    if not os.path.isdir(folder_path):
        makedirs(folder_path)
    out_file_path = path_join(folder_path, 'RWresults' + extension)

    rows = ["" for _ in range(len(data_list[0]))]

    with open(out_file_path, 'w', encoding='utf-8') as out_file:
        for i in range(len(data_list)):

            for j in range(len(data_list[i])):
                rows[j] = rows[j] + str(data_list[i][j]) + deliminator

        for i in range(len(rows)):
            out_file.write(rows[i] + '\n')
    out_file.close()

    return out_file_path, extension


def generate_json_for_d3(file_manager: FileManager, merged_set):
    """
    Generates the data formatted nicely for the d3 visualization library.

    Args:
        merged_set: Boolean saying whether to merge all files into one data set
            or, if false, create a list of datasets.

    Returns:
        An object, formatted in the JSON that d3 needs, either a list or a
        dictionary.
    """
    chosen_file_ids = [int(x) for x in request.form.getlist('segmentlist')]

    active_files = []
    if chosen_file_ids:
        for file_id in chosen_file_ids:
            active_files.append(file_manager.files[file_id])
    else:
        for l_file in list(file_manager.files.values()):
            if l_file.active:
                active_files.append(l_file)

    if merged_set:  # Create one JSON Object across all the chunks
        minimum_length = int(request.form['minlength']) \
            if 'minlength' in request.form else 0

        master_word_counts = {}
        for l_file in active_files:
            word_counts = l_file.get_word_counts()

            for key in word_counts:
                if len(key) <= minimum_length:
                    continue

                if key in master_word_counts:
                    master_word_counts[key] += word_counts[key]
                else:
                    master_word_counts[key] = word_counts[key]

        if 'maxwords' in request.form:
            # Make sure there is a number in the input form
            check_for_value = request.form['maxwords']
            if check_for_value == "":
                max_num_words = 100
            else:
                max_num_words = int(request.form['maxwords'])
            sorted_word_counts = sorted(
                master_word_counts, key=master_word_counts.__getitem__)
            j = len(sorted_word_counts) - max_num_words
            for i in range(len(sorted_word_counts) - 1, -1, -1):
                if i < j:
                    del master_word_counts[sorted_word_counts[i]]

        return_obj = general_functions.generate_d3_object(
            master_word_counts, object_label="tokens", word_label="name",
            count_label="size")

    else:  # Create a JSON object for each chunk
        return_obj = []
        for l_file in active_files:
            return_obj.append(
                l_file.generate_d3_json_object(
                    word_label="text",
                    count_label="size"))

    # NOTE: Objects in JSON are dictionaries in Python, but Lists are Arrays
    # are Objects as well.
    return return_obj


def generate_mc_json_obj(file_manager: FileManager):
    """
    Generates a JSON object for multicloud when working with a mallet .txt file

    Args:
        malletPath: path to the saved mallet .txt file

    Returns:
        An object, formatted in the JSON that d3 needs, either a list or a
        dictionary.
    """

    content_path = os.path.join(
        session_manager.session_folder(),
        constants.FILE_CONTENTS_FOLDER,
        constants.MALLET_INPUT_FILE_NAME)
    output_path = os.path.join(
        session_manager.session_folder(),
        constants.RESULTS_FOLDER,
        constants.MALLET_OUTPUT_FILE_NAME)
    try:
        makedirs(
            path_join(session_manager.session_folder(),
                      constants.RESULTS_FOLDER))
        # attempt to make the result dir
    except FileExistsError:
        pass  # result dir already exists

    if request.form['analysistype'] == 'userfiles':

        json_obj = generate_json_for_d3(file_manager, merged_set=False)

    else:  # request.form['analysistype'] == 'topicfile'

        topic_string = str(request.files['optuploadname'])
        topic_string = re.search(r"'(.*?)'", topic_string)
        topic_string = topic_string.group(1)

        if topic_string != '':
            request.files['optuploadname'].save(content_path)

        with open(content_path, 'r', encoding='utf-8') as f:
            content = f.read()  # reads content from the upload file
            # Coerce to non UTF-8 files to UTF-8
            encoding = general_functions.get_encoding(content)
            if encoding != 'utf-8':
                content = content.decode(encoding).encode('utf-8')

        if content.startswith('#doc source pos typeindex type topic'):
            # begin converting a Mallet file into the file d3 can understand
            tuples = []
            # Read the output_state file
            with open(content_path, encoding='utf-8') as f:
                # Skip the first three lines
                for _ in range(3):
                    next(f)
                # Create a list of type:topic combinations
                for line in f:
                    # Make sure the number of columns is correct
                    line = re.sub('\s+', ' ', line)
                    try:
                        doc, source, pos, type_index, doc_type, topic = \
                            line.rstrip().split(' ')
                        type_topic_combination = doc_type + ':' + topic
                        tuples.append(type_topic_combination)
                    except BaseException:
                        raise Exception(
                            "Your source data cannot be parsed into a regular "
                            "number of columns. Please ensure that there are "
                            "no spaces in your file names or file paths. It; "
                            "may be easiest to open the outpt_state file in a "
                            "spreadsheet using a space as; the delimiter and "
                            "text as the field type. Data should only be "
                            "present in columns; A to F. Please fix any "
                            "misaligned data and run this script again.")

            # Count the number of times each type-topic combo appears
            from collections import defaultdict

            topic_count = defaultdict(int)
            for x in tuples:
                topic_count[x] += 1

            # Populate a topic_counts dict with type: topic:count
            words = []
            topic_counts = {}
            for k, v in topic_count.items():
                doc_type, topic = k.split(':')
                count = int(v)
                tc = topic + ":" + str(count)
                if doc_type in words:
                    topic_counts[doc_type] = topic_counts[doc_type] + " " + tc
                else:
                    topic_counts[doc_type] = tc
                words.append(doc_type)

            # Add a word ID
            out = ""
            i = 0
            for k, v in topic_counts.items():
                out += str(i) + " " + k + " " + v + "\n"
                i += 1

            # Write the output file
            with open(output_path, 'w', encoding='utf-8') as f:
                f.write(out)  # Python will convert \n to os.linesep
                # end converting a Mallet file into the file d3 can understand
        else:
            with open(output_path, 'w', encoding='utf-8') as f:
                # if this is the json form,
                # just write that in the output folder
                f.write(content)

        json_obj = multicloud_topic.topic_json_maker(output_path)

    return json_obj


def get_top_word_option() -> str:
    """Gets the top word options from the front-end.

    :return: test_by_class: option for proportional z test to see whether to
             use test by files or by classes
    """
    if 'testInput' in request.form:  # when do KW this is not in request.form
        test_by_class = request.form['testInput']
    else:
        test_by_class = None

    return test_by_class


def generate_z_test_top_word(file_manager: FileManager):
    """Generates the z-test top word results based on user options.

    :param file_manager: A FileManager object (see managers/file_manager.py).
    :return: A dictionary containing the Z-test results.
    """
    # Initialize
    test_by_class = get_top_word_option()

    n_gram_size, use_word_tokens, use_freq, use_tfidf, norm_option, grey_word,\
        show_deleted, only_char_grams_within_words, mfw, culling = \
        file_manager.get_matrix_options_deprec()

    # Generate word count matrix
    dtm_data = file_manager.get_matrix_deprec2(
        use_word_tokens=use_word_tokens,
        use_tfidf=False,
        norm_option=norm_option,
        only_char_grams_within_words=only_char_grams_within_words,
        n_gram_size=n_gram_size,
        use_freq=False,
        mfw=mfw,
        cull=culling)

    # Grab data from data frame
    count_matrix = dtm_data.values
    labels = dtm_data.index.values
    words = dtm_data.columns.values

    # test for all
    if test_by_class == 'allToPara':
        analysis_result = analyze_all_to_para(count_matrix=count_matrix,
                                              words=words,
                                              labels=labels)

    # test by class
    elif test_by_class == 'classToPara':
        # create division map
        division_map = file_manager.get_class_division_map()
        class_labels = division_map.index.values
        # initialize class labels
        if "" in class_labels:
            class_labels[np.where(class_labels == "")] = "untitled"

        # check if more than one class exists
        if division_map.shape[0] == 1:
            raise ValueError(" only one class given, cannot do Z-test by "
                             "class, at least 2 classes needed")

        # divides into group
        group_values, name_map = group_division(dtm_data, division_map.values)

        # test
        analysis_result = analyze_para_to_group(group_values=group_values,
                                                words=words,
                                                name_map=name_map,
                                                class_labels=class_labels)

    elif test_by_class == 'classToClass':
        # create division map
        division_map = file_manager.get_class_division_map()
        class_labels = division_map.index.values
        # initialize class labels
        if "" in class_labels:
            class_labels[np.where(class_labels == "")] = "untitled"

        # check if more than one class exists
        if division_map.shape[0] == 1:
            raise ValueError(" only one class given, cannot do Z-test by "
                             "class, at least 2 classes needed")
        # divides into group
        group_values, name_map = group_division(dtm_data, division_map.values)
        # test
        analysis_result = analyze_group_to_group(group_values=group_values,
                                                 words=words,
                                                 class_labels=class_labels)

    else:
        raise ValueError(
            'the post parameter of testbyclass cannot be understood by the '
            'backend see utility.GenerateZTestTopWord for more')

    return analysis_result


def get_top_word_csv(test_results, csv_header):
    """Writes the generated top word results to an output CSV file.

    :param test_results: analysis result generated by function
                         generate_z_test_top_word().
    :param csv_header: header of the csv file.
    :returns: path of the generated CSV file.
    """
    # make the path
    result_folder_path = os.path.join(
        session_manager.session_folder(),
        constants.RESULTS_FOLDER)

    try:
        # attempt to make the save path directory
        os.makedirs(result_folder_path)
    except OSError:
        pass
    save_path = os.path.join(result_folder_path,
                             constants.TOPWORD_CSV_FILE_NAME)

    delimiter = ','
    csv_content = csv_header + '\n'  # add a header

    for result in test_results:
        table_legend = result[0] + delimiter
        table_top_word = 'TopWord, '
        table_z_score = 'Z-score, '
        for data in result[1]:
            table_top_word += data[0] + delimiter
            table_z_score += str(data[1]) + delimiter
        csv_content += table_legend + table_top_word + \
            '\n' + delimiter + table_z_score + '\n'

    with open(save_path, 'w', encoding='utf-8') as f:
        f.write(csv_content)

    return save_path


def save_file_manager(file_manager: FileManager):
    """
    Saves the file manager to the hard drive.

    Args:
        file_manager: File manager object to be saved.

    Returns:
        None
    """

    file_manager_path = os.path.join(
        session_folder(),
        constants.FILEMANAGER_FILENAME)
    pickle.dump(file_manager, open(file_manager_path, 'wb'))


def load_file_manager() -> FileManager:
    """
    Loads the file manager for the specific session from the hard drive.

    Args:
        None

    Returns:
        The file manager object for the session.
    """

    file_manager_path = os.path.join(
        session_folder(),
        constants.FILEMANAGER_FILENAME)

    file_manager = pickle.load(open(file_manager_path, 'rb'))

    return file_manager


# Experimental for Tokenizer


def generate_csv_matrix_from_ajax(data: Dict[str, object],
                                  file_manager: FileManager,
                                  round_decimal: bool =True) -> List[list]:

    n_gram_size, use_word_tokens, use_freq, use_tfidf, norm_option, grey_word,\
        show_deleted, only_char_grams_within_words, mfw, culling = \
        file_manager.get_matrix_options_from_ajax_deprec()
    transpose = data['csvorientation'] == 'filecolumn'

    count_matrix = file_manager.get_matrix_deprec(
        use_word_tokens=use_word_tokens,
        use_tfidf=use_tfidf,
        norm_option=norm_option,
        only_char_grams_within_words=only_char_grams_within_words,
        n_gram_size=n_gram_size,
        use_freq=use_freq,
        round_decimal=round_decimal,
        grey_word=grey_word,
        mfw=mfw,
        cull=culling)

    # Ensures that the matrix is Unicode safe but generates an error on the
    # front end
    for k, v in enumerate(count_matrix[0]):
        count_matrix[0][k] = v

    new_count_matrix = count_matrix

    # -- begin taking care of the Deleted word Option --
    if grey_word or mfw or culling:
        if show_deleted:
            # append only the word that are 0s

            backup_count_matrix = file_manager.get_matrix_deprec(
                use_word_tokens=use_word_tokens,
                use_tfidf=use_tfidf,
                norm_option=norm_option,
                only_char_grams_within_words=only_char_grams_within_words,
                n_gram_size=n_gram_size,
                use_freq=use_freq,
                round_decimal=round_decimal,
                grey_word=False,
                mfw=False,
                cull=False)

            new_count_matrix = []

            for row in count_matrix:  # append the header for the file
                new_count_matrix.append([row[0]])

            # to test if that row is all 0 (if it is all 0 means that row is
            # deleted)
            for i in range(1, len(count_matrix[0])):
                all_zero = True
                for j in range(1, len(count_matrix)):
                    if count_matrix[j][i] != 0:
                        all_zero = False
                        break
                if all_zero:
                    for j in range(len(count_matrix)):
                        new_count_matrix[j].append(backup_count_matrix[j][i])
        else:
            # delete the column with all 0
            # initialize the new_count_matrix
            new_count_matrix = [[] for _ in count_matrix]

            # see if the row is deleted
            for i in range(len(count_matrix[0])):
                all_zero = True
                for j in range(1, len(count_matrix)):
                    if count_matrix[j][i] != 0:
                        all_zero = False
                        break
                # if that row is not all 0 (not deleted then append)
                if not all_zero:
                    for j in range(len(count_matrix)):
                        new_count_matrix[j].append(count_matrix[j][i])
    # -- end taking care of the GreyWord Option --

    if transpose:
        new_count_matrix = list(zip(*new_count_matrix))

    return new_count_matrix


def xml_handling_options(data: dict = {}):
    file_manager = load_file_manager()
    from lexos.managers import session_manager
    from lxml import etree
    tags = []
    # etree.lxml to get all the tags
    for file in file_manager.get_active_files():
        try:
            root = etree.fromstring(file.load_contents())
            # Remove processing instructions --
            # not necessary to get a list of tags
            # for pi in root.xpath("//processing-instruction()"):
            #     etree.strip_tags(pi.getparent(), pi.tag)
            # Get the list of the tags
            for e in root.iter():
                # Add to tags list, stripping all namespaces
                tags.append(e.tag.split('}', 1)[1])
        except etree.XMLSyntaxError:
            import bs4
            from bs4 import BeautifulSoup
            soup = BeautifulSoup(file.load_contents(), 'html.parser')
            for e in soup:
                if isinstance(e, bs4.element.ProcessingInstruction):
                    e.extract()
            [tags.append(tag.name) for tag in soup.find_all()]

    # Get a sorted list of unique tags
    tags = list(set(tags))

    for tag in tags:
        if tag not in session_manager.session['xmlhandlingoptions']:
            session_manager.session['xmlhandlingoptions'][tag] = {
                "action": 'remove-tag', "attribute": ''}

    # If they have saved, data is passed.
    # This block updates any previous entries in the dict that have been saved
    if data:
        for key in list(data.keys()):
            if key in tags:
                data_values = data[key].split(',')
                session_manager.session['xmlhandlingoptions'][key] = {
                    "action": data_values[0],
                    "attribute": data["attributeValue" + key]}
                session_manager.session.modified = True

    for key in list(session_manager.session['xmlhandlingoptions'].keys()):

        # makes sure that all current tags are in the active docs
        if key not in tags:
            del session_manager.session['xmlhandlingoptions'][key]
            session_manager.session.modified = True


def simple_vectorizer(content: str, token_type: str, token_size: int):
    """
    Creates a DTM from tokenization settings stored in the session.

    Args:
        A string generated from the document(s) to be vectorized

    Returns:
        A DTM array and a vocab term list array produced by CountVectorizer().
    """
    from sklearn.feature_extraction.text import CountVectorizer
    vectorizer = CountVectorizer(
        input=u'content',
        analyzer=token_type,
        ngram_range=(
            token_size,
            token_size))
    dtm = vectorizer.fit_transform(content)  # a sparse matrix
    vocab = vectorizer.get_feature_names()  # a list
    dtm = dtm.toarray()  # convert to a regular array
    vocab = np.array(vocab)
    return dtm, vocab<|MERGE_RESOLUTION|>--- conflicted
+++ resolved
@@ -13,11 +13,8 @@
 import lexos.helpers.general_functions as general_functions
 import lexos.managers.session_manager as session_manager
 import lexos.processors.analyze.KMeans as KMeans
-<<<<<<< HEAD
+import lexos.processors.analyze.information as information
 import lexos.processors.analyze.similarity as similarity
-=======
-import lexos.processors.analyze.information as information
->>>>>>> 14eed1d6
 import lexos.processors.visualize.multicloud_topic as multicloud_topic
 import lexos.processors.visualize.rw_analyzer as rw_analyzer
 from lexos.managers.file_manager import FileManager
@@ -235,6 +232,74 @@
     out_file.close()
 
     return out_file_path, extension
+
+
+# Gets called from statistics() in lexos_core.py
+
+
+def generate_statistics(file_manager: FileManager) -> \
+        (List[information.FileInformation], information.CorpusInformation):
+    """Calls analyze/information to generate statistics of the corpus.
+
+    :param file_manager: A FileManager object (see managers/file_manager.py)
+    :return: file_info_list: a list of tuples that contain the file id and the
+                             file information
+                             (see analyze/information.py/
+                             Corpus_Information.returnstatistics()
+                             function for more)
+             corpus_information: the statistics of the whole corpus
+                                 (see analyze/information.py/
+                                 File_Information.returnstatistics()
+                                 function for more)
+    """
+    checked_labels = request.form.getlist('segmentlist')
+    file_ids = set(file_manager.files.keys())
+    # convert the checked_labels into int
+    checked_labels = set(map(int, checked_labels))
+    # if the file_id is not in checked list
+    for file_id in file_ids - checked_labels:
+        # make that file inactive in order to getMatrix
+        file_manager.files[file_id].disable()
+
+    # folder path for storing graphs and plots
+    folder_path = os.path.join(session_manager.session_folder(),
+                               constants.RESULTS_FOLDER)
+    try:
+        os.mkdir(folder_path)  # attempt to make folder to store graphs/plots
+    except FileExistsError:
+        pass
+
+    n_gram_size, use_word_tokens, use_freq, use_tfidf, norm_option, grey_word,\
+        show_deleted, only_char_grams_within_words, mfw, culling = \
+        file_manager.get_matrix_options_deprec()
+
+    dtm_data = file_manager.get_matrix_deprec2(
+        use_word_tokens=use_word_tokens,
+        use_tfidf=False,
+        norm_option=norm_option,
+        only_char_grams_within_words=only_char_grams_within_words,
+        n_gram_size=n_gram_size,
+        use_freq=False,
+        mfw=mfw,
+        cull=culling)
+    # grab data from data frame
+    count_matrix = dtm_data.values
+    labels = dtm_data.index.values
+
+    # helper function gets information for each file
+    def get_file_info(row_index, label):
+        return information.FileInformation(
+            count_list=count_matrix[row_index, :],
+            file_name=label)
+
+    # put information of each file into a list
+    file_info_list = [get_file_info(row_index=ind, label=label)
+                      for ind, label in enumerate(labels)]
+
+    # get information of the whole corpus
+    corpus_info = information.CorpusInformation(count_matrix=count_matrix,
+                                                labels=labels)
+    return file_info_list, corpus_info
 
 
 def generate_k_means_pca(file_manager: FileManager):
@@ -849,6 +914,99 @@
     return json_obj
 
 
+def generate_similarities(file_manager: FileManager) -> pd.DataFrame:
+    """Generates cosine similarity rankings between comparison files
+
+    :param file_manager: a class for an object to hold all information of
+                         user's files and manage the files according to users's
+                         choices.
+    :return:
+        - doc_str_score: a string which stores the similarity scores
+        - doc_str_name: a string which stores the name of the comparison files
+                        ranked in order from best to worst
+    """
+
+    # generate tokenized lists of all documents and comparison document
+    comp_file_id = request.form['uploadname']
+    use_word_tokens = request.form['tokenType'] == 'word'
+    ngram_size = int(request.form['tokenSize'])
+    only_char_grams_within_words = 'inWordsOnly' in request.form
+    cull = 'cullcheckbox' in request.form
+    mfw = 'mfwcheckbox' in request.form
+
+    if int(comp_file_id) in file_manager.files.keys():
+        comp_file_index = int(comp_file_id)
+    else:
+        raise ValueError('input comparison file id cannot be found '
+                         'in filemanager')
+
+    dtm_data_frame = file_manager.get_matrix_deprec2(
+        use_word_tokens=use_word_tokens,
+        use_tfidf=False,
+        norm_option="N/A",
+        only_char_grams_within_words=only_char_grams_within_words,
+        n_gram_size=ngram_size,
+        use_freq=False,
+        mfw=mfw,
+        cull=cull,
+        round_decimal=False)
+
+    # call similarity.py to generate the similarity list
+    score_name_data_frame = similarity.similarity_maker(
+        dtm_data_frame, comp_file_index)
+
+    return score_name_data_frame
+
+
+def generate_sims_csv(file_manager: FileManager):
+    """
+    Generates a CSV file from the calculating similarity.
+
+    Args:
+        None
+
+    Returns:
+        The filepath where the CSV was saved, and the chosen extension .csv for
+        the file.
+    """
+    extension = '.csv'
+
+    score_name_data_frame = generate_similarities(file_manager)
+
+    delimiter = ','
+
+    # get the path of the folder to save result
+    folder_path = path_join(
+        session_manager.session_folder(),
+        constants.RESULTS_FOLDER)
+    if not os.path.isdir(folder_path):
+        makedirs(folder_path)
+
+    # get the saved file path
+    out_file_path = path_join(folder_path, 'results' + extension)
+
+    comp_file_id = request.form['uploadname']
+
+    # write the header to the file
+    with open(out_file_path, 'w') as out_file:
+
+        out_file.write("Similarity Rankings:" + '\n')
+
+        out_file.write(
+            "The rankings are determined by 'distance between documents' "
+            "where small distances (near zero) represent documents that are "
+            "'similar' and unlike documents have distances closer to one.\n")
+
+        out_file.write("Selected Comparison Document: " + delimiter + str(
+            file_manager.get_active_labels()[int(comp_file_id)]) + '\n')
+
+    # append the dataframe to the file
+    with open(out_file_path, 'a') as f:
+        score_name_data_frame.to_csv(f)
+
+    return out_file_path, extension
+
+
 def get_top_word_option() -> str:
     """Gets the top word options from the front-end.
 
