--- conflicted
+++ resolved
@@ -161,16 +161,10 @@
     'viz',
     'init',
     'n_init',
-<<<<<<< HEAD
-    'tolerance',
-    'KMeans_metric',
-    'viz')
-=======
     'max_iter',
     'nclusters',
     'tolerance'
 )
->>>>>>> 6286aa91
 
 # for sklearn.kmeans function
 # N_INIT: Number of time the k_means algorithm will be run with different
@@ -281,22 +275,12 @@
     'degenerated': False}
 
 DEFAULT_KMEAN_OPTIONS = {
-<<<<<<< HEAD
-    'nclusters': '',
-    'max_iter': 300,
-    'init': 'k-means++',
-    'n_init': 10,
-    'tolerance': 1e-4,
-    'KMeans_metric': 'euclidean',
-    'viz': 'PCA'}
-=======
     'nclusters': '',  # This value has to be decided by number of files.
     'viz': 'Voronoi',
     'init': 'k-means++',
     'n_init': 10,
     'max_iter': 300,
     'tolerance': 1e-4}
->>>>>>> 6286aa91
 
 DEFAULT_SIM_OPTIONS = {'uploadname': '', 'simsuniquetokens': True}
 
