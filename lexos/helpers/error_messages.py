--- conflicted
+++ resolved
@@ -1,11 +1,5 @@
-<<<<<<< HEAD
-OVERLAP_SIZE_ERROR = "Overlap has to be smaller than segment size"
-NON_NEGATIVE_ERROR = "Parameter has to be bigger than or equal to zero"
-LAGER_THAN_ZERO_ERROR = "Parameter has to be bigger than zero"
-=======
 NON_POSITIVE_NUM_MESSAGE = "the segment size should larger be positive"
 NEG_NUM_MESSAGE = "the overlap or last segment proportion should " \
     "not be negative"
 LARGER_CHUNK_SIZE_MESSAGE = "the segment size should be larger " \
-    "than the overlap size"
->>>>>>> 72155913
+    "than the overlap size"