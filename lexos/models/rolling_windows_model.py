--- conflicted
+++ resolved
@@ -1,12 +1,9 @@
 """This is the model that generates rolling window results."""
 
 import re
-<<<<<<< HEAD
 import os
 import copy
 import time
-=======
->>>>>>> 2bdd14a7
 import numpy as np
 import pandas as pd
 import colorlover as cl
