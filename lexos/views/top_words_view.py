from collections import OrderedDict
from flask import request, session, render_template, send_file, Blueprint
from natsort import natsorted
from lexos.helpers import constants as constants
from lexos.managers import utility, session_manager as session_manager
from lexos.models.filemanager_model import FileManagerModel
from lexos.models.topword_model import TopwordModel
from lexos.views.base_view import detect_active_docs

# this is a flask blue print
# it helps us to manage groups of views
# see here for more detail:
# http://exploreflask.com/en/latest/blueprints.html
# http://flask.pocoo.org/docs/0.12/blueprints/
top_words_blueprint = Blueprint('top_words', __name__)


# Tells Flask to load this function when someone is at '/topword'
@top_words_blueprint.route("/topword", methods=["GET"])
def top_words():
    """Handles the topword page functionality.

    :return: a response object (often a render_template call) to flask and
    eventually to the browser.
    """
    # Detect the number of active documents.
    num_active_docs = detect_active_docs()
    file_manager = utility.load_file_manager()
<<<<<<< HEAD
    labels = file_manager.get_active_labels()
=======
    labels = file_manager.get_active_labels_with_id()
    from collections import OrderedDict
>>>>>>> 2545bded
    labels = OrderedDict(natsorted(list(labels.items()), key=lambda x: x[1]))

    # 'GET' request occurs when the page is first loaded
    if 'topwordoption' not in session:
        session['topwordoption'] = constants.DEFAULT_TOPWORD_OPTIONS
    if 'analyoption' not in session:
        session['analyoption'] = constants.DEFAULT_ANALYZE_OPTIONS

    # get the class division map and number of existing classes
    class_division_map = FileManagerModel().load_file_manager().\
        get_class_division_map()
    num_class = class_division_map.shape[0]
    return render_template(
        'topword.html',
        labels=labels,
        classmap=class_division_map,
        numclass=num_class,
        topwordsgenerated='class_div',
        itm='topwords',
        numActiveDocs=num_active_docs)


@top_words_blueprint.route("/topword", methods=["POST"])
def topword_html():
    # 'POST' request occurs when html form is submitted
    num_active_docs = detect_active_docs()
    file_manager = utility.load_file_manager()
    labels = file_manager.get_active_labels()
    labels = OrderedDict(natsorted(list(labels.items()), key=lambda x: x[1]))

    # get the class division map and number of existing classes
    class_division_map = FileManagerModel().load_file_manager().\
        get_class_division_map()
    num_class = class_division_map.shape[0]
    top_word_result = TopwordModel().get_result(class_division_map)
    result = top_word_result.result
    header = top_word_result.header
    if 'get-topword' in request.form:  # download topword
        path = utility.get_top_word_csv(result, csv_header=header)
        session_manager.cache_analysis_option()
        session_manager.cache_top_word_options()
        return send_file(
            path,
            attachment_filename=constants.TOPWORD_CSV_FILE_NAME,
            as_attachment=True)
    else:
        session_manager.cache_analysis_option()
        session_manager.cache_top_word_options()
        return render_template(
            'topword.html',
            result=result,
            labels=labels,
            header=header,
            numclass=num_class,
            topwordsgenerated='True',
            classmap=[],
            itm='topwords',
            numActiveDocs=num_active_docs)<|MERGE_RESOLUTION|>--- conflicted
+++ resolved
@@ -26,12 +26,7 @@
     # Detect the number of active documents.
     num_active_docs = detect_active_docs()
     file_manager = utility.load_file_manager()
-<<<<<<< HEAD
-    labels = file_manager.get_active_labels()
-=======
     labels = file_manager.get_active_labels_with_id()
-    from collections import OrderedDict
->>>>>>> 2545bded
     labels = OrderedDict(natsorted(list(labels.items()), key=lambda x: x[1]))
 
     # 'GET' request occurs when the page is first loaded
@@ -59,7 +54,7 @@
     # 'POST' request occurs when html form is submitted
     num_active_docs = detect_active_docs()
     file_manager = utility.load_file_manager()
-    labels = file_manager.get_active_labels()
+    labels = file_manager.get_active_labels_with_id()
     labels = OrderedDict(natsorted(list(labels.items()), key=lambda x: x[1]))
 
     # get the class division map and number of existing classes
