let help_visible = false
let walkthrough_callback = null

$('document').ready(function () {
  // Highlight the navbar button of the current page
  highlight_navbar_button()

  // Initialize the theme popup
  initialize_theme_popup()

  // If the "Help" button is pressed, toggle the help section visibility
  // and throw a resize event
  $('#help-button').click(function () {
    toggle_help_section()
    $(window).trigger('resize')
  })

  // If the navbar walkthrough button is pressed, begin the walkthrough
  $('#navbar-walkthrough-button').click(start_walkthrough)

  // Initialize the navbar dropdown menus
  initialize_dropdown_menus()

  // Display the first time visit popup
  display_first_time_visit_popup()

  // Disable enter key form submission
  disable_enter_key_form_submission()

  // Initialize the logo hover SVG transition
  initialize_logo_hover()

  // Fade in the page
  $('body').css({transition: '', opacity: '1'})
})

/**
 * Initializes the logo hover SVG transition.
 * @returns {void}
 */
function initialize_logo_hover () {
  // If the logo is hovered over...
  $('#lexos-dragon').hover(

    // On mouse in...
    function () {
      $('#lexos-dragon #eye, #lexos-dragon #iris').css('opacity', '0')
      $('#lexos-dragon #eye-2').css('opacity', '1')
    },

    // On mouse out...
    function () {
      $('#lexos-dragon #eye, #lexos-dragon #iris').css('opacity', '1')
      $('#lexos-dragon #eye-2').css('opacity', '0')
    }
  )
}

/**
 * If this is the first time the user is visiting the page, display a popup.
 * @returns {void}
 */
function display_first_time_visit_popup () {
  // If this isn't the first visit, return
  if (localStorage.getItem('visited') === 'true') return

  // Otherwise, create a popup
  localStorage.setItem('visited', 'true')
  let popup_container_element = create_ok_popup('Welcome to Lexos')

  $(`
        <h3>
            Welcome to Lexos 4.0! Click the "i" icon on the top left for
            a walkthrough of the page you are on. Click the "Help" text
            on the top right for more detailed documentation.

            <br><br>

            For a high contrast colour scheme, click the dragon icon at the
            top left and select the Grey Light theme.
        </h3>
    `).appendTo(popup_container_element.find('.popup-content'))

  // If the popup's "OK" button was pressed, close the popup
  popup_container_element.find('.popup-ok-button')
    .click(function () { close_popup() })
}

/**
 * Disables form submission when the "Enter" key is pressed.
 * @returns {void}
 */
function disable_enter_key_form_submission () {
  $('body').on('DOMNodeInserted', 'input', function () {
    $('input').keydown(function (event) {
      if (event.keyCode === 13) {
        event.preventDefault()
        return false
      }
    })
  })
}

/**
 * Initializes the theme.
 * @returns {void}
 */
function initialize_theme_popup () {
  // If the Lexos logo is clicked...
  $('#lexos-dragon').click(function () {
    // Create a theme popup
    display_radio_options_popup('Theme', 'theme', theme, [
      'Basil Light',
      'Basil Dark',
      'Indigo Light',
      'Indigo Dark',
      'Mint Light',
      'Mint Dark',
      'Saffron Light',
      'Saffron Dark',
      'Grey Light',
      'Grey Dark',
      'Solarized Light',
      'Solarized Dark'
    ], [], set_theme)
  })
}

/**
 * Sets the theme.
 * @param {string} selected_theme The theme to set.
 * @returns {void}
 */
function set_theme (selected_theme) {
  // Send a request to set the theme
  send_ajax_request('/set-theme', {theme: selected_theme})

  // If the request was successful, update the theme and
  // reload the page
    .done(function () {
      theme = selected_theme
      location.reload()
    })

  // If the request failed, display an error message
    .fail(function () { error('Failed to set the theme.') })
}

/**
 * Highlights the appropriate navbar button for the current page.
 * @returns {void}
 */
function highlight_navbar_button () {
  switch (window.location.pathname.substring(1)) {
    // "Upload"
    case 'upload': highlight($('#upload-button')); break

      // "Manage"
    case 'manage': highlight($('#manage-button')); break

      // "Prepare"
    case 'scrub': case 'cut': case 'tokenize':
      highlight($('#prepare-button')); break

      // "Visualize"
    case 'word-cloud': case 'multicloud': case 'bubbleviz': case 'rolling-window':
      highlight($('#visualize-button')); break

      // "Analyze"
    case 'statistics': case 'dendrogram': case 'k-means': case 'consensus-tree':
    case 'similarity': case 'top-words': case 'content-analysis':
      highlight($('#analyze-button'))
  }
}

/**
 * Highlights the given element.
 * @param {jQuery} element The element to highlight.
 * @returns {void}
 */
function highlight (element) {
  element.addClass('highlight')
}

/**
 * Initializes the navbar dropdown menus.
 * @returns {void}
 */
function initialize_dropdown_menus () {
  // "Prepare"
  add_dropdown_menu_callback('prepare', [
    ['Scrub', 'scrub'],
    ['Cut', 'cut'],
    ['Tokenize', 'tokenize']
  ])

  // "Visualize"
  add_dropdown_menu_callback('visualize', [
    ['Word Cloud', 'word-cloud'],
    ['Multicloud', 'multicloud'],
    ['BubbleViz', 'bubbleviz'],
    ['Rolling Window', 'rolling-window']
  ])

  // "Analyze"
  add_dropdown_menu_callback('analyze', [
    ['Statistics', 'statistics'],
    ['Dendrogram', 'dendrogram'],
    ['K-Means', 'k-means'],
    ['Consensus Tree', 'consensus-tree'],
    ['Similarity Query', 'similarity-query'],
    ['Top Words', 'top-words'],
    ['Content Analysis', 'content-analysis']
  ])

  // Remove the menu if the mouse leaves the navbar
  $('#navbar').mouseleave(remove_dropdown_menus)

  // Remove the menu if an outside element was clicked
  $(window).click(remove_dropdown_menus)

  // Stop click propagation on navbar menu button clicks so that the menu
  // is not removed undesirably
  $('.navbar-button').each(function () {
    $(this).click(function (event) { event.stopPropagation() })
  })
}

/**
 * Adds a click callback to toggle the dropdown menu.
 * @param {string} element_name The name of the navbar elements.
 * @param {list} items The names and links of the dropdown rows.
 * @returns {void}
 */
function add_dropdown_menu_callback (element_name, items) {
  $(`#${element_name}-button`).on('mouseover click', function () {
    // If any dropdown menus exist, remove them
    remove_dropdown_menus()

    // Create the dropdown menu grid
    let menu = $(`<div id="${element_name}-menu" class=` +
            `"navbar-menu"></div>`).insertBefore(
      `#${element_name}-button`)

    // Populate the grid
    for (const item of items) {
      let title = item[0]
      let url = item[1]
      $(`<a href="${url}">${title}</a>`).appendTo(menu)
    }

    // Stop click propagation if the menu is clicked
    menu.click(function (event) { event.stopPropagation() })
  })
}

/**
 * Removes any dropdown menus.
 * @returns {void}
 */
function remove_dropdown_menus () {
  let dropdown_menus = $('.navbar-menu')
  if (dropdown_menus.length) { dropdown_menus.each(function () { $(this).remove() }) }
}

/**
 * Toggles the visibility of the help section.
 * @returns {void}
 */
function toggle_help_section () {
  // If the help section is visible, close it and return
  if (help_visible) {
    close_help_section()
    return
  }

  // Otherwise, create the help section
  let main_grid = $('#main-grid').css('grid-template-columns', '40rem auto')

  $(`
<<<<<<< HEAD
    <div id="help-section" class="invisible">
      <div id="help-section-navbar">
        <span id="walkthrough-button" class="left-justified help-button">Page Walkthrough</span>
        <span id="page-help-button" class="right-justified help-button">Page Help</span>
        <span id="glossary-button" class="left-justified help-button">Help Glossary</span>
        <span id="about-button" class="right-justified help-button">About Lexos</span>
      </div>
      <div id="help-section-content"></div>
    </div>
=======
        <div id="help-section" class="invisible">
            <div id="help-section-navbar">
                <span class="left-justified"></span>
                <span id="close-help-button" class="right-justified tooltip-button">&times;</span>
                <span id="walkthrough-button" class="left-justified help-button">Page Walkthrough</span>
                <span id="page-help-button" class="right-justified help-button">Page Help</span>
                <span id="glossary-button" class="left-justified help-button">Help Glossary</span>
                <span id="about-button" class="right-justified help-button">About Lexos</span>
            </div>
            <div id="help-section-content"></div>
        </div>
>>>>>>> 32f8d9e2
    `).prependTo(main_grid)

  $('#help-button').addClass('highlight')

  help_visible = true
  let help_content_element = $('#help-section-content')
  help_content_element.load(
    'frontend/help' + window.location.pathname + '-help.html')

  // Initialize the help section's buttons
  $('#glossary-button').click(function () {
    help_content_element.load('frontend/help/glossary-help.html')
  })

  $('#about-button').click(function () {
    help_content_element.load('frontend/help/about-help.html')
  })

  $('#page-help-button').click(function () {
    help_content_element.load(
      'frontend/help' + window.location.pathname + '-help.html')
  })

  $('#walkthrough-button').click(function () {
    close_help_section()
    start_walkthrough()
  })

  $('#close-help-button').click(function () {
    close_help_section()
  })

  // Fade in the help section
  fade_in('#help-section', 'var(--long-fade-duration)')
}

/**
 * Closes the help section.
 * @returns {void}
 */
function close_help_section () {
  $('#main-grid').css('grid-template-columns', '100%')
  $('#help-section').remove()
  $('#help-button').removeClass('highlight')
  help_visible = false
}

/**
 * Starts the walkthough.
 * @returns {void}
 */
function start_walkthrough () {
  walkthrough_callback().start()
  $('.introjs-prevbutton').text('Back')
  $('.introjs-nextbutton').text('Next')
  $('.introjs-tooltip').css('opacity', '1')
}

/**
 * Binds the walkthrough callback.
 * @param {function} callback The walkthrough callback to bind.
 * @returns {void}
 */
function initialize_walkthrough (callback) {
  walkthrough_callback = callback
}

/**
 * Binds the input validation callback.
 * @param {function} callback The callback to call on input changes.
 * @returns {void}
 */
function initialize_validation (callback) {
  callback()
  $(document).on('keyup change', 'input', function () { callback() })
}

/**
 * Update the number of active documents displayed after the "Active
 * Documents" text in the footer
 * @returns {void}
 */
function update_active_document_count () {
  return $.ajax({type: 'GET', url: 'active-documents'})
    .done(function (response) {
      active_document_count = parseInt(response)
      $('#active-document-count').text(response)
    })

    .fail(function () { error('Failed to update the active document count.') })
}<|MERGE_RESOLUTION|>--- conflicted
+++ resolved
@@ -278,29 +278,17 @@
   let main_grid = $('#main-grid').css('grid-template-columns', '40rem auto')
 
   $(`
-<<<<<<< HEAD
     <div id="help-section" class="invisible">
-      <div id="help-section-navbar">
-        <span id="walkthrough-button" class="left-justified help-button">Page Walkthrough</span>
-        <span id="page-help-button" class="right-justified help-button">Page Help</span>
-        <span id="glossary-button" class="left-justified help-button">Help Glossary</span>
-        <span id="about-button" class="right-justified help-button">About Lexos</span>
+        <div id="help-section-navbar">
+          <span class="left-justified"></span>
+          <span id="close-help-button" class="right-justified tooltip-button">&times;</span>
+          <span id="walkthrough-button" class="left-justified help-button">Page Walkthrough</span>
+          <span id="page-help-button" class="right-justified help-button">Page Help</span>
+          <span id="glossary-button" class="left-justified help-button">Help Glossary</span>
+          <span id="about-button" class="right-justified help-button">About Lexos</span>
+        </div>
+        <div id="help-section-content"></div>
       </div>
-      <div id="help-section-content"></div>
-    </div>
-=======
-        <div id="help-section" class="invisible">
-            <div id="help-section-navbar">
-                <span class="left-justified"></span>
-                <span id="close-help-button" class="right-justified tooltip-button">&times;</span>
-                <span id="walkthrough-button" class="left-justified help-button">Page Walkthrough</span>
-                <span id="page-help-button" class="right-justified help-button">Page Help</span>
-                <span id="glossary-button" class="left-justified help-button">Help Glossary</span>
-                <span id="about-button" class="right-justified help-button">About Lexos</span>
-            </div>
-            <div id="help-section-content"></div>
-        </div>
->>>>>>> 32f8d9e2
     `).prependTo(main_grid)
 
   $('#help-button').addClass('highlight')
