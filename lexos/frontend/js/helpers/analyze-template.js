--- conflicted
+++ resolved
@@ -35,7 +35,7 @@
   // "Use the top X Words"
   create_tooltip('#most-frequent-words-tooltip-button', `Use only the most
     frequently occurring terms in the document-term matrix.`, on_right_edge)
-  
+
   //"Use the bottom x Words"
   create_tooltip('#least-frequent-words-tooltip-button', `Use only the least
     frequently occurring terms in the document-term matrix.`, on_right_edge)
@@ -80,15 +80,9 @@
     valid = false
   }
 
-<<<<<<< HEAD
-  // "Cull" - "Use the bottom X terms"
-  let least_frequent_words = $('#least-frequent-words-input').val()
-
-=======
   //"Cull" - "Use the bottom x terms"
 
   let least_frequent_words = $('#least-frequent-words-input').val()
->>>>>>> 71b9d946
   if ($('#least-frequent-words-checkbox').is(':checked') &&
     // in this test, we are removing the minimum of '1' to try and implement a "cull least frequent words
     !validate_number(least_frequent_words)) {
