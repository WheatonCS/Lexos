{% extends "helpers/base-template.html" %}


<!-- Head -->
{% block head %}

<!-- Plotly -->
<script src="frontend/node_modules/plotly.js-dist/plotly.js"></script>

<!-- Template Lexos dependencies -->
<script type="text/javascript" src="frontend/js/helpers/analyze-template.js"></script>
<link rel="stylesheet" type="text/css" href="frontend/css/helpers/analyze-template.css" />

<!-- Page head -->
{% block page_head %}{% endblock %}
{% endblock %}


<!-- Content -->
{% block content %}

<!-- Options -->
<div id="options-section">

    <!-- Page options -->
    {% block options %}{% endblock %}

    <!-- Tokenize -->
    <fieldset id="tokenize-section-fieldset">
        <div id="tokenize-section" class="section">
            <div class="vertical-splitter">
                <legend class="section-top title">Tokenize</legend>
                <span id="tokenize-tooltip-button" class="right-justified tooltip-button section-top">?</span>
            </div>

            <div class="section-body">
                <label for="by_tokens"><input id="by_tokens" name="token_type" value="Tokens" type="radio" checked><span></span>By Tokens</label><br>
                <label for="by_characters"><input id="by_characters" name="token_type" value="Characters" type="radio"><span></span>By Characters</label><br>
                <label for="grams-input">N-grams:</label> <input id="grams-input" name="token_size" value="1" type="text"
                            spellcheck="false" autocomplete="off">
            </div>
        </div>
    </fieldset>

    <!-- Normalize -->
    <fieldset id="normalize-section-fieldset">
        <div id="normalize-section" class="section">
            <div class="vertical-splitter">
                <legend class="section-top title">Normalize</legend>
                <span id="normalize-tooltip-button" class="right-justified tooltip-button section-top">?</span>
            </div>

            <div class="section-body">
                <label for="proportional"><input id="proportional" name="normalization_method" value="Proportional" type="radio"
                        checked><span></span>Proportional</label><br>
                <label for="raw"><input id="raw" name="normalization_method" value="Raw" type="radio"><span></span>Raw</label><br>
                <label for="tfidf"><input id="tfidf" name="normalization_method" value="TF-IDF" type="radio"><span></span>TF-IDF</label>
                <span id="tf-idf-tooltip-button" class="tooltip-button">?</span>
            </div>
        </div>
    </fieldset>

    <!-- Cull -->
    <fieldset id="cull-section-fieldset">
        <div id="cull-section" class="section">

            <div class="vertical-splitter">
                <legend class="section-top title">Cull</legend>
                <span id="cull-tooltip-button" class="right-justified tooltip-button section-top">?</span>
            </div>

            <div class="section-body">
<<<<<<< HEAD
=======
                <!--<label for="most-frequent-words-checkbox" class="hidden">Enable Most Frequent Words</label> -->
>>>>>>> a436a7eb
                <label><input id="most-frequent-words-checkbox" name="enable_most_frequent_words"
                        type="checkbox"><span></span></label>
                <span></span>
                <label for="most-frequent-words-input">Use the top
                <input id="most-frequent-words-input"
                        name="most_frequent_words" value="100" type="text" spellcheck="false"
                        autocomplete="off">terms</label>
                <span id="most-frequent-words-tooltip-button" class="tooltip-button">?</span><br>
<<<<<<< HEAD
=======

                <!--<label for="least-frequent-words-checkbox" class="hidden">Enable Most Frequent Words</label> -->
                <label><input id="least-frequent-words-checkbox" name="enable_least_frequent_words"
                        type="checkbox"><span></span></label>
                <span></span>
                <label for="least-frequent-words-input">Use the bottom</label>
                <input id="least-frequent-words-input"
                        name="least_frequent_words" value="100" type="text" spellcheck="false"
                        autocomplete="off"><h3>terms</h3>
                <span id="least-frequent-words-tooltip-button" class="tooltip-button">?</span><br>

                <!-- <label for="minimum-occurrences-checkbox" class="hidden">Enable Minimum Occurrences</label> -->
>>>>>>> a436a7eb
                <label><input id="minimum-occurrences-checkbox" name="enable_minimum_occurrences"
                        type="checkbox"><span></span></label>
                <span></span>
                <label for="minimum-occurrences-input">Must be in
                <input id="minimum-occurrences-input"
                        name="minimum_occurrences" value="1" type="text" spellcheck="false"
                        autocomplete="off">documents</label>
                <span id="minimum-occurrences-tooltip-button" class="tooltip-button">?</span>
            </div>
        </div>
    </fieldset>
</div>

<!-- Results -->
{% block results %}{% endblock %}

<!-- Hidden elements -->
{%  block hidden_elements %}{% endblock %}
{% endblock %}<|MERGE_RESOLUTION|>--- conflicted
+++ resolved
@@ -70,10 +70,6 @@
             </div>
 
             <div class="section-body">
-<<<<<<< HEAD
-=======
-                <!--<label for="most-frequent-words-checkbox" class="hidden">Enable Most Frequent Words</label> -->
->>>>>>> a436a7eb
                 <label><input id="most-frequent-words-checkbox" name="enable_most_frequent_words"
                         type="checkbox"><span></span></label>
                 <span></span>
@@ -82,10 +78,7 @@
                         name="most_frequent_words" value="100" type="text" spellcheck="false"
                         autocomplete="off">terms</label>
                 <span id="most-frequent-words-tooltip-button" class="tooltip-button">?</span><br>
-<<<<<<< HEAD
-=======
 
-                <!--<label for="least-frequent-words-checkbox" class="hidden">Enable Most Frequent Words</label> -->
                 <label><input id="least-frequent-words-checkbox" name="enable_least_frequent_words"
                         type="checkbox"><span></span></label>
                 <span></span>
@@ -95,8 +88,6 @@
                         autocomplete="off"><h3>terms</h3>
                 <span id="least-frequent-words-tooltip-button" class="tooltip-button">?</span><br>
 
-                <!-- <label for="minimum-occurrences-checkbox" class="hidden">Enable Minimum Occurrences</label> -->
->>>>>>> a436a7eb
                 <label><input id="minimum-occurrences-checkbox" name="enable_minimum_occurrences"
                         type="checkbox"><span></span></label>
                 <span></span>
