--- conflicted
+++ resolved
@@ -68,21 +68,6 @@
 
                 <div class="section-body">
 
-<<<<<<< HEAD
-                    <label><input id="most-frequent-words-checkbox" name="enable_most_frequent_words" type="checkbox">
-                    <span></span></label>
-                    <label for="most-frequent-words-input">Use the top
-                    <input id="most-frequent-words-input" name="most_frequent_words" value="100" type="text"
-                        spellcheck="false" autocomplete="off">terms</label>
-                    <span id="most-frequent-words-tooltip-button" class="tooltip-button">?</span><br>
-
-                    <label><input id="minimum-occurrences-checkbox" name="enable_minimum_occurrences" type="checkbox">
-                    <span></span></label>
-                    <label for="minimum-occurrences-input">Must be in
-                    <input id="minimum-occurrences-input" name="minimum_occurrences" value="1" type="text"
-                        spellcheck="false" autocomplete="off">documents</label>
-=======
-                    <!--<label for="most-frequent-words-checkbox" class="hidden">Enable Most Frequent Words</label>-->
                     <label><input id="most-frequent-words-checkbox" name="enable_most_frequent_words" type="checkbox">
                     <span></span></label>
                     <label for="most-frequent-words-input">Use the top</label>
@@ -90,7 +75,6 @@
                         spellcheck="false" autocomplete="off"><h3>terms</h3>
                     <span id="most-frequent-words-tooltip-button" class="tooltip-button">?</span><br>
 
-                    <!--<label for="least-frequent-words-checkbox" class="hidden">Enable Most Frequent Words</label> -->
                     <label><input id="least-frequent-words-checkbox" name="enable_least_frequent_words"
                         type="checkbox"><span></span></label>
                     <span></span>
@@ -100,14 +84,11 @@
                         autocomplete="off"><h3>terms</h3>
                     <span id="least-frequent-words-tooltip-button" class="tooltip-button">?</span><br>
 
-
-                    <!--<label for="minimum-occurrences-checkbox">Minimum Occurrences</label>-->
                     <label><input id="minimum-occurrences-checkbox" name="enable_minimum_occurrences" type="checkbox">
                     <span></span></label>
                     <label for="minimum-occurrences-input">Must be in</label>
                     <input id="minimum-occurrences-input" name="minimum_occurrences" value="1" type="text"
                         spellcheck="false" autocomplete="off"><h3>documents</h3>
->>>>>>> a436a7eb
                     <span id="minimum-occurrences-tooltip-button" class="tooltip-button">?</span>
                 </div>
             </div>
