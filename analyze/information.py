# -*- coding: utf-8 -*-
from __future__ import division

from math import sqrt
from operator import itemgetter
from matplotlib import mlab
import matplotlib.pyplot as plt
import matplotlib
# Force matplotlib to not use any Xwindows backend.
matplotlib.use('Agg')

class Corpus_Information:
    def __init__(self, WordLists, lFiles):
        """
        takes in wordlists and convert that completely to statistic and give anomalies (about file size)
        :param WordLists: an array contain dictionaries map from word to word count
                            each dictionary is word count of a particular file
        :param FileNames: an parallel array of WordLists, contain file name of the files(in order to plot)
        """

        # initialize
        NumFile = len(WordLists)
        FileAnomalyStdE = {}
        FileAnomalyIQR = {}
        FileSizes = {}
<<<<<<< HEAD

        if NumFile >=1: # avoid division by zero errors
            for i in range(NumFile):
                FileSizes.update({FileNames[i]: sum(WordLists[i].values())})

            # 1 standard error analysis
            Average_FileSize = sum(FileSizes.values()) / NumFile
            # calculate the StdE
            StdE_FileSize = 0
            for filesize in FileSizes.values():
                StdE_FileSize += (filesize - Average_FileSize) ** 2
            StdE_FileSize /= NumFile
            StdE_FileSize = sqrt(StdE_FileSize)
            # calculate the anomaly
            for filename in FileNames:
                if FileSizes[filename] > Average_FileSize + 2 * StdE_FileSize:
                    FileAnomalyStdE.update({filename: 'large'})
                elif FileSizes[filename] < Average_FileSize - 2 * StdE_FileSize:
                    FileAnomalyStdE.update({filename: 'small'})

            # 2 IQR analysis
            TempList = sorted(FileSizes.items(), key=itemgetter(1))
            Mid = TempList[int(NumFile / 2)][1]
            Q3 = TempList[int(NumFile * 3 / 4)][1]
            Q1 = TempList[int(NumFile / 4)][1]
            IQR = Q3 - Q1
            # calculate the anomaly
            for filename in FileNames:
                if FileSizes[filename] > Mid + 1.5 * IQR:
                    FileAnomalyIQR.update({filename: 'large'})
                elif FileSizes[filename] < Mid - 1.5 * IQR:
                    FileAnomalyIQR.update({filename: 'small'})

            # pack the data
            self.NumFile = NumFile  # number of files
            self.FileSizes = FileSizes  # an array of the total word count of each file
            self.Average = Average_FileSize  # average file size
            self.StdE = StdE_FileSize  # standard error of file size
            self.FileAnomalyStdE = FileAnomalyStdE
            # an array contain dictionary map anomaly file to how they are different from others(too large or too small)
            # analyzed in using standard error

            self.Q1 = Q1  # Q1 of a all the file sizes
            self.Median = Mid  # median of all the file sizes
            self.Q3 = Q3  # Q1 of a all the file sizes
            self.IQR = IQR  # Q1 of a all the file sizes
            self.FileAnomalyIQR = FileAnomalyIQR
            # an array contain dictionary map anomaly file to how they are different from others(too large or too small)
            # analyzed in using IQR
=======
        for i in range(NumFile):
            FileSizes.update({lFiles[i]: sum(WordLists[i].values())})

        # 1 standard error analysis
        Average_FileSize = sum(FileSizes.values()) / NumFile
        # calculate the StdE
        StdE_FileSize = 0
        for filesize in FileSizes.values():
            StdE_FileSize += (filesize - Average_FileSize) ** 2
        StdE_FileSize /= NumFile
        StdE_FileSize = sqrt(StdE_FileSize)
        # calculate the anomaly
        for file in lFiles:
            if FileSizes[file] > Average_FileSize + 2 * StdE_FileSize:
                FileAnomalyStdE.update({file.name: 'large'})
            elif FileSizes[file] < Average_FileSize - 2 * StdE_FileSize:
                FileAnomalyStdE.update({file.name: 'small'})

        # 2 IQR analysis
        TempList = sorted(FileSizes.items(), key=itemgetter(1))
        Mid = TempList[int(NumFile / 2)][1]
        Q3 = TempList[int(NumFile * 3 / 4)][1]
        Q1 = TempList[int(NumFile / 4)][1]
        IQR = Q3 - Q1
        # calculate the anomaly
        for file in lFiles:
            if FileSizes[file] > Mid + 1.5 * IQR:
                FileAnomalyIQR.update({file.name: 'large'})
            elif FileSizes[file] < Mid - 1.5 * IQR:
                FileAnomalyIQR.update({file.name: 'small'})

        # pack the data
        self.NumFile = NumFile  # number of files
        self.FileSizes = FileSizes  # an array of the total word count of each file
        self.Average = Average_FileSize  # average file size
        self.StdE = StdE_FileSize  # standard error of file size
        self.FileAnomalyStdE = FileAnomalyStdE
        # an array contain dictionary map anomaly file to how they are different from others(too large or too small)
        # analyzed in using standard error

        self.Q1 = Q1  # Q1 of a all the file sizes
        self.Median = Mid  # median of all the file sizes
        self.Q3 = Q3  # Q1 of a all the file sizes
        self.IQR = IQR  # Q1 of a all the file sizes
        self.FileAnomalyIQR = FileAnomalyIQR
        # an array contain dictionary map anomaly file to how they are different from others(too large or too small)
        # analyzed in using IQR
>>>>>>> ead3ee31

    def list(self):
        """
        print all the statistics in a good manner

        """
        print
        print 'average:', self.Average, ' standard error:', self.StdE
        print 'file size anomaly calculated using standard error:', self.FileAnomalyStdE
        print 'median:', self.Median, ' Q1:', self.Q1, ' Q3:', self.Q3, ' IQR', self.IQR
        print 'file size anomaly calculated using IQR:', self.FileAnomalyIQR

    def plot(self, path):
        """
        plot a bar chart to represent the statistics
        x is the file name
        y is the file size(using word count to represent)
        """
        plt.bar(range(self.NumFile), self.FileSizes.values(), align='center')
        plt.xticks(range(self.NumFile), self.FileSizes.keys())
        plt.xticks(rotation=50)
        plt.xlabel('File Name')
        plt.ylabel('File Size(in term of word count)')
        plt.savefig(path)
        plt.close()

    def returnstatistics(self):
        """
        :return: a dictionary map the statistic name to the actual statistics
        """
        return {'average': self.Average,
                'StdE': self.StdE,
                'fileanomalyStdE': self.FileAnomalyStdE,
                'median': self.Median,
                'Q1': self.Q1,
                'Q3': self.Q3,
                'IQR': self.IQR,
                'fileanomalyIQR': self.FileAnomalyIQR}


class File_Information:
    def __init__(self, WordList, FileName):
        """
        takes a WordList of a file and the file name of that file to give statistics of that particular file
        :param WordList: an dictionary map word to word count representing the word count of particular file
        :param FileName: the file name of that file
        """

        # initialize
        NumWord = len(WordList)
        TotalWordCount = sum(WordList.values())
        # 1 standard error analysis
        AverageWordCount = TotalWordCount / NumWord
        # calculate the StdE
        StdEWordCount = 0
        for WordCount in WordList.values():
            StdEWordCount += (WordCount - AverageWordCount) ** 2
        StdEWordCount /= NumWord
        StdEWordCount = sqrt(StdEWordCount)

        # 2 IQR analysis
        TempList = sorted(WordList.items(), key=itemgetter(1))
        Mid = TempList[int(NumWord / 2)][1]
        Q3 = TempList[int(NumWord * 3 / 4)][1]
        Q1 = TempList[int(NumWord / 4)][1]
        IQR = Q3 - Q1

        # pack the data
        self.FileName = FileName
        self.NumWord = NumWord
        self.TotalWordCount = TotalWordCount
        self.WordCount = WordList
        self.Average = AverageWordCount
        self.StdE = StdEWordCount
        self.Q1 = Q1
        self.Median = Mid
        self.Q3 = Q3
        self.IQR = IQR

    def list(self):
        """
        print all the statistics in a good manner

        """

        print
        print 'information for', "'" + self.FileName + "'"
        print 'total word count:', self.TotalWordCount
        print '1. in term of word count:'
        print '    average:', self.Average, ' standard error:', self.StdE
        print '    median:', self.Median, ' Q1:', self.Q1, ' Q3:', self.Q3, ' IQR', self.IQR
        print '2. in term of probability'
        print '    average:', self.Average / self.TotalWordCount, ' standard error:', self.StdE / self.TotalWordCount
        print '    median:', self.Median / self.TotalWordCount, ' Q1:', self.Q1 / self.TotalWordCount, \
            ' Q3:', self.Q3 / self.TotalWordCount, ' IQR', self.IQR / self.TotalWordCount

    def plot(self, path, num_bins=0):
        """
        draw a histogram to represent the data
        :param num_bins: number of bars, default is (Number different word in the file )/ 2,
                            if it is too large take 50 as default (see '#default of num_bins')
        """
        # plot data
        mu = self.Average  # mean of distribution
        sigma = self.StdE  # standard deviation of distribution
        if num_bins == 0:  # default of num_bins
            num_bins = min([round(self.NumWord / 2), 50])
            # print num_bins
        # the histogram of the data
        n, bins, patches = plt.hist(self.WordCount.values(), num_bins, normed=1, facecolor='green', alpha=0.5)
        # add a 'best fit' line
        y = mlab.normpdf(bins, mu, sigma)
        plt.plot(bins, y, 'r--')
        plt.xlabel('Word Count')
        plt.ylabel('Probability(how many words have this word count)')
        plt.title(r'Histogram of word count: $\mu=' + str(self.Average) + '$, $\sigma=' + str(self.StdE) + '$')

        # Tweak spacing to prevent clipping of ylabel
        plt.subplots_adjust(left=0.15)
        plt.savefig(path)
        plt.close()

    def returnstatistics(self):
        """
        :return: a dictionary map the statistic name to the actual statistics

        """
        return {'name': self.FileName,
                'numUniqueWords': self.NumWord,
                'totalwordCount': self.TotalWordCount,
                'median': self.Median, 
                'Q1': self.Q1,
                'Q3': self.Q3,
                'IQR': self.IQR,
                'average': self.Average,
                'stdE': self.StdE}




<|MERGE_RESOLUTION|>--- conflicted
+++ resolved
@@ -23,57 +23,7 @@
         FileAnomalyStdE = {}
         FileAnomalyIQR = {}
         FileSizes = {}
-<<<<<<< HEAD
-
-        if NumFile >=1: # avoid division by zero errors
-            for i in range(NumFile):
-                FileSizes.update({FileNames[i]: sum(WordLists[i].values())})
-
-            # 1 standard error analysis
-            Average_FileSize = sum(FileSizes.values()) / NumFile
-            # calculate the StdE
-            StdE_FileSize = 0
-            for filesize in FileSizes.values():
-                StdE_FileSize += (filesize - Average_FileSize) ** 2
-            StdE_FileSize /= NumFile
-            StdE_FileSize = sqrt(StdE_FileSize)
-            # calculate the anomaly
-            for filename in FileNames:
-                if FileSizes[filename] > Average_FileSize + 2 * StdE_FileSize:
-                    FileAnomalyStdE.update({filename: 'large'})
-                elif FileSizes[filename] < Average_FileSize - 2 * StdE_FileSize:
-                    FileAnomalyStdE.update({filename: 'small'})
-
-            # 2 IQR analysis
-            TempList = sorted(FileSizes.items(), key=itemgetter(1))
-            Mid = TempList[int(NumFile / 2)][1]
-            Q3 = TempList[int(NumFile * 3 / 4)][1]
-            Q1 = TempList[int(NumFile / 4)][1]
-            IQR = Q3 - Q1
-            # calculate the anomaly
-            for filename in FileNames:
-                if FileSizes[filename] > Mid + 1.5 * IQR:
-                    FileAnomalyIQR.update({filename: 'large'})
-                elif FileSizes[filename] < Mid - 1.5 * IQR:
-                    FileAnomalyIQR.update({filename: 'small'})
-
-            # pack the data
-            self.NumFile = NumFile  # number of files
-            self.FileSizes = FileSizes  # an array of the total word count of each file
-            self.Average = Average_FileSize  # average file size
-            self.StdE = StdE_FileSize  # standard error of file size
-            self.FileAnomalyStdE = FileAnomalyStdE
-            # an array contain dictionary map anomaly file to how they are different from others(too large or too small)
-            # analyzed in using standard error
-
-            self.Q1 = Q1  # Q1 of a all the file sizes
-            self.Median = Mid  # median of all the file sizes
-            self.Q3 = Q3  # Q1 of a all the file sizes
-            self.IQR = IQR  # Q1 of a all the file sizes
-            self.FileAnomalyIQR = FileAnomalyIQR
-            # an array contain dictionary map anomaly file to how they are different from others(too large or too small)
-            # analyzed in using IQR
-=======
+
         for i in range(NumFile):
             FileSizes.update({lFiles[i]: sum(WordLists[i].values())})
 
@@ -121,7 +71,7 @@
         self.FileAnomalyIQR = FileAnomalyIQR
         # an array contain dictionary map anomaly file to how they are different from others(too large or too small)
         # analyzed in using IQR
->>>>>>> ead3ee31
+
 
     def list(self):
         """
