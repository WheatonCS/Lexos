--- conflicted
+++ resolved
@@ -69,7 +69,7 @@
     LEGEND_X = 0
     LEGEND_Y = 1.05
     PAGE_X = 0.5
-    PAGE_Y = -0.7
+    PAGE_Y = -0.1
     CHARACTERS_PER_LINE_IN_TITLE = 80
     MAX_LINES_PER_PAGE = 80
     MAX_LEGEND_LEGNTH_FIRST_PAGE = 17
@@ -79,8 +79,6 @@
         LEAF_ROTATION_DEGREE = 0
     else: # really should not be Bottom or Top
         LEAF_ROTATION_DEGREE = 0
-
-<<<<<<< HEAD
 
     legendList = legend.split("\n")
     lineTotal = len(legendList) # number of lines of total legends
@@ -104,13 +102,16 @@
         pyplot.axis("off")
         pyplot.text(LEGEND_X,LEGEND_Y, legend, ha = 'left', va = 'top', size = LEGEND_FONT_SIZE, alpha = .5)
 
-        pp = PdfPages(path.join(folder, 'dendrogram.pdf'))
-        pp.savefig(pageName) # save page1
-        pp.close()
+        pageInfo = 'PAGE '+str(pageNum)+" OUT OF "+str(len(pageNameList))
+        pyplot.text(PAGE_X,PAGE_Y, pageInfo, ha = 'right', va = 'bottom', size = LEGEND_FONT_SIZE, alpha = 1)
+
 
     else:
         legendFirstPage = "\n".join(legendList[:MAX_LEGEND_LEGNTH_FIRST_PAGE])
         pyplot.text(LEGEND_X,LEGEND_Y, legendFirstPage, ha = 'left', va = 'top', size = LEGEND_FONT_SIZE, alpha = .5)
+
+        pageInfo = 'PAGE '+str(pageNum)+" OUT OF "+str(len(pageNameList))
+        pyplot.text(PAGE_X,PAGE_Y-0.4, pageInfo, ha = 'right', va = 'bottom', size = LEGEND_FONT_SIZE, alpha = 1)
 
         lineLeft = lineTotal - MAX_LEGEND_LEGNTH_FIRST_PAGE
 
@@ -128,55 +129,17 @@
             # plots legends 
             pyplot.text(LEGEND_X,LEGEND_Y, legendLeft, ha = 'left', va = 'top', size = LEGEND_FONT_SIZE, alpha = .5)
 
+            pageInfo = 'PAGE '+str(pageNum)+" OUT OF "+str(len(pageNameList))
+            pyplot.text(PAGE_X,PAGE_Y, pageInfo, ha = 'right', va = 'bottom', size = LEGEND_FONT_SIZE, alpha = 1)
+
             lineLeft -= MAX_LINES_PER_PAGE
 
-        # saves dendrogram and legends as a pdf file
-        pp = PdfPages(path.join(folder, 'dendrogram.pdf'))
-        for pageName in pageNameList:
-            pp.savefig(pageName)
-        pp.close()
-=======
-    # ----------- Creates dendrogram and the legends for PDF file-------------------
-    # 1) creates the first PDF page for dendrogram
-    pageOne = pyplot.figure(figsize=(10,15))
-    pdfPageNumber = 1
-    # dendrogram takes up about two thirds spaces on screen, so that the title and long labels would not be cut off
-    pyplot.subplot(15,1,(1, 10))
-    # change to what the user wants to type in, and if they type nothing leave title blank
-    strWrapTitle = textwrap.fill(title, CHARACTERS_PER_LINE_IN_TITLE)
-    # creates a title for the figure, sets size to TITLE_FONT_SIZE
-    pyplot.title(strWrapTitle, fontsize = TITLE_FONT_SIZE)
-    hierarchy.dendrogram(Z, p=pruning, truncate_mode="lastp", labels=labels, leaf_rotation=LEAF_ROTATION_DEGREE, orientation=orientation, show_leaf_counts=True)
-    # area for page number
-    pyplot.subplot(15,1,(14, 15))
-    # disables figure borders on legends page
-    pyplot.axis("off")
-    pageInfo = 'Page '+str(pdfPageNumber)
-    pyplot.text(PAGE_X,PAGE_Y, pageInfo, ha = 'right', va = 'bottom', size = LEGEND_FONT_SIZE, alpha = 1)
-
-    # 2) creates the second PDF page for the legends
-    pageTwo = pyplot.figure(figsize=(10,15))
-    pyplot.subplot(15,1,(1, 13))
-    pdfPageNumber += 1
-    # disables figure borders on legends page
-    pyplot.axis("off")
-    # plots legends 
-    pyplot.text(LEGEND_X,LEGEND_Y, legend, ha = 'left', va = 'top', size = LEGEND_FONT_SIZE, alpha = .5)
-    pyplot.subplot(15,1,(14, 15))
-    # disables figure borders on legends page
-    pyplot.axis("off")
-    pageInfo = 'Page '+str(pdfPageNumber)
-    pyplot.text(PAGE_X,PAGE_Y, pageInfo, ha = 'right', va = 'bottom', size = LEGEND_FONT_SIZE, alpha = 1)
-
-    # ----------- save dendrogram and the legends as a PDF file and a png image -------------------
-    # 1) saves dendrogram and legends as a pdf file
+    # saves dendrogram and legends as a pdf file
     pp = PdfPages(path.join(folder, constants.DENDROGRAM_FILENAME))
-    # saves dendrogram to the first PDF page and the legends to the second page
-    pp.savefig(pageOne)
-    pp.savefig(pageTwo)
+    for pageName in pageNameList:
+        pp.savefig(pageName)
     pp.close()
 
-    totalPDFPageNumber = 2
+    totalPDFPageNumber = len(pageNameList)
 
     return totalPDFPageNumber
->>>>>>> 80f3423f
