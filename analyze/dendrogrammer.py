--- conflicted
+++ resolved
@@ -80,7 +80,6 @@
     # Generating silhouette score
     Y = metrics.pairwise.pairwise_distances(dendroMatrix, metric=distance_metric)
     Z = hierarchy.linkage(Y, method=linkage_method)
-<<<<<<< HEAD
     if len(labels) > 2:
         threshold = len(labels)-1       # since "number of lables should be more than 2 and less than n_samples - 1"
         scoreLabel = hierarchy.fcluster(Z, t=threshold, criterion='maxclust')
@@ -93,14 +92,14 @@
     else:
         silhouetteScore = "Silhouette Score: invalid for less or equal to 2 files."
         silhouetteAnnotation = ""
-=======
-    scoreLabel = hierarchy.fcluster(Z,0)
-    #scoreLabel = hierarchy.fcluster(Z, 1.1*Y.max(), 'distance')
-    score = metrics.silhouette_score(Y, scoreLabel, metric='precomputed')
-    inequality = '≤'.decode('utf-8')
-    silhouetteScore = "Silhouette Score: "+str(score)+"\n(-1 "+inequality+" Silhouette Score "+inequality+" 1)"
-    silhouetteAnnotation = "The best value is 1 and the worst value is -1. Values near 0 indicate overlapping clusters. Negative values generally indicate that a sample has been assigned to the wrong cluster, as a different cluster is more similar."
->>>>>>> 5ae8bdff
+
+    # scoreLabel = hierarchy.fcluster(Z,0)
+    # #scoreLabel = hierarchy.fcluster(Z, 1.1*Y.max(), 'distance')
+    # score = metrics.silhouette_score(Y, scoreLabel, metric='precomputed')
+    # inequality = '≤'.decode('utf-8')
+    # silhouetteScore = "Silhouette Score: "+str(score)+"\n(-1 "+inequality+" Silhouette Score "+inequality+" 1)"
+    # silhouetteAnnotation = "The best value is 1 and the worst value is -1. Values near 0 indicate overlapping clusters. Negative values generally indicate that a sample has been assigned to the wrong cluster, as a different cluster is more similar."
+
 
     # values are the same from the previous ones, but the formats are slightly different for dendrogram
     Y = pdist(dendroMatrix, distance_metric)
