--- conflicted
+++ resolved
@@ -44,333 +44,6 @@
         
     return needTranslate, translateMetric, translateDVF
 
-<<<<<<< HEAD
-=======
-# def makeLegend():
-#     """
-#     Creates a legend out of the option that are stored in session.
-
-#     Args:
-#         None
-
-#     Returns:
-#         A string representing the nicely formatted legend.
-#     """
-
-#     strFinalLegend = ""
-
-#     # ======= SCRUBBING OPTIONS =============================
-#     # lowercasebox manuallemmas aposbox digitsbox punctuationbox manualstopwords keeptags manualspecialchars manualconsolidations uyphensbox entityrules optuploadnames
-
-#     fileManager = session_functions.loadFileManager()
-
-#     if fileManager == {}:
-#         strLegend = "None"
-#     else:
-#         # anyLexosFile = fileManager.files[0]
-#         # ======= DENDROGRAM OPTIONS =============================
-#         strLegend = "Dendrogram Options - "
-#         # metric orientation linkage
-
-#         needTranslate, translateMetric, translateDVF = translateDenOptions()
-
-#         if needTranslate == True:
-#             strLegend += "Distance Metric: " + translateMetric + ", "
-#             strLegend += "Linkage Method: "  + request.form['linkage'] + ", "
-#             strLegend += "Data Values Format: " + translateDVF + "\n\n"
-#         else:
-#             strLegend += "Distance Metric: " + request.form['metric'] + ", "
-#             strLegend += "Linkage Method: "  + request.form['linkage'] + ", "
-#             strLegend += "Data Values Format: " + request.form['matrixData'] + "\n\n"
-
-#         # textwrap the Dendrogram Options
-#         strWrappedDendroOptions = textwrap.fill(strLegend, constants.CHARACTERS_PER_LINE_IN_LEGEND)
-#         # ======= end DENDROGRAM OPTIONS =============================
-
-#         strFinalLegend += strWrappedDendroOptions + "\n\n"
-
-#         for lexosFile in fileManager.files.values():
-#             if lexosFile.active:
-#                 #if lexosFile.optionsDic["cut"]["cutsetnaming"] == '':
-#                 # if lexosFile.optionsDic["cut"]["cutsetnaming"] == '':
-#                 #         strLegend = lexosFile.name + ": \n"
-#                 # else:
-#                 #     strLegend = lexosFile.optionsDic["cut"]["cutsetnaming"] + ": \n"
-#                 strLegend = lexosFile.name + ": \n"
-
-#                 strLegend += "\nScrubbing Options - "
-
-#                 if (lexosFile.optionsDic["scrub"]['punctuationbox'] == True):
-#                     strLegend += "Punctuation: removed, "
-
-#                     if (lexosFile.optionsDic["scrub"]['aposbox'] == True):
-#                         strLegend += "Apostrophes: keep, "
-#                     else:
-#                         strLegend += "Apostrophes: removed, "
-
-#                     if (lexosFile.optionsDic["scrub"]['hyphensbox'] == True):
-#                         strLegend += "Hyphens: keep, "
-#                     else:
-#                         strLegend += "Hypens: removed, "
-#                 else:
-#                     strLegend += "Punctuation: keep, "
-
-#                 if (lexosFile.optionsDic["scrub"]['lowercasebox'] == True):
-#                     strLegend += "Lowercase: on, "
-#                 else:
-#                     strLegend += "Lowercase: off, "
-
-#                 if (lexosFile.optionsDic["scrub"]['digitsbox'] == True):
-#                     strLegend += "Digits: removed, "
-#                 else:
-#                     strLegend += "Digits: keep, "
-
-#                 if (lexosFile.optionsDic["scrub"]['tagbox'] == True):
-#                     strLegend += "Tags: removed, "
-#                 else:
-#                     strLegend += "Tags: kept, "
-
-#                 # if (session['DOE'] == True):
-#                 #     if (session['scrubbingoptions']['keeptags'] == True):
-#                 #         strLegend += "corr/foreign words: kept, "
-#                 #     else:
-#                 #         strLegend += "corr/foreign words: discard, "
-
-
-#                 #['optuploadnames'] {'scfileselect[]': '', 'consfileselect[]': '', 'swfileselect[]': '', 'lemfileselect[]': ''}
-
-#                 # stop words
-#                 if (lexosFile.optionsDic["scrub"]['swfileselect[]'] != ''):
-#                     strLegend = strLegend + "Stopword file: " + lexosFile.optionsDic["scrub"]['swfileselect[]'] + ", "
-#                 if (lexosFile.optionsDic["scrub"]['manualstopwords'] != ''):
-#                     strLegend = strLegend + "Stopwords: [" + lexosFile.optionsDic["scrub"]['manualstopwords'] + "], "
-
-#                 # lemmas
-#                 if (lexosFile.optionsDic["scrub"]['lemfileselect[]'] != ''):
-#                     strLegend = strLegend + "Lemma file: " + lexosFile.optionsDic["scrub"]['lemfileselect[]'] + ", "
-#                 if (lexosFile.optionsDic["scrub"]['manuallemmas'] != ''):
-#                     strLegend = strLegend + "Lemmas: [" + lexosFile.optionsDic["scrub"]['manuallemmas'] + "], "
-
-#                 # consolidations
-#                 if (lexosFile.optionsDic["scrub"]['consfileselect[]'] != ''):
-#                     strLegend = strLegend + "Consolidation file: " + lexosFile.optionsDic["scrub"]['consfileselect[]'] + ", "
-#                 if (lexosFile.optionsDic["scrub"]['manualconsolidations'] != ''):
-#                     strLegend = strLegend + "Consolidations: [" + lexosFile.optionsDic["scrub"]['manualconsolidations'] + "], "
-
-#                 # special characters (entities) - pull down
-#                 if (lexosFile.optionsDic["scrub"]['entityrules'] != 'none'):
-#                     strLegend = strLegend + "Special Character Rule Set: " + lexosFile.optionsDic["scrub"]['entityrules'] + ", "
-#                 if (lexosFile.optionsDic["scrub"]['scfileselect[]'] != ''):
-#                     strLegend = strLegend + "Special Character file: " + lexosFile.optionsDic["scrub"]['scfileselect[]'] + ", "
-#                 if (lexosFile.optionsDic["scrub"]['manualspecialchars'] != ''):
-#                     strLegend = strLegend + "Special Characters: [" + lexosFile.optionsDic["scrub"]['manualspecialchars'] + "], "
-
-
-#                 # textwrap the Scrubbing Options
-#                 strWrappedScrubOptions = textwrap.fill(strLegend, constants.CHARACTERS_PER_LINE_IN_LEGEND)
-
-
-
-
-#                 # ======= CUTTING OPTIONS =============================
-#                 # {overall, file3.txt, file5.txt, ...} where file3 and file5 have had independent options set
-#                 # [overall]{lastProp cuttingValue overlap cuttingType}
-#                 #'cut_type', 'lastprop', 'overlap', 'cutting_value', 'cutsetnaming'
-
-#                 strLegend = "Cutting Options - "
-
-#                 if lexosFile.optionsDic["cut"] == {}:
-#                     strLegend += "None."
-
-#                 else:
-#                     # # if a Segment Size value has been set in the Overall area (then we know we have some default settings)
-#                     # if (lexosFile.optionsDic["cut"][cutting_value] != ''):
-#                     #     # some overall options are set
-#                     #     strLegend += "Overall (default) settings: ["
-#                     #     strLegend = strLegend + lexosFile.optionsDic["cut"]["cutting_type"] + ": " +  lexosFile.optionsDic["cut"]["cutting_value"] + ", "
-#                     #     strLegend = strLegend + "Percentage Overlap: " +  lexosFile.optionsDic["cut"]["overlap"] + ", "
-#                     #     strLegend = strLegend + "Last Chunk Proportion: " +  lexosFile.optionsDic["cut"]["lastprop"] + "], "
-
-#                     # # check unique cutting options set on each file
-#                     # for nextFile in lexosFile.optionsDic["cut"]:
-#                     #     if ( (nextFile != 'overall') and (session['cuttingoptions'][nextFile]['cuttingValue'] != '') ):
-#                     #         # must be a file that has had unique cutting options set
-#                     #         strLegend = strLegend + nextFile + ": ["
-#                     #         strLegend = strLegend + session['cuttingoptions'][nextFile]['cuttingType'] + ": " +  session['cuttingoptions'][nextFile]['cuttingValue'] + ", "
-#                     #         strLegend = strLegend + "Percentage Overlap: " +  session['cuttingoptions'][nextFile]['overlap'] + ", "
-#                     #         strLegend = strLegend + "Last Chunk Proportion: " +  session['cuttingoptions'][nextFile]['lastProp'] + "], "
-
-#                     # cutsetnaming???????????
-#                     if lexosFile.optionsDic["cut"]["cutting_value"] != '':
-#                         strLegend += "Cut by [" + lexosFile.optionsDic["cut"]['cut_type'] +  "]: " +  lexosFile.optionsDic["cut"]["cutting_value"] + ", "
-#                     else:
-#                         strLegend += "Cut by [" + lexosFile.optionsDic["cut"]['cut_type'] + "], "
-                    
-#                     strLegend += "Percentage Overlap: " +  str(lexosFile.optionsDic["cut"]["overlap"]) + ", "
-#                     if lexosFile.optionsDic["cut"]['cut_type'] == 'size':
-#                         strLegend += "Last Chunk Proportion: " +  str(lexosFile.optionsDic["cut"]["lastprop"]) + ", "
-                    
-#                 # textwrap the Cutting Options
-#                 # strWrappedCuttingOptions = textwrap.fill(strLegend, constants.CHARACTERS_PER_LINE_IN_LEGEND)
-#                 # strLegend = "Cutting Options -  under development"
-#                 strWrappedCuttingOptions = textwrap.fill(strLegend, constants.CHARACTERS_PER_LINE_IN_LEGEND)
-
-
-
-#                 #wrappedcuto = textwrap.fill("Cutting Options: " + str(session['cuttingoptions']), constants.CHARACTERS_PER_LINE_IN_LEGEND)
-#                 #wrappedanalyzeo = textwrap.fill("Analyzing Options: " + str(session['analyzingoptions']), constants.CHARACTERS_PER_LINE_IN_LEGEND)
-
-#                 # make the three section appear in separate paragraphs
-#                 strLegendPerObject = strWrappedScrubOptions + "\n\n" + strWrappedCuttingOptions
-
-#                 #strFinalLegend += strWrappedDendroOptions + "\n\n" + strLegendPerObject + "\n\n"
-#                 strFinalLegend += strLegendPerObject + "\n\n"
-
-#     # strFinalLegend += strWrappedDendroOptions + "\n\n" + strLegendPerObject + "\n\n"
-#     return strFinalLegend
-
-# def makeLegend():
-#     """
-#     Creates a legend out of the option that are stored in session.
-
-#     Args:
-#         None
-
-#     Returns:
-#         A string representing the nicely formatted legend.
-#     """
-#     CHARACTERS_PER_LINE_IN_LEGEND = 80
-
-#     # ======= SCRUBBING OPTIONS =============================
-#     # lowercasebox manuallemmas aposbox digitsbox punctuationbox manualstopwords keeptags manualspecialchars manualconsolidations uyphensbox entityrules optuploadnames
-
-#     strLegend = "Scrubbing Options - "
-
-#     if session['scrubbingoptions'] == {}:
-#         strLegend += "None"
-
-#     else:
-#         if (session['scrubbingoptions']['punctuationbox'] == True):
-#             strLegend += "Punctuation: removed, "
-
-#             if (session['scrubbingoptions']['aposbox'] == True):
-#                 strLegend += "Apostrophes: keep, "
-#             #else:
-#                 #strLegend = strLegend + "Apostrophes: removed, "
-
-#             if (session['scrubbingoptions']['hyphensbox'] == True):
-#                 strLegend += "Hyphens: keep, "
-#             #else:
-#                 #strLegend = strLegend + "Hypens: removed, "
-#         else:
-#             strLegend += "Punctuation: keep, "
-
-#         if (session['scrubbingoptions']['lowercasebox'] == True):
-#             strLegend += "Lowercase: on, "
-#         #else:
-#             #strLegend = strLegend + "Case: as is, "
-
-#         if (session['scrubbingoptions']['digitsbox'] == True):
-#             strLegend += "Digits: removed, "
-#         else:
-#             strLegend += "Digits: keep, "
-
-#         if (session['hastags'] == True):
-#             if (session['scrubbingoptions']['tagbox'] == True):
-#                 strLegend += "Tags: removed, "
-#             else:
-#                 strLegend += "Tags: kept, "
-
-#         if (session['DOE'] == True):
-#             if (session['scrubbingoptions']['keeptags'] == True):
-#                 strLegend += "corr/foreign words: kept, "
-#             else:
-#                 strLegend += "corr/foreign words: discard, "
-
-
-#         #['optuploadnames'] {'scfileselect[]': '', 'consfileselect[]': '', 'swfileselect[]': '', 'lemfileselect[]': ''}
-
-#         # stop words
-#         if (session['scrubbingoptions']['optuploadnames']['swfileselect[]'] != ''):
-#             strLegend = strLegend + "Stopword file: " + session['scrubbingoptions']['optuploadnames']['swfileselect[]'] + ", "
-#         if (session['scrubbingoptions']['manualstopwords'] != ''):
-#             strLegend = strLegend + "Stopwords: [" + session['scrubbingoptions']['manualstopwords'] + "], "
-
-#         # lemmas
-#         if (session['scrubbingoptions']['optuploadnames']['lemfileselect[]'] != ''):
-#             strLegend = strLegend + "Lemma file: " + session['scrubbingoptions']['optuploadnames']['lemfileselect[]'] + ", "
-#         if (session['scrubbingoptions']['manuallemmas'] != ''):
-#             strLegend = strLegend + "Lemmas: [" + session['scrubbingoptions']['manuallemmas'] + "], "
-
-#         # consolidations
-#         if (session['scrubbingoptions']['optuploadnames']['consfileselect[]'] != ''):
-#             strLegend = strLegend + "Consolidation file: " + session['scrubbingoptions']['optuploadnames']['consfileselect[]'] + ", "
-#         if (session['scrubbingoptions']['manualconsolidations'] != ''):
-#             strLegend = strLegend + "Consolidations: [" + session['scrubbingoptions']['manualconsolidations'] + "], "
-
-#         # special characters (entities) - pull down
-#         if (session['scrubbingoptions']['entityrules'] != 'none'):
-#             strLegend = strLegend + "Special Character Rule Set: " + session['scrubbingoptions']['entityrules'] + ", "
-#         if (session['scrubbingoptions']['optuploadnames']['scfileselect[]'] != ''):
-#             strLegend = strLegend + "Special Character file: " + session['scrubbingoptions']['optuploadnames']['scfileselect[]'] + ", "
-#         if (session['scrubbingoptions']['manualspecialchars'] != ''):
-#             strLegend = strLegend + "Special Characters: [" + session['scrubbingoptions']['manualspecialchars'] + "], "
-
-
-#     # textwrap the Scrubbing Options
-#     strWrappedScrubOptions = textwrap.fill(strLegend, CHARACTERS_PER_LINE_IN_LEGEND)
-
-
-#     # ======= CUTTING OPTIONS =============================
-#     # {overall, file3.txt, file5.txt, ...} where file3 and file5 have had independent options set
-#     # [overall]{lastProp cuttingValue overlap cuttingType}
-
-#     strLegend = "Cutting Options - "
-
-#     if session['cuttingoptions'] == {}:
-#         strLegend += "None."
-
-#     else:
-#         # if a Segment Size value has been set in the Overall area (then we know we have some default settings)
-#         if (session['cuttingoptions']['overall']['cuttingValue'] != ''):
-#             # some overall options are set
-#             strLegend += "Overall (default) settings: ["
-#             strLegend = strLegend + session['cuttingoptions']['overall']['cuttingType'] + ": " +  session['cuttingoptions']['overall']['cuttingValue'] + ", "
-#             strLegend = strLegend + "Percentage Overlap: " +  session['cuttingoptions']['overall']['overlap'] + ", "
-#             strLegend = strLegend + "Last Chunk Proportion: " +  session['cuttingoptions']['overall']['lastProp'] + "], "
-
-#         # check unique cutting options set on each file
-#         for nextFile in session['cuttingoptions']:
-#             if ( (nextFile != 'overall') and (session['cuttingoptions'][nextFile]['cuttingValue'] != '') ):
-#                 # must be a file that has had unique cutting options set
-#                 strLegend = strLegend + nextFile + ": ["
-#                 strLegend = strLegend + session['cuttingoptions'][nextFile]['cuttingType'] + ": " +  session['cuttingoptions'][nextFile]['cuttingValue'] + ", "
-#                 strLegend = strLegend + "Percentage Overlap: " +  session['cuttingoptions'][nextFile]['overlap'] + ", "
-#                 strLegend = strLegend + "Last Chunk Proportion: " +  session['cuttingoptions'][nextFile]['lastProp'] + "], "
-
-#     # textwrap the Cutting Options
-#     strWrappedCuttingOptions = textwrap.fill(strLegend, CHARACTERS_PER_LINE_IN_LEGEND)
-
-#     # ======= DENDROGRAM OPTIONS =============================
-#     strLegend = "Dendrogram Options - "
-#     # metric orientation linkage
-
-#     strLegend = strLegend + "Distance Metric: " + session['analyzingoptions']['metric'] + ", "
-#     strLegend = strLegend + "Linkage Method: "  + session['analyzingoptions']['linkage']
-
-#     # textwrap the Dendrogram Options
-#     strWrappedDendroOptions = textwrap.fill(strLegend, CHARACTERS_PER_LINE_IN_LEGEND)
-
-#     # ======= end DENDROGRAM OPTIONS =============================
-
-#     #wrappedcuto = textwrap.fill("Cutting Options: " + str(session['cuttingoptions']), CHARACTERS_PER_LINE_IN_LEGEND)
-#     #wrappedanalyzeo = textwrap.fill("Analyzing Options: " + str(session['analyzingoptions']), CHARACTERS_PER_LINE_IN_LEGEND)
-
-#     # make the three section appear in separate paragraphs
-#     strFinalLegend = strWrappedScrubOptions + "\n\n" + strWrappedCuttingOptions + "\n\n" + strWrappedDendroOptions
-
-#     return strFinalLegend
->>>>>>> 7a1a9123
 
 def dendrogram(orientation, title, pruning, linkage_method, distance_metric, names, dendroMatrix, legend, folder):
     """
