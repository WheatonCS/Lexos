# -*- coding: utf-8 -*-
from os.path import join as pathjoin
import math

from sklearn import metrics
from sklearn.decomposition import PCA
from sklearn.cluster import KMeans as KMeans
import numpy as np
import matplotlib.pyplot as plt
<<<<<<< HEAD

from scipy.spatial import Voronoi
=======
#from scipy.spatial import Voronoi
>>>>>>> c6eb2130

import helpers.constants as constants

def centroid(xs, ys):
    
    if len(xs) is not 0:
        centroidX = sum(xs)/len(xs)
    else:
        centroidX = 0
    if len(ys) is not 0:
        centroidY = sum(ys)/len(ys)
    else:
        centroidY = 0
    centroid = [centroidX, centroidY]
    return centroid


def translatePointsToPositive(xs, ys, transX, transY):

    coordList=[]
    for i in xrange(0, len(xs)):
        xs[i] += transX
        ys[i] += transY
        coordList.append([xs[i], ys[i]])

    return coordList


def translateCoordsToPositive(xs, ys, transX, transY):

    for i in xrange(0, len(xs)):
        xs[i] += transX
        ys[i] += transY
    return xs, ys


def translateCentroidsToPositive(coords, transX, transY):

    coordList=[]
    for i in xrange(0, len(coords)):
        coords[i][0] += transX
        coords[i][1] += transY
        coordList.append([coords[i][0], coords[i][1]])

    return coordList


def textAttrsDictionary(title, x, y):
    
    attrDict= {"x": x, "y": y, "title": title}
    return attrDict


def getSiloutteOnKMeans(labels, matrix, metric_dist):
    """
    Generate the silhouette score based on the KMeans algorithm.

    Args:
        labels: a list, class label of different files
        matrix: a matrix representing the counts of words in files
        metric_dist: str, method of the distance metrics

    Returns:
        siltteScore: float, silhouette score
    """
    
    siltteScore = metrics.silhouette_score(matrix, labels, metric=metric_dist)
    siltteScore = round(siltteScore, 4)
    return siltteScore

# Gets called from generateKMeansPCA() in utility.py
def getKMeansPCA(matrix, k, max_iter, initMethod, n_init, tolerance, metric_dist, filenames, folderPath):
    """
    Generate an array of centroid index based on the active files.

    Args:
        NumberOnlymatrix: a numpy matrix without file names and word
        matrix: a python matrix representing the counts of words in files
        k: int, k-value
        max_iter: int, maximum number of iterations
        initMethod: str, method of initialization: 'k++' or 'random'
        n_init: int, number of iterations with different centroids
        tolerance: float, relative tolerance, inertia to declare convergence 
        DocTermSparseMatrix: sparse matrix of the word counts
        metric_dist: str, method of the distance metrics


    Returns:
        bestIndex: an array of the cluster index for each sample 
        siltteScore: float, silhouette score
        colorChart: string, list delimited by # of colors to use   
    """

    """Parameters for KMeans (SKlearn)"""
    # n_clusters: int, optional, default: 8
    #             namely, K;  number of clusters to form OR number of centroids to generate
    # max_iter :  int
    #             Maximum number of iterations of the k-means algorithm for a single run
    # n_init :    int, optional, default: 10
    #             Number of time the k-means algorithm will be run with different centroid seeds
    # init :      'k-means++', 'random' or an ndarray
    #             method for initialization; 
    #            'k-means++': selects initial cluster centers for k-mean clustering in a smart way to speed up convergence
    # precompute_distances : boolean
    # tol :       float, optional default: 1e-4
    #             Relative tolerance w.r.t. inertia to declare convergence
    # n_jobs :    int
    #             The number of jobs to use for the computation
    #             -1 : all CPUs are used
    #             1 : no parallel computing code is used at all; useful for debugging
    #             For n_jobs below -1, (n_cpus + 1 + n_jobs) are used. 
    #             -2 : all CPUs but one are used.

    NumberOnlymatrix= matrix.tolist()

    inequality = '≤'.decode('utf-8')
    
    # get color gradient
    color_list = plt.cm.Dark2(np.linspace(0, 1, k))

    # make color gradient a list
    colorList= color_list.tolist()

    # remove the a value from the rgba lists
    for rgba in colorList:
        del rgba[-1]

    rgbTuples = []

    # convert to tuples and put in a list
    for i in xrange(0, len(colorList)):
        rgbTuples.append(tuple(colorList[i]))

    # coordinates for each cluster
    reduced_data = PCA(n_components=2).fit_transform(matrix)

    # n_init statically set to 300 for now. Probably should be determined based on number of active files
    kmeans = KMeans(init=initMethod, n_clusters=k, n_init=n_init, tol=tolerance, max_iter=max_iter)
    kmeansIndex = kmeans.fit_predict(reduced_data)
    bestIndex = kmeansIndex.tolist()

    coloredPoints = []

    # make list of color for each point
    for i in xrange(0, len(bestIndex)):
        coloredPoints.append(rgbTuples[bestIndex[i]])

    # split x and y coordinates
    xs, ys = reduced_data[:, 0], reduced_data[:, 1]

    # plot and label points
    for x, y, name, color in zip(xs, ys, filenames, coloredPoints):
        plt.scatter(x, y, c=color, s=40)
        plt.text(x, y, name, color=color)

    xUpperBound = max(xs) + 30  # set upper bound a little higher than the max
    xLowerBound = min(xs) - 30  # set lower bound a little lower than the min

    yUpperBound = max(ys) + 30
    yLowerBound = min(ys) - 30

    plt.ylim((yLowerBound, yUpperBound))
    plt.xlim((xLowerBound, xUpperBound))

    xTicksMax = (math.ceil((math.ceil(xUpperBound))/10))*10    # Set max tick mark to the next 10 above max (42 -> 50)
    xTicksMin = (math.floor((math.floor(xLowerBound))/10))*10  # Set min tick mark to the next 10 below max (-42 -> -50)

    yTicksMax = (math.ceil((math.ceil(yUpperBound))/10))*10
    yTicksMin = (math.floor((math.floor(yLowerBound))/10))*10

    xTickAmount = (xTicksMax-xTicksMin)/10  # Make it so there are always 10 ticks on x an y axis
    yTickAmount = (yTicksMax-yTicksMin)/10

    plt.xticks(np.arange(xTicksMin, xTicksMax, xTickAmount))
    plt.yticks(np.arange(yTicksMin, yTicksMax, yTickAmount))
    
    # save the plot
    plt.savefig(pathjoin(folderPath, constants.KMEANS_GRAPH_FILENAME))

    # close the plot so next one doesn't plot over the last one
    plt.close()
    
    # trap bad silhouette score input
    if k <= 2:
        siltteScore = "N/A [Not available for K " + inequality + " 2]"

    elif k > (matrix.shape[0]-1):
        siltteScore = 'N/A [Not available if (K value) > (number of active files -1)]'

    else:
        kmeans.fit(NumberOnlymatrix)
        labels = kmeans.labels_  # for silhouette score
        siltteScore = getSiloutteOnKMeans(labels, matrix, metric_dist)

    # make a string of rgb tuples to send to the javascript separated by # cause jinja hates lists of strings
    colorChart = ''

    for i in xrange(0, len(colorList)):
        for j in xrange(0, 3):
            colorList[i][j] = int(colorList[i][j]*255)  # Browser needs rgb tuples with int values 0-255 we have rgb tuples of floats 0-1
        temp = tuple(colorList[i])
        temp2 = "rgb" + str(temp) + "#"
        colorChart += temp2

    return bestIndex, siltteScore, colorChart  # integer ndarray with shape (n_samples,) -- label[i] is the code or index of the centroid the i'th observation is closest to

# Gets called from generateKMeansVoronoi() in utility.py
def getKMeansVoronoi(matrix, k, max_iter, initMethod, n_init, tolerance, metric_dist, filenames):
    """
    Generate an array of centroid index based on the active files, list of points for the centroids, and a list 
    of points for the chunks.

    Args:
        NumberOnlymatrix: a numpy matrix without file names and word
        matrix: a python matrix representing the counts of words in files
        k: int, k-value
        max_iter: int, maximum number of iterations
        initMethod: str, method of initialization: 'k++' or 'random'
        n_init: int, number of iterations with different centroids
        tolerance: float, relative tolerance, inertia to declare convergence 
        metric_dist: str, method of the distance metrics
        filenames: list of active files


    Returns:
        bestIndex: an array of the cluster index for each sample 
        siltteScore: float, silhouette score
        colorChart: string of rgb tuples  
        finalPointsList: list of xy coords for each chunk 
        finalCentroidsList: list of xy coords for each centroid 
        textData: dicitonary of labels, xcoord, and ycoord 
        maxX: the maximum x value used to set bounds in javascript
    """

    NumberOnlymatrix = matrix.tolist()

    # xy coordinates for each chunk
    reduced_data = PCA(n_components=2).fit_transform(matrix)

    # n_init statically set to 300 for now. Probably should be determined based on number of active files
    kmeans = KMeans(init=initMethod, n_clusters=k, n_init=n_init, tol=tolerance, max_iter=max_iter)
    kmeansIndex = kmeans.fit_predict(reduced_data)
    bestIndex = kmeansIndex.tolist()
    fullCoordList = reduced_data.tolist()

    # make an array centroidGroups whose elements are the coords that belong to each centroid
    i = 1
    seen = [bestIndex[0]]
    centroidGroups = [[] for _ in range(k)]  # make a list of k lists, one for each cluster
    centroidGroups[bestIndex[0]].append((fullCoordList[0]))  # Group the centroids based on their cluster number

    while i < len(bestIndex):
        if bestIndex[i] in seen:
            centroidGroups[bestIndex[i]].append(fullCoordList[i])
            i += 1
        else:
            seen.append(bestIndex[i])
            centroidGroups[bestIndex[i]].append(fullCoordList[i])
            i += 1

    # Separate the x an y coordinates to calculate the centroid
    xsList = []
    ysList = []
    for i in xrange(0, len(centroidGroups)):
        tempXcoordList = []
        tempYcoordList = []
        for j in xrange(0, len(centroidGroups[i])):
            tempXcoord = centroidGroups[i][j][0]
            tempXcoordList.append(tempXcoord)
            tempYcoord = centroidGroups[i][j][1]
            tempYcoordList.append(tempYcoord)
        xsList.append(tempXcoordList)
        ysList.append(tempYcoordList)

    # calculate the coordinates for the centroid
    centroidCoords = []
    for i in xrange(0, len(xsList)):
        if len(xsList[i]) == 1:
            temp1 = xsList[i][0]  # each element in xslist is a list, but we need an int
            temp2 = ysList[i][0]  # each element in yslist is a list, but we need an int
            centroidCoords.append([temp1, temp2])
        else:
            centroidCoord = centroid(xsList[i], ysList[i])
            centroidCoords.append(centroidCoord)

    xs, ys = reduced_data[:, 0], reduced_data[:, 1]

    origXs = xs.tolist()
    origYs = ys.tolist()

    # Looks the same as above but necessary because neither can be manipulated more than once
    xs = xs.tolist()
    ys = ys.tolist()

    # Translate every coordinate to positive as svg starts at top left with coordinate (0,0)

    transX = abs(min(xs))+100
    transY = abs(min(ys))+100

    transXs, transYs = translateCoordsToPositive(origXs, origYs, transX, transY)

    # Find the max coordinate to help determine the width (D3)
    maxX = max(transXs)
    maxY = max(transYs)

    maxList = [maxX, maxY]

    maxVal = max(maxList)


    # If maxY is the max it should be 4/3 the maxX
    if (abs(maxVal - maxY) < .00001) and (maxVal < ((4/3) * maxX)):
        maxVal = (4/3)*maxX

    # Create a dictionary of filename,xCoord, yCoord to apply labels (D3)
    textData = []
    for i in xrange(0, len(origXs)):
        temp = textAttrsDictionary(filenames[i], transXs[i], transYs[i])
        textData.append(temp)

    # Make a color gradient with k colors
    color_list = plt.cm.Dark2(np.linspace(0, 1, k))
    colorList = color_list.tolist()



    # Convert rgba to rgb (all a's are 1 and as such are unnecessary)
    for rgba in colorList:
        del rgba[-1]

    # Make the values tuples
    rgbTuples = []
    for i in xrange(0, len(colorList)):
        rgbTuples.append(tuple(colorList[i]))

    # Order the colors based on cluster number so colors in Voronoi correspond to colors in table
    seen2 = []
    seen2.append(bestIndex[0]) 

    noRepeats = []
    noRepeats.append(bestIndex[0])
    for i in xrange(1, len(bestIndex)):
        if bestIndex[i] not in seen2:
            seen2.append(bestIndex[i])
            noRepeats.append(bestIndex[i])

    orderedColorList = [None]*k

    for i in xrange(0, len(noRepeats)):
        orderedColorList[noRepeats[i]] = colorList[i]

    # make a string of rgb tuples to send to the javascript separated by # cause jinja hates lists of strings
    colorChart=''

    for i in range(0, len(orderedColorList)):
        for j in range(0, 3):
            orderedColorList[i][j] = int(orderedColorList[i][j]*255)  # Browser needs rgb tuples with int values 0-255 we have rgb tuples of floats 0-1
        
        temp = tuple(orderedColorList[i])
        temp2 = "rgb" + str(temp) + "#"
        colorChart += temp2

    finalPointsList = translatePointsToPositive(xs, ys, transX, transY)

    finalCentroidsList = translateCentroidsToPositive(centroidCoords, transX, transY)
   
    # Starts with a dummy point set off the screen to get rid of yellow mouse tracking action (D3)
    finalCentroidsList.insert(0, [-500, -500])

    inequality = '≤'.decode('utf-8')
    if k <= 2:
        siltteScore = "N/A [Not available for K " + inequality + " 2]"

    elif k > (matrix.shape[0]-1):
        siltteScore = 'N/A [Not available if (K value) > (number of active files -1)]'

    else:
        kmeans.fit(NumberOnlymatrix)
        labels = kmeans.labels_  # for silhouette score
        siltteScore = getSiloutteOnKMeans(labels, matrix, metric_dist)

    return bestIndex, siltteScore, colorChart, finalPointsList, finalCentroidsList, textData, maxX<|MERGE_RESOLUTION|>--- conflicted
+++ resolved
@@ -7,12 +7,8 @@
 from sklearn.cluster import KMeans as KMeans
 import numpy as np
 import matplotlib.pyplot as plt
-<<<<<<< HEAD
-
-from scipy.spatial import Voronoi
-=======
+
 #from scipy.spatial import Voronoi
->>>>>>> c6eb2130
 
 import helpers.constants as constants
 
