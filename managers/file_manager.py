--- conflicted
+++ resolved
@@ -748,11 +748,6 @@
         DocTermSparseMatrix = CountVector.fit_transform(allContents)
         RawCountMatrix = DocTermSparseMatrix.toarray()
 
-<<<<<<< HEAD
-=======
-
-
->>>>>>> 81049bda
         """Parameters TfidfTransformer (TF/IDF)"""
         # Note: by default, idf use natural log
         #
