--- conflicted
+++ resolved
@@ -45,11 +45,8 @@
   - .\node_modules\.bin\eslint .\js\scripts_similarity.js
   - .\node_modules\.bin\eslint .\js\scripts_dendrogram.js
   - .\node_modules\.bin/eslint .\js\scripts_kmeans.js
-<<<<<<< HEAD
   - .\node_modules\.bin/eslint .\js\scripts_scrub.js
-=======
   - .\node_modules\.bin\eslint .\js\scripts_cut.js
->>>>>>> fa8365fd
   - cd ../..
 
 build: off
