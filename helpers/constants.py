--- conflicted
+++ resolved
@@ -68,12 +68,7 @@
 HIERARCHICALINPUT = ('metric', 'linkage', 'title', 'orientation', 'pruning', 'criterion', 'threshold')
 
 # for kmeans Clustering
-<<<<<<< HEAD
-KMEANINPUT = ('nclusters', 'max_iter', 'init', 'n_init', 'tolerance', 'KMeans_metric')
-
-=======
 KMEANINPUT = ('nclusters', 'max_iter', 'init', 'n_init', 'tolerance', 'KMeans_metric', 'viz')
->>>>>>> dde75b7f
 # for similarity query
 SIMINPUT = ('uploadname',)
 SIMBOX = ('simsuniquetokens',)
