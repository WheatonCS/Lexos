--- conflicted
+++ resolved
@@ -10,14 +10,12 @@
 FILEMANAGER_FILENAME = 'filemanager.p'
 SESSION_FILENAME = 'session.p'
 DENDROGRAM_FILENAME = 'dendrogram.pdf'
-<<<<<<< HEAD
 KMEANS_GRAPH_FILENAME = 'kmeans.svg'
-=======
-KMEANS_GRAPH_FILENAME = 'kmeans.png'
+
 WORKSPACE_FILENAME = 'workspace.lexos'
 
 
->>>>>>> 89c63ee1
+
 
 '''the request form keys'''
 # for scrub
