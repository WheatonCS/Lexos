--- conflicted
+++ resolved
@@ -2,56 +2,47 @@
 
 
 def cut(text, overlap, lastProp='50%', cuttingValue=2, cuttingBySize=True):
-    """
-    Cuts each text file into various segments according to the options chosen by the user.
+	"""
+	Cuts each text file into various segments according to the options chosen by the user.
 
-    *Called in cut() in lexos.py
+	*Called in cut() in lexos.py
 
-    Args:
-        filepath: A string representing the path to the file.
-        over: A unicode string representing the number of words to be overlapped by each text segment.
-        folder: A string representing the path to the folder where the cut files will be stored.
-        lastProp: A unicode string representing the percentage for the last proportion.
-        cuttingValue: A unicode string representing the value at which the file are cut.
-        cuttingBySize: A boolean distinguishing whether the files are cut by size or number.
+	Args:
+		filepath: A string representing the path to the file.
+		over: A unicode string representing the number of words to be overlapped by each text segment.
+		folder: A string representing the path to the folder where the cut files will be stored.
+		lastProp: A unicode string representing the percentage for the last proportion.
+		cuttingValue: A unicode string representing the value at which the file are cut.
+		cuttingBySize: A boolean distinguishing whether the files are cut by size or number.
 
-<<<<<<< HEAD
 	Returns:
 		A dictionary where the integer keys represent the various segments that have been cut,
 		and the string values represent the actual text for each corresponding text segment.
 	"""
 	overlap = int(overlap)
 	lastProp = lastProp.strip('%')
-=======
-    Returns:
-        A dictionary where the integer keys represent the various segments that have been cut,
-        and the string values represent the actual text for each corresponding text segment.
-    """
-    overlap = int(overlap)
-    lastProp = lastProp.strip('%')
->>>>>>> d4c733d9
 
-    splittext = text.split()
+	splittext = text.split()
 
-    if cuttingBySize:
-        chunksize = int(cuttingValue)
-    else:
-        chunksize = int(ceil(len(splittext) / float(cuttingValue)))
-        lastProp = 0
+	if cuttingBySize:
+		chunksize = int(cuttingValue)
+	else:
+		chunksize = int(ceil(len(splittext) / float(cuttingValue)))
+		lastProp = 0
 
-    print 'Chunksize:', chunksize
+	print 'Chunksize:', chunksize
 
-    chunkarray = [splittext[i:i + chunksize] for i in xrange(0, len(splittext), chunksize - overlap)]
+	chunkarray = [splittext[i:i + chunksize] for i in xrange(0, len(splittext), chunksize - overlap)]
 
-    print chunkarray
+	print chunkarray
 
-    lastsize = float(lastProp) / 100.0 * chunksize
+	lastsize = float(lastProp) / 100.0 * chunksize
 
-    if len(chunkarray) > 1 and len(chunkarray[-1]) < lastsize:
-        last = chunkarray.pop()
-        if overlap:
-            chunkarray[-1] = chunkarray[-1][:-overlap] + last
-        else:
-            chunkarray[-1] = chunkarray[-1] + last
+	if len(chunkarray) > 1 and len(chunkarray[-1]) < lastsize:
+		last = chunkarray.pop()
+		if overlap:
+			chunkarray[-1] = chunkarray[-1][:-overlap] + last
+		else:
+			chunkarray[-1] = chunkarray[-1] + last
 
-    return chunkarray+	return chunkarray